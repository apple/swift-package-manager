--- conflicted
+++ resolved
@@ -473,12 +473,9 @@
             dependencies: [
                 "Basics",
                 .product(name: "Crypto", package: "swift-crypto"),
-<<<<<<< HEAD
             ],
             swiftSettings: [
                 .enableExperimentalFeature("StrictConcurrency=complete"),
-=======
->>>>>>> 3dc16dbc
             ]
         ),
 
@@ -692,15 +689,6 @@
             dependencies: ["XCBuildSupport", "SPMTestSupport"],
             exclude: ["Inputs/Foo.pc"]
         ),
-<<<<<<< HEAD
-        // Examples (These are built to ensure they stay up to date with the API.)
-        .executableTarget(
-            name: "package-info",
-            dependencies: ["Workspace"],
-            path: "Examples/package-info/Sources/package-info"
-        ),
-=======
->>>>>>> 3dc16dbc
     ],
     swiftLanguageVersions: [.v5]
 )
