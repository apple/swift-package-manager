/*
 This source file is part of the Swift.org open source project

 Copyright 2015 - 2016 Apple Inc. and the Swift project authors
 Licensed under Apache License v2.0 with Runtime Library Exception

 See http://swift.org/LICENSE.txt for license information
 See http://swift.org/CONTRIBUTORS.txt for Swift project authors
*/

import func POSIX.getenv
import PackageType
import Utility
import func libc.exit

<<<<<<< HEAD
public func build(YAMLPath: String, target: String) throws {
    var args = [llbuild, "-f", YAMLPath, target]
    if verbosity != .Concise { args.append("-v") }
    try system(args)
=======
public func build(YAMLPath YAMLPath: String, target: String) throws {
    do {
        var args = [llbuild, "-f", YAMLPath, target]
        if verbosity != .Concise { args.append("-v") }
        try system(args)
    } catch {

        // we only check for these error conditions here
        // as it is better to let swift-build-tool figure
        // out its own error conditions and then try
        // to infer what happened afterwards.

        if YAMLPath.isFile {
            throw error
        } else {
            throw Error.BuildYAMLNotFound(YAMLPath)
        }
    }
>>>>>>> 389ce07d
}<|MERGE_RESOLUTION|>--- conflicted
+++ resolved
@@ -13,13 +13,7 @@
 import Utility
 import func libc.exit
 
-<<<<<<< HEAD
 public func build(YAMLPath: String, target: String) throws {
-    var args = [llbuild, "-f", YAMLPath, target]
-    if verbosity != .Concise { args.append("-v") }
-    try system(args)
-=======
-public func build(YAMLPath YAMLPath: String, target: String) throws {
     do {
         var args = [llbuild, "-f", YAMLPath, target]
         if verbosity != .Concise { args.append("-v") }
@@ -37,5 +31,4 @@
             throw Error.BuildYAMLNotFound(YAMLPath)
         }
     }
->>>>>>> 389ce07d
 }