//===----------------------------------------------------------------------===//
//
// This source file is part of the Swift open source project
//
// Copyright (c) 2014-2023 Apple Inc. and the Swift project authors
// Licensed under Apache License v2.0 with Runtime Library Exception
//
// See http://swift.org/LICENSE.txt for license information
// See http://swift.org/CONTRIBUTORS.txt for the list of Swift project authors
//
//===----------------------------------------------------------------------===//

import Basics
import PackageGraph
import PackageLoading
import PackageModel
import PackageRegistry
import SourceControl
import Workspace
import XCTest

import struct TSCUtility.Version

extension UserToolchain {
    package static func mockHostToolchain(_ fileSystem: InMemoryFileSystem) throws -> UserToolchain {
        var hostSwiftSDK = try SwiftSDK.hostSwiftSDK(environment: .mockEnvironment, fileSystem: fileSystem)
        hostSwiftSDK.targetTriple = hostTriple
        return try UserToolchain(
            swiftSDK: hostSwiftSDK,
            environment: .mockEnvironment,
            fileSystem: fileSystem
        )
    }
}

extension EnvironmentVariables {
    package static var mockEnvironment: Self { ["PATH": "/fake/path/to"] }
}

extension InMemoryFileSystem {
    package func createMockToolchain() throws {
        let files = ["/fake/path/to/swiftc", "/fake/path/to/ar"]
        self.createEmptyFiles(at: AbsolutePath.root, files: files)
        for toolPath in files {
            try self.updatePermissions(.init(toolPath), isExecutable: true)
        }
    }
}

public final class MockWorkspace {
    let sandbox: AbsolutePath
    let fileSystem: InMemoryFileSystem
    let roots: [MockPackage]
    let packages: [MockPackage]
    let customToolsVersion: ToolsVersion?
    private let customHostToolchain: UserToolchain
    let fingerprints: MockPackageFingerprintStorage
    let signingEntities: MockPackageSigningEntityStorage
    let mirrors: DependencyMirrors
    public var registryClient: RegistryClient
    let registry: MockRegistry
    let customBinaryArtifactsManager: Workspace.CustomBinaryArtifactsManager
    public var checksumAlgorithm: MockHashAlgorithm
    public private(set) var manifestLoader: MockManifestLoader
    public let repositoryProvider: InMemoryGitRepositoryProvider
    let identityResolver: IdentityResolver
    let customPackageContainerProvider: MockPackageContainerProvider?
    public let delegate = MockWorkspaceDelegate()
    let skipDependenciesUpdates: Bool
    public var sourceControlToRegistryDependencyTransformation: WorkspaceConfiguration.SourceControlToRegistryDependencyTransformation
    var defaultRegistry: Registry?

    public init(
        sandbox: AbsolutePath,
        fileSystem: InMemoryFileSystem,
        roots: [MockPackage],
        packages: [MockPackage] = [],
        toolsVersion customToolsVersion: ToolsVersion? = .none,
        fingerprints customFingerprints: MockPackageFingerprintStorage? = .none,
        signingEntities customSigningEntities: MockPackageSigningEntityStorage? = .none,
        mirrors customMirrors: DependencyMirrors? = nil,
        registryClient customRegistryClient: RegistryClient? = .none,
        binaryArtifactsManager customBinaryArtifactsManager: Workspace.CustomBinaryArtifactsManager? = .none,
        checksumAlgorithm customChecksumAlgorithm: MockHashAlgorithm? = .none,
        customPackageContainerProvider: MockPackageContainerProvider? = .none,
        skipDependenciesUpdates: Bool = false,
        sourceControlToRegistryDependencyTransformation: WorkspaceConfiguration.SourceControlToRegistryDependencyTransformation = .disabled,
        defaultRegistry: Registry? = .none
<<<<<<< HEAD
    ) async throws {
=======
    ) throws {
        try fileSystem.createMockToolchain()

>>>>>>> 067136b0
        self.sandbox = sandbox
        self.fileSystem = fileSystem
        self.roots = roots
        self.packages = packages
        self.fingerprints = customFingerprints ?? MockPackageFingerprintStorage()
        self.signingEntities = customSigningEntities ?? MockPackageSigningEntityStorage()
        self.mirrors = try customMirrors ?? DependencyMirrors()
        self.identityResolver = DefaultIdentityResolver(
            locationMapper: self.mirrors.effective(for:),
            identityMapper: self.mirrors.effectiveIdentity(for:)
        )
        self.manifestLoader = MockManifestLoader(manifests: [:])
        self.customPackageContainerProvider = customPackageContainerProvider
        self.repositoryProvider = InMemoryGitRepositoryProvider()
        self.checksumAlgorithm = customChecksumAlgorithm ?? MockHashAlgorithm()
        self.registry = MockRegistry(
            filesystem: self.fileSystem,
            identityResolver: self.identityResolver,
            checksumAlgorithm: self.checksumAlgorithm,
            fingerprintStorage: self.fingerprints,
            signingEntityStorage: self.signingEntities
        )
        self.registryClient = customRegistryClient ?? self.registry.registryClient
        self.customToolsVersion = customToolsVersion
        self.skipDependenciesUpdates = skipDependenciesUpdates
        self.sourceControlToRegistryDependencyTransformation = sourceControlToRegistryDependencyTransformation
        self.defaultRegistry = defaultRegistry
        self.customBinaryArtifactsManager = customBinaryArtifactsManager ?? .init(
            httpClient: LegacyHTTPClient.mock(fileSystem: fileSystem),
            archiver: MockArchiver()
        )
<<<<<<< HEAD
        try await self.create()
=======
        self.customHostToolchain = try UserToolchain.mockHostToolchain(fileSystem)
        try self.create()
>>>>>>> 067136b0
    }

    public var rootsDir: AbsolutePath {
        return self.sandbox.appending("roots")
    }

    public var packagesDir: AbsolutePath {
        return self.sandbox.appending("pkgs")
    }

    public var artifactsDir: AbsolutePath {
        return self.sandbox.appending(components: ".build", "artifacts")
    }

    public func pathToRoot(withName name: String) throws -> AbsolutePath {
        return try AbsolutePath(validating: name, relativeTo: self.rootsDir)
    }

    public func pathToPackage(withName name: String) throws -> AbsolutePath {
        return try AbsolutePath(validating: name, relativeTo: self.packagesDir)
    }

    private func create() async throws {
        // Remove the sandbox if present.
        try self.fileSystem.removeFileTree(self.sandbox)

        // Create directories.
        try self.fileSystem.createDirectory(self.sandbox, recursive: true)
        try self.fileSystem.createDirectory(self.rootsDir)
        try self.fileSystem.createDirectory(self.packagesDir)

        var manifests: [MockManifestLoader.Key: Manifest] = [:]

        func create(package: MockPackage, basePath: AbsolutePath, isRoot: Bool) async throws {
            let packagePath: AbsolutePath
            switch package.location {
            case .fileSystem(let path):
                packagePath = basePath.appending(path)
            case .sourceControl(let url):
                if let containerProvider = customPackageContainerProvider {
                    let observability = ObservabilitySystem.makeForTesting()
                    let packageRef = PackageReference(identity: PackageIdentity(url: url), kind: .remoteSourceControl(url))
                    let container = try temp_await {
                        containerProvider.getContainer(
                            for: packageRef,
                            updateStrategy: .never,
                            observabilityScope: observability.topScope,
                            on: .sharedConcurrent,
                            completion: $0
                        )
                    }
                    guard let customContainer = container as? CustomPackageContainer else {
                        throw StringError("invalid custom container: \(container)")
                    }
                    packagePath = try await customContainer.retrieve(
                        at: try Version(versionString: package.versions.first!!),
                        observabilityScope: observability.topScope
                    )
                } else {
                    packagePath = basePath.appending(components: "sourceControl", url.absoluteString.spm_mangledToC99ExtendedIdentifier())
                }
            case .registry(let identity, _, let metadata):
                packagePath = basePath.appending(components: "registry", identity.description.spm_mangledToC99ExtendedIdentifier())

                // Write registry release metadata if the mock package provided it.
                if let metadata = metadata {
                    try self.fileSystem.createDirectory(packagePath, recursive: true)
                    let path = packagePath.appending(component: RegistryReleaseMetadataStorage.fileName)
                    try RegistryReleaseMetadataStorage.save(metadata, to: path, fileSystem: self.fileSystem)
                }
            }

            let packageLocation: String
            let packageKind: PackageReference.Kind
            let packageVersions: [String?] = isRoot ? [nil] : package.versions

            var sourceControlSpecifier: RepositorySpecifier? = nil
            var registryIdentity: PackageIdentity? = nil
            var registryAlternativeURLs: [URL]? = nil

            switch (isRoot, package.location) {
            case (true, _):
                packageLocation = packagePath.pathString
                packageKind = .root(packagePath)
                sourceControlSpecifier = RepositorySpecifier(path: packagePath)
            case (_, .fileSystem(let path)):
                packageLocation = self.packagesDir.appending(path).pathString
                packageKind = .fileSystem(packagePath)
                sourceControlSpecifier = RepositorySpecifier(path: self.packagesDir.appending(path))
            case (_, .sourceControl(let url)):
                packageLocation = url.absoluteString
                packageKind = .remoteSourceControl(url)
                sourceControlSpecifier = RepositorySpecifier(url: url)
            case (_, .registry(let identity, let alternativeURLs, _)):
                packageLocation = identity.description
                packageKind = .registry(identity)
                registryIdentity = identity
                registryAlternativeURLs = alternativeURLs
            }

            // Create targets on disk.
            let packageToolsVersion = package.toolsVersion ?? .current
            if let specifier = sourceControlSpecifier {
                let repository = self.repositoryProvider.specifierMap[specifier] ?? .init(path: packagePath, fs: self.fileSystem)
                try writePackageContent(fileSystem: repository, root: .root, toolsVersion: packageToolsVersion)
                
                let versions = packageVersions.compactMap{ $0 }
                if versions.isEmpty {
                    try repository.commit()
                } else {
                    for version in versions {
                        try repository.commit(hash: package.revisionProvider.map { $0(version) })
                        try repository.tag(name: version)
                    }
                }

                self.repositoryProvider.add(specifier: specifier, repository: repository)
            } else if let identity = registryIdentity {
                let source = InMemoryRegistryPackageSource(fileSystem: self.fileSystem, path: packagePath, writeContent: false)
                try writePackageContent(fileSystem: source.fileSystem, root: source.path, toolsVersion: packageToolsVersion)
                self.registry.addPackage(
                    identity: identity,
                    versions: packageVersions.compactMap{ $0 },
                    sourceControlURLs: registryAlternativeURLs ?? [],
                    source: source
                )
            } else {
                throw InternalError("unknown package type")
            }

            for version in packageVersions {
                let v = version.flatMap(Version.init(_:))
                manifests[.init(url: packageLocation, version: v)] = try Manifest.createManifest(
                    displayName: package.name,
                    path: packagePath,
                    packageKind: packageKind,
                    packageLocation: packageLocation,
                    platforms: package.platforms,
                    version: v,
                    toolsVersion: packageToolsVersion,
                    dependencies: package.dependencies.map { try $0.convert(baseURL: packagesDir, identityResolver: self.identityResolver) },
                    products: package.products.map { try ProductDescription(name: $0.name, type: .library(.automatic), targets: $0.targets) },
                    targets: try package.targets.map { try $0.convert(identityResolver: self.identityResolver) }
                )
            }

            func writePackageContent(fileSystem: FileSystem, root: AbsolutePath, toolsVersion: ToolsVersion) throws {
                let sourcesDir = root.appending("Sources")
                for target in package.targets {
                    let targetDir = sourcesDir.appending(component: target.name)
                    try fileSystem.createDirectory(targetDir, recursive: true)
                    try fileSystem.writeFileContents(targetDir.appending("file.swift"), bytes: "")
                }
                let manifestPath = root.appending(component: Manifest.filename)
                try fileSystem.writeFileContents(manifestPath, bytes: "")
                try ToolsVersionSpecificationWriter.rewriteSpecification(
                    manifestDirectory: root,
                    toolsVersion: toolsVersion,
                    fileSystem: fileSystem
                )
            }
        }

        // Create root packages.
        for package in self.roots {
            try await create(package: package, basePath: self.rootsDir, isRoot: true)
        }

        // Create dependency packages.
        for package in self.packages {
            try await create(package: package, basePath: self.packagesDir, isRoot: false)
        }

        self.manifestLoader = MockManifestLoader(manifests: manifests)
    }

    public func getOrCreateWorkspace() throws -> Workspace {
        if let workspace = self._workspace {
            return workspace
        }

        let workspace = try Workspace._init(
            fileSystem: self.fileSystem,
            environment: .mockEnvironment,
            location: .init(
                scratchDirectory: self.sandbox.appending(".build"),
                editsDirectory: self.sandbox.appending("edits"),
                resolvedVersionsFile: Workspace.DefaultLocations.resolvedVersionsFile(forRootPackage: self.sandbox),
                localConfigurationDirectory: Workspace.DefaultLocations.configurationDirectory(forRootPackage: self.sandbox),
                sharedConfigurationDirectory: self.fileSystem.swiftPMConfigurationDirectory,
                sharedSecurityDirectory: self.fileSystem.swiftPMSecurityDirectory,
                sharedCacheDirectory: self.fileSystem.swiftPMCacheDirectory
            ),
            configuration: .init(
                skipDependenciesUpdates: self.skipDependenciesUpdates,
                prefetchBasedOnResolvedFile: WorkspaceConfiguration.default.prefetchBasedOnResolvedFile,
                shouldCreateMultipleTestProducts: WorkspaceConfiguration.default.shouldCreateMultipleTestProducts,
                createREPLProduct: WorkspaceConfiguration.default.createREPLProduct,
                additionalFileRules: WorkspaceConfiguration.default.additionalFileRules,
                sharedDependenciesCacheEnabled: WorkspaceConfiguration.default.sharedDependenciesCacheEnabled,
                fingerprintCheckingMode: .strict,
                signingEntityCheckingMode: .strict,
                skipSignatureValidation: false,
                sourceControlToRegistryDependencyTransformation: self.sourceControlToRegistryDependencyTransformation,
                defaultRegistry: self.defaultRegistry,
                manifestImportRestrictions: .none
            ),
            customFingerprints: self.fingerprints,
            customMirrors: self.mirrors,
            customToolsVersion: self.customToolsVersion,
            customHostToolchain: self.customHostToolchain,
            customManifestLoader: self.manifestLoader,
            customPackageContainerProvider: self.customPackageContainerProvider,
            customRepositoryProvider: self.repositoryProvider,
            customRegistryClient: self.registryClient,
            customBinaryArtifactsManager: self.customBinaryArtifactsManager,
            customIdentityResolver: self.identityResolver,
            customChecksumAlgorithm: self.checksumAlgorithm,
            delegate: self.delegate
        )

        self._workspace = workspace

        return workspace
    }

    private var _workspace: Workspace?

    public func closeWorkspace(resetState: Bool = true, resetResolvedFile: Bool = true) throws {
        if resetState {
            try self._workspace?.resetState()
        }
        if resetResolvedFile {
            try self._workspace.map {
                try self.fileSystem.removeFileTree($0.location.resolvedVersionsFile)
            }
        }
        self._workspace = nil
    }

    public func rootPaths(for packages: [String]) throws -> [AbsolutePath] {
        return try packages.map { try AbsolutePath(validating: $0, relativeTo: rootsDir) }
    }

    public func checkEdit(
        packageName: String,
        path: AbsolutePath? = nil,
        revision: Revision? = nil,
        checkoutBranch: String? = nil,
        _ result: ([Basics.Diagnostic]) -> Void
    ) async {
        let observability = ObservabilitySystem.makeForTesting()
        await observability.topScope.trap {
            let ws = try self.getOrCreateWorkspace()
            await ws.edit(
                packageName: packageName,
                path: path,
                revision: revision,
                checkoutBranch: checkoutBranch,
                observabilityScope: observability.topScope
            )
        }
        result(observability.diagnostics)
    }

    public func checkUnedit(
        packageName: String,
        roots: [String],
        forceRemove: Bool = false,
        _ result: ([Basics.Diagnostic]) -> Void
    ) async {
        let observability = ObservabilitySystem.makeForTesting()
        await observability.topScope.trap {
            let rootInput = PackageGraphRootInput(packages: try rootPaths(for: roots))
            let ws = try self.getOrCreateWorkspace()
            try await ws.unedit(
                packageName: packageName,
                forceRemove: forceRemove,
                root: rootInput,
                observabilityScope: observability.topScope
            )
        }
        result(observability.diagnostics)
    }

<<<<<<< HEAD
    package func checkResolve(
        pkg: String,
        roots: [String],
        version: TSCUtility.Version,
        _ result: ([Basics.Diagnostic]) -> Void
    ) async {
=======
    public func checkResolve(pkg: String, roots: [String], version: TSCUtility.Version, _ result: ([Basics.Diagnostic]) -> Void) {
>>>>>>> 067136b0
        let observability = ObservabilitySystem.makeForTesting()
        await observability.topScope.trap {
            let rootInput = PackageGraphRootInput(packages: try rootPaths(for: roots))
            let workspace = try self.getOrCreateWorkspace()
            try await workspace.resolve(
                packageName: pkg,
                root: rootInput,
                version: version,
                branch: nil,
                revision: nil,
                observabilityScope: observability.topScope
            )
        }
        result(observability.diagnostics)
    }

    public func checkClean(_ result: ([Basics.Diagnostic]) -> Void) {
        let observability = ObservabilitySystem.makeForTesting()
        observability.topScope.trap {
            let workspace = try self.getOrCreateWorkspace()
            workspace.clean(observabilityScope: observability.topScope)
        }
        result(observability.diagnostics)
    }

    public func checkReset(_ result: ([Basics.Diagnostic]) -> Void) {
        let observability = ObservabilitySystem.makeForTesting()
        observability.topScope.trap {
            let workspace = try self.getOrCreateWorkspace()
            workspace.reset(observabilityScope: observability.topScope)
        }
        result(observability.diagnostics)
    }

    public func checkUpdate(
        roots: [String] = [],
        deps: [MockDependency] = [],
        packages: [String] = [],
        _ result: ([Basics.Diagnostic]) -> Void
    ) async throws {
        let dependencies = try deps.map { try $0.convert(baseURL: packagesDir, identityResolver: self.identityResolver) }

        let observability = ObservabilitySystem.makeForTesting()
        await observability.topScope.trap {
            let rootInput = PackageGraphRootInput(
                packages: try rootPaths(for: roots),
                dependencies: dependencies
            )
            let workspace = try self.getOrCreateWorkspace()
            try await workspace.updateDependencies(
                root: rootInput,
                packages: packages,
                observabilityScope: observability.topScope
            )
        }
        result(observability.diagnostics)
    }

    public func checkUpdateDryRun(
        roots: [String] = [],
        deps: [MockDependency] = [],
        _ result: ([(PackageReference, Workspace.PackageStateChange)]?, [Basics.Diagnostic]) -> Void
    ) async throws {
        let dependencies = try deps.map { try $0.convert(baseURL: packagesDir, identityResolver: self.identityResolver) }
        let rootInput = PackageGraphRootInput(
            packages: try rootPaths(for: roots),
            dependencies: dependencies
        )

        let observability = ObservabilitySystem.makeForTesting()
        let changes = await observability.topScope.trap { () -> [(PackageReference, Workspace.PackageStateChange)]? in
            let workspace = try self.getOrCreateWorkspace()
            return try await workspace.updateDependencies(
                root: rootInput,
                dryRun: true,
                observabilityScope: observability.topScope
            )
        } ?? nil
        result(changes, observability.diagnostics)
    }

    public func checkPackageGraph(
        roots: [String] = [],
        deps: [MockDependency],
        _ result: (ModulesGraph, [Basics.Diagnostic]) -> Void
    ) async throws {
        let dependencies = try deps.map { try $0.convert(baseURL: packagesDir, identityResolver: self.identityResolver) }
        try await self.checkPackageGraph(roots: roots, dependencies: dependencies, result)
    }

    public func checkPackageGraph(
        roots: [String] = [],
        dependencies: [PackageDependency] = [],
        forceResolvedVersions: Bool = false,
        expectedSigningEntities: [PackageIdentity: RegistryReleaseMetadata.SigningEntity] = [:],
        _ result: (ModulesGraph, [Basics.Diagnostic]) throws -> Void
    ) async throws {
        let observability = ObservabilitySystem.makeForTesting()
        let rootInput = PackageGraphRootInput(
            packages: try rootPaths(for: roots), dependencies: dependencies
        )
        let workspace = try self.getOrCreateWorkspace()
        do {
            let graph = try await workspace.loadPackageGraph(
                rootInput: rootInput,
                forceResolvedVersions: forceResolvedVersions,
                expectedSigningEntities: expectedSigningEntities,
                observabilityScope: observability.topScope
            )
            try result(graph, observability.diagnostics)
        } catch {
            // helpful when graph fails to load
            if observability.hasErrorDiagnostics {
                print(observability.diagnostics.map{ $0.description }.joined(separator: "\n"))
            }
            throw error
        }
    }

    public func checkPackageGraphFailure(
        roots: [String] = [],
        deps: [MockDependency],
        _ result: ([Basics.Diagnostic]) -> Void
    ) async throws {
        let dependencies = try deps.map { try $0.convert(baseURL: packagesDir, identityResolver: self.identityResolver) }
        await self.checkPackageGraphFailure(roots: roots, dependencies: dependencies, result)
    }

    public func checkPackageGraphFailure(
        roots: [String] = [],
        dependencies: [PackageDependency] = [],
        forceResolvedVersions: Bool = false,
        _ result: ([Basics.Diagnostic]) -> Void
    ) async {
        let observability = ObservabilitySystem.makeForTesting()
        await observability.topScope.trap {
            let rootInput = PackageGraphRootInput(
                packages: try rootPaths(for: roots),
                dependencies: dependencies
            )
            let workspace = try self.getOrCreateWorkspace()
            try await workspace.loadPackageGraph(
                rootInput: rootInput,
                forceResolvedVersions: forceResolvedVersions,
                observabilityScope: observability.topScope
            )
        }
        result(observability.diagnostics)
    }

    public struct ResolutionPrecomputationResult {
        public let result: Workspace.ResolutionPrecomputationResult
        public let diagnostics: [Basics.Diagnostic]
    }

    public func checkPrecomputeResolution() async throws -> ResolutionPrecomputationResult {
        let observability = ObservabilitySystem.makeForTesting()
        let workspace = try self.getOrCreateWorkspace()
        let pinsStore = try workspace.pinsStore.load()

        let rootInput = PackageGraphRootInput(packages: try rootPaths(for: roots.map { $0.name }), dependencies: [])
        let rootManifests = try await workspace.loadRootManifests(
            packages: rootInput.packages,
            observabilityScope: observability.topScope
        )
        let root = PackageGraphRoot(input: rootInput, manifests: rootManifests, observabilityScope: observability.topScope)

        let dependencyManifests = try await workspace.loadDependencyManifests(
            root: root,
            observabilityScope: observability.topScope
        )

        let result = try await workspace.precomputeResolution(
            root: root,
            dependencyManifests: dependencyManifests,
            pinsStore: pinsStore,
            constraints: [],
            observabilityScope: observability.topScope
        )

        return ResolutionPrecomputationResult(result: result, diagnostics: observability.diagnostics)
    }

    public func set(
        pins: [PackageReference: CheckoutState] = [:],
        managedDependencies: [AbsolutePath: Workspace.ManagedDependency] = [:],
        managedArtifacts: [Workspace.ManagedArtifact] = []
    ) throws {
        let pins = pins.mapValues { checkoutState -> PinsStore.PinState in
            switch checkoutState {
            case .version(let version, let revision):
                return .version(version, revision: revision.identifier)
            case .branch(let name, let revision):
                return .branch(name: name, revision: revision.identifier)
            case.revision(let revision):
                return .revision(revision.identifier)
            }
        }
        try self.set(pins: pins, managedDependencies: managedDependencies, managedArtifacts: managedArtifacts)
    }

    public func set(
        pins: [PackageReference: PinsStore.PinState],
        managedDependencies: [AbsolutePath: Workspace.ManagedDependency] = [:],
        managedArtifacts: [Workspace.ManagedArtifact] = []
    ) throws {
        let workspace = try self.getOrCreateWorkspace()
        let pinsStore = try workspace.pinsStore.load()

        for (ref, state) in pins {
            pinsStore.pin(packageRef: ref, state: state)
        }

        for dependency in managedDependencies {
            // copy the package content to expected managed path
            let managedPath = workspace.path(to: dependency.value)
            if managedPath != dependency.key, self.fileSystem.exists(dependency.key) {
                try self.fileSystem.createDirectory(managedPath.parentDirectory, recursive: true)
                try self.fileSystem.copy(from: dependency.key, to: managedPath)
            } else {
                try self.fileSystem.createDirectory(managedPath, recursive: true)
            }
            workspace.state.dependencies.add(dependency.value)
        }

        for artifact in managedArtifacts {
            // create an empty directory representing the artifact
            try self.fileSystem.createDirectory(artifact.path, recursive: true)
            workspace.state.artifacts.add(artifact)
        }

        try workspace.state.save()
    }

    public func resetState() throws {
        let workspace = try self.getOrCreateWorkspace()
        try workspace.resetState()
    }

    public enum State {
        public enum CheckoutState {
            case version(TSCUtility.Version)
            case revision(String)
            case branch(String)
        }

        case checkout(CheckoutState)
        case registryDownload(TSCUtility.Version)
        case edited(AbsolutePath?)
        case local
        case custom(TSCUtility.Version, AbsolutePath)
    }

    public struct ManagedDependencyResult {
        public let managedDependencies: Workspace.ManagedDependencies

        public init(_ managedDependencies: Workspace.ManagedDependencies) {
            self.managedDependencies = managedDependencies
        }

        public func check(notPresent name: String, file: StaticString = #file, line: UInt = #line) {
            self.check(notPresent: .plain(name), file: file, line: line)
        }

        public func check(notPresent dependencyId: PackageIdentity, file: StaticString = #file, line: UInt = #line) {
            let dependency = self.managedDependencies[dependencyId]
            XCTAssertNil(dependency, "Unexpectedly found \(dependencyId) in managed dependencies", file: file, line: line)
        }

        public func checkEmpty(file: StaticString = #file, line: UInt = #line) {
            XCTAssertEqual(self.managedDependencies.count, 0, file: file, line: line)
        }

        public func check(dependency name: String, at state: State, file: StaticString = #file, line: UInt = #line) {
            self.check(dependency: .plain(name), at: state, file: file, line: line)
        }

        public func check(dependency dependencyId: PackageIdentity, at state: State, file: StaticString = #file, line: UInt = #line) {
            guard let dependency = managedDependencies[dependencyId] else {
                return XCTFail("\(dependencyId) does not exists", file: file, line: line)
            }
            switch state {
            case .checkout(let checkoutState):
                guard case .sourceControlCheckout(let dependencyCheckoutState) = dependency.state else {
                    return XCTFail("invalid dependency state \(dependency.state)", file: file, line: line)
                }
                switch checkoutState {
                case .version(let version):
                    XCTAssertEqual(dependencyCheckoutState.version, version, file: file, line: line)
                case .revision(let revision):
                    XCTAssertEqual(dependencyCheckoutState.revision.identifier, revision, file: file, line: line)
                case .branch(let branch):
                    XCTAssertEqual(dependencyCheckoutState.branch, branch, file: file, line: line)
                }
            case .registryDownload(let downloadVersion):
                guard case .registryDownload(let dependencyVersion) = dependency.state else {
                    return XCTFail("invalid dependency state \(dependency.state)", file: file, line: line)
                }
                XCTAssertEqual(dependencyVersion, downloadVersion, file: file, line: line)
            case .edited(let path):
                guard case .edited(_,  unmanagedPath: path) = dependency.state else {
                    XCTFail("Expected edited dependency; found '\(dependency.state)' instead", file: file, line: line)
                    return
                }
            case .local:
                guard case .fileSystem(_) = dependency.state  else {
                    XCTFail("Expected local dependency", file: file, line: line)
                    return
                }
            case .custom(let currentVersion, let currentPath):
                guard case .custom(let version, let path) = dependency.state else {
                    return XCTFail("invalid dependency state \(dependency.state)", file: file, line: line)
                }
                XCTAssertTrue(currentVersion == version && currentPath == path, file: file, line: line)
            }
        }
    }

    public struct ManagedArtifactResult {
        public let managedArtifacts: Workspace.ManagedArtifacts

        public init(_ managedArtifacts: Workspace.ManagedArtifacts) {
            self.managedArtifacts = managedArtifacts
        }

        public func checkNotPresent(packageName: String, targetName: String, file: StaticString = #file, line: UInt = #line) {
            self.checkNotPresent(packageIdentity: .plain(packageName), targetName: targetName, file : file, line: line)
        }

        public func checkNotPresent(
            packageIdentity: PackageIdentity,
            targetName: String,
            file: StaticString = #file,
            line: UInt = #line
        ) {
            let artifact = self.managedArtifacts[packageIdentity: packageIdentity, targetName: targetName]
            XCTAssert(artifact == nil, "Unexpectedly found \(packageIdentity).\(targetName) in managed artifacts", file: file, line: line)
        }

        public func checkEmpty(file: StaticString = #file, line: UInt = #line) {
            XCTAssertEqual(self.managedArtifacts.count, 0, file: file, line: line)
        }

        public func check(packageName: String, targetName: String, source: Workspace.ManagedArtifact.Source, path: AbsolutePath, file: StaticString = #file, line: UInt = #line) {
            self.check(packageIdentity: .plain(packageName), targetName: targetName, source: source, path: path, file: file, line: line)
        }

        public func check(
            packageIdentity: PackageIdentity,
            targetName: String,
            source: Workspace.ManagedArtifact.Source,
            path: AbsolutePath,
            file: StaticString = #file,
            line: UInt = #line
        ) {
            guard let artifact = managedArtifacts[packageIdentity: packageIdentity, targetName: targetName] else {
                XCTFail("managed artifact '\(packageIdentity).\(targetName)' does not exists", file: file, line: line)
                return
            }
            XCTAssertEqual(artifact.path, path, file: file, line: line)
            switch (artifact.source, source) {
            case (.remote(let lhsURL, let lhsChecksum), .remote(let rhsURL, let rhsChecksum)):
                XCTAssertEqual(lhsURL, rhsURL, file: file, line: line)
                XCTAssertEqual(lhsChecksum, rhsChecksum, file: file, line: line)
            case (.local(let lhsChecksum), .local(let rhsChecksum)):
                XCTAssertEqual(lhsChecksum, rhsChecksum, file: file, line: line)
            default:
                XCTFail("wrong source type", file: file, line: line)
            }
        }
    }

    public func loadDependencyManifests(
        roots: [String] = [],
        deps: [MockDependency] = []
    ) async throws -> (Workspace.DependencyManifests, [Basics.Diagnostic]) {
        let observability = ObservabilitySystem.makeForTesting()
        let dependencies = try deps.map { try $0.convert(baseURL: packagesDir, identityResolver: self.identityResolver) }
        let workspace = try self.getOrCreateWorkspace()
        let rootInput = PackageGraphRootInput(
            packages: try rootPaths(for: roots), dependencies: dependencies
        )
        let rootManifests = try await workspace.loadRootManifests(
            packages: rootInput.packages,
            observabilityScope: observability.topScope
        )
        let graphRoot = PackageGraphRoot(input: rootInput, manifests: rootManifests, observabilityScope: observability.topScope)
        let manifests = try await workspace.loadDependencyManifests(
            root: graphRoot,
            observabilityScope: observability.topScope
        )
        return (manifests, observability.diagnostics)
    }

    public func checkManagedDependencies(file: StaticString = #file, line: UInt = #line, _ result: (ManagedDependencyResult) throws -> Void) {
        do {
            let workspace = try self.getOrCreateWorkspace()
            try result(ManagedDependencyResult(workspace.state.dependencies))
        } catch {
            XCTFail("Failed with error \(error.interpolationDescription)", file: file, line: line)
        }
    }

    public func checkManagedArtifacts(file: StaticString = #file, line: UInt = #line, _ result: (ManagedArtifactResult) throws -> Void) {
        do {
            let workspace = try self.getOrCreateWorkspace()
            try result(ManagedArtifactResult(workspace.state.artifacts))
        } catch {
            XCTFail("Failed with error \(error.interpolationDescription)", file: file, line: line)
        }
    }

    public struct ResolvedResult {
        public let store: PinsStore

        public init(_ store: PinsStore) {
            self.store = store
        }

        public func check(notPresent name: String, file: StaticString = #file, line: UInt = #line) {
            XCTAssertFalse(self.store.pins.keys.contains(where: { $0.description == name }), "Unexpectedly found \(name) in Package.resolved", file: file, line: line)
        }

        public func check(dependency package: String, at state: State, file: StaticString = #file, line: UInt = #line) {
            guard let pin = store.pins.first(where: { $0.key.description == package })?.value else {
                XCTFail("Pin for \(package) not found", file: file, line: line)
                return
            }
            switch state {
            case .checkout(let checkoutState):
                switch (checkoutState, pin.state) {
                case (.version(let checkoutVersion), .version(let pinVersion, _)):
                    XCTAssertEqual(pinVersion, checkoutVersion, file: file, line: line)
                case (.revision(let checkoutRevision), .revision(let pinRevision)):
                    XCTAssertEqual(checkoutRevision, pinRevision, file: file, line: line)
                case (.branch(let checkoutBranch), .branch(let pinBranch, _)):
                    XCTAssertEqual(checkoutBranch, pinBranch, file: file, line: line)
                default:
                    XCTFail("state dont match \(checkoutState) \(pin.state)", file: file, line: line)
                }
            case .registryDownload(let downloadVersion):
                guard case .version(let pinVersion, _) = pin.state else {
                    return XCTFail("invalid pin state \(pin.state)", file: file, line: line)
                }
                XCTAssertEqual(pinVersion, downloadVersion, file: file, line: line)
            case .edited, .local, .custom:
                XCTFail("Unimplemented", file: file, line: line)
            }
        }

        public func check(dependency package: String, url: String, file: StaticString = #file, line: UInt = #line) {
            guard let pin = store.pins.first(where: { $0.key.description == package })?.value else {
                XCTFail("Pin for \(package) not found", file: file, line: line)
                return
            }

            XCTAssertEqual(pin.packageRef.kind, .remoteSourceControl(SourceControlURL(url)), file: file, line: line)
        }
    }

    public func checkResolved(file: StaticString = #file, line: UInt = #line, _ result: (ResolvedResult) throws -> Void) {
        do {
            let workspace = try self.getOrCreateWorkspace()
            try result(ResolvedResult(workspace.pinsStore.load()))
        } catch {
            XCTFail("Failed with error \(error.interpolationDescription)", file: file, line: line)
        }
    }
}

public final class MockWorkspaceDelegate: WorkspaceDelegate {
    private let lock = NSLock()
    private var _events = [String]()
    private var _manifest: Manifest?
    private var _manifestLoadingDiagnostics: [Basics.Diagnostic]?

    public init() {}

    public func willUpdateRepository(package: PackageIdentity, repository url: String) {
        self.append("updating repo: \(url)")
    }

    public func didUpdateRepository(package: PackageIdentity, repository url: String, duration: DispatchTimeInterval) {
        self.append("finished updating repo: \(url)")
    }

    public func dependenciesUpToDate() {
        self.append("Everything is already up-to-date")
    }

    public func willFetchPackage(package: PackageIdentity, packageLocation: String?, fetchDetails: PackageFetchDetails) {
        self.append("fetching package: \(packageLocation ?? package.description)")
    }

    public func fetchingPackage(package: PackageIdentity, packageLocation: String?, progress: Int64, total: Int64?) {
    }

    public func didFetchPackage(package: PackageIdentity, packageLocation: String?, result: Result<PackageFetchDetails, Error>, duration: DispatchTimeInterval) {
        self.append("finished fetching package: \(packageLocation ?? package.description)")
    }

    public func willCreateWorkingCopy(package: PackageIdentity, repository url: String, at path: AbsolutePath) {
        self.append("creating working copy for: \(url)")
    }

    public func didCreateWorkingCopy(package: PackageIdentity, repository url: String, at path: AbsolutePath, duration: DispatchTimeInterval) {
        self.append("finished creating working copy for: \(url)")
    }

    public func willCheckOut(package: PackageIdentity, repository url: String, revision: String, at path: AbsolutePath) {
        self.append("checking out repo: \(url)")
    }

    public func didCheckOut(package: PackageIdentity, repository url: String, revision: String, at path: AbsolutePath, duration: DispatchTimeInterval) {
        self.append("finished checking out repo: \(url)")
    }

    public func removing(package: PackageIdentity, packageLocation: String?) {
        self.append("removing repo: \(packageLocation ?? package.description)")
    }

    public func willResolveDependencies(reason: WorkspaceResolveReason) {
        self.append("will resolve dependencies")
    }

    public func willLoadManifest(packageIdentity: PackageIdentity, packagePath: AbsolutePath, url: String, version: Version?, packageKind: PackageReference.Kind) {
        self.append("will load manifest for \(packageKind.displayName) package: \(url) (identity: \(packageIdentity))")
    }

    public func didLoadManifest(packageIdentity: PackageIdentity, packagePath: AbsolutePath, url: String, version: Version?, packageKind: PackageReference.Kind, manifest: Manifest?, diagnostics: [Basics.Diagnostic], duration: DispatchTimeInterval) {
        self.append("did load manifest for \(packageKind.displayName) package: \(url) (identity: \(packageIdentity))")
        self.lock.withLock {
            self._manifest = manifest
            self._manifestLoadingDiagnostics = diagnostics
        }
    }

    public func willComputeVersion(package: PackageIdentity, location: String) {
        // noop
    }

    public func didComputeVersion(package: PackageIdentity, location: String, version: String, duration: DispatchTimeInterval) {
        // noop
    }

    public func resolvedFileChanged() {
        // noop
    }

    public func willDownloadBinaryArtifact(from url: String, fromCache: Bool) {
        self.append("downloading binary artifact package: \(url)")
    }

    public func didDownloadBinaryArtifact(from url: String, result: Result<(path: AbsolutePath, fromCache: Bool), Error>, duration: DispatchTimeInterval) {
        self.append("finished downloading binary artifact package: \(url)")
    }

    public func downloadingBinaryArtifact(from url: String, bytesDownloaded: Int64, totalBytesToDownload: Int64?) {
        // noop
    }

    public func didDownloadAllBinaryArtifacts() {
        // noop
    }

    public func willUpdateDependencies() {
        // noop
    }

    public func didUpdateDependencies(duration: DispatchTimeInterval) {
        // noop
    }

    public func willResolveDependencies() {
        // noop
    }

    public func didResolveDependencies(duration: DispatchTimeInterval) {
        // noop
    }

    public func willLoadGraph() {
        // noop
    }

    public func didLoadGraph(duration: DispatchTimeInterval) {
        // noop
    }

    public func willCompileManifest(packageIdentity: PackageIdentity, packageLocation: String) {
        // noop
    }

    public func didCompileManifest(packageIdentity: PackageIdentity, packageLocation: String, duration: DispatchTimeInterval) {
        // noop
    }

    public func willEvaluateManifest(packageIdentity: PackageIdentity, packageLocation: String) {
        // noop
    }

    public func didEvaluateManifest(packageIdentity: PackageIdentity, packageLocation: String, duration: DispatchTimeInterval) {
        // noop
    }

    private func append(_ event: String) {
        self.lock.withLock {
            self._events.append(event)
        }
    }

    public var events: [String] {
        self.lock.withLock {
            self._events
        }
    }

    public func clear() {
        self.lock.withLock {
            self._events = []
        }
    }

    public var manifest: Manifest? {
        self.lock.withLock {
            self._manifest
        }
    }

    public var manifestLoadingDiagnostics: [Basics.Diagnostic]? {
        self.lock.withLock {
            self._manifestLoadingDiagnostics
        }
    }
}

extension CheckoutState {
    public var version: Version? {
        get {
            switch self {
            case .revision:
                return .none
            case .version(let version, _):
                return version
            case .branch:
                return .none
            }
        }
    }

    public var branch: String? {
        get {
            switch self {
            case .revision:
                return .none
            case .version:
                return .none
            case .branch(let branch, _):
                return branch
            }
        }
    }
}

extension PackageReference.Kind {
    fileprivate var displayName: String {
        switch self {
        case .root:
            return "root"
        case .fileSystem:
            return "fileSystem"
        case .localSourceControl:
            return "localSourceControl"
        case .remoteSourceControl:
            return "remoteSourceControl"
        case .registry:
            return "registry"
        }
    }
}

extension CheckoutState {
    fileprivate var revision: Revision {
        get {
            switch self {
            case .revision(let revision):
                return revision
            case .version(_, let revision):
                return revision
            case .branch(_, let revision):
                return revision
            }
        }
    }
}

extension Array where Element == Basics.Diagnostic {
    public var hasErrors: Bool {
        self.contains(where: {  $0.severity == .error })
    }

    public var hasWarnings: Bool {
        self.contains(where: {  $0.severity == .warning })
    }
}<|MERGE_RESOLUTION|>--- conflicted
+++ resolved
@@ -86,13 +86,9 @@
         skipDependenciesUpdates: Bool = false,
         sourceControlToRegistryDependencyTransformation: WorkspaceConfiguration.SourceControlToRegistryDependencyTransformation = .disabled,
         defaultRegistry: Registry? = .none
-<<<<<<< HEAD
     ) async throws {
-=======
-    ) throws {
         try fileSystem.createMockToolchain()
 
->>>>>>> 067136b0
         self.sandbox = sandbox
         self.fileSystem = fileSystem
         self.roots = roots
@@ -124,12 +120,8 @@
             httpClient: LegacyHTTPClient.mock(fileSystem: fileSystem),
             archiver: MockArchiver()
         )
-<<<<<<< HEAD
+        self.customHostToolchain = try UserToolchain.mockHostToolchain(fileSystem)
         try await self.create()
-=======
-        self.customHostToolchain = try UserToolchain.mockHostToolchain(fileSystem)
-        try self.create()
->>>>>>> 067136b0
     }
 
     public var rootsDir: AbsolutePath {
@@ -415,16 +407,12 @@
         result(observability.diagnostics)
     }
 
-<<<<<<< HEAD
     package func checkResolve(
         pkg: String,
         roots: [String],
         version: TSCUtility.Version,
         _ result: ([Basics.Diagnostic]) -> Void
     ) async {
-=======
-    public func checkResolve(pkg: String, roots: [String], version: TSCUtility.Version, _ result: ([Basics.Diagnostic]) -> Void) {
->>>>>>> 067136b0
         let observability = ObservabilitySystem.makeForTesting()
         await observability.topScope.trap {
             let rootInput = PackageGraphRootInput(packages: try rootPaths(for: roots))
