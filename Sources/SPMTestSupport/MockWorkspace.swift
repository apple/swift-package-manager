//===----------------------------------------------------------------------===//
//
// This source file is part of the Swift open source project
//
// Copyright (c) 2014-2023 Apple Inc. and the Swift project authors
// Licensed under Apache License v2.0 with Runtime Library Exception
//
// See http://swift.org/LICENSE.txt for license information
// See http://swift.org/CONTRIBUTORS.txt for the list of Swift project authors
//
//===----------------------------------------------------------------------===//

import Basics
import PackageGraph
import PackageLoading
import PackageModel
import PackageRegistry
import SourceControl
import Workspace
import XCTest

import struct TSCUtility.Version

extension UserToolchain {
    package static func mockHostToolchain(_ fileSystem: InMemoryFileSystem) throws -> UserToolchain {
        var hostSwiftSDK = try SwiftSDK.hostSwiftSDK(environment: .mockEnvironment, fileSystem: fileSystem)
        hostSwiftSDK.targetTriple = hostTriple
        return try UserToolchain(
            swiftSDK: hostSwiftSDK,
            environment: .mockEnvironment,
            fileSystem: fileSystem
        )
    }
}

extension EnvironmentVariables {
    package static var mockEnvironment: Self { ["PATH": "/fake/path/to"] }
}

extension InMemoryFileSystem {
    package func createMockToolchain() throws {
        let files = ["/fake/path/to/swiftc", "/fake/path/to/ar"]
        self.createEmptyFiles(at: AbsolutePath.root, files: files)
        for toolPath in files {
            try self.updatePermissions(.init(toolPath), isExecutable: true)
        }
    }
}

public final class MockWorkspace {
    let sandbox: AbsolutePath
    let fileSystem: InMemoryFileSystem
    let roots: [MockPackage]
    let packages: [MockPackage]
    let customToolsVersion: ToolsVersion?
    private let customHostToolchain: UserToolchain
    let fingerprints: MockPackageFingerprintStorage
    let signingEntities: MockPackageSigningEntityStorage
    let mirrors: DependencyMirrors
    public var registryClient: RegistryClient
    let registry: MockRegistry
    let customBinaryArtifactsManager: Workspace.CustomBinaryArtifactsManager
    public var checksumAlgorithm: MockHashAlgorithm
    public private(set) var manifestLoader: MockManifestLoader
    public let repositoryProvider: InMemoryGitRepositoryProvider
    let identityResolver: IdentityResolver
    let customPackageContainerProvider: MockPackageContainerProvider?
    public let delegate = MockWorkspaceDelegate()
    let skipDependenciesUpdates: Bool
    public var sourceControlToRegistryDependencyTransformation: WorkspaceConfiguration.SourceControlToRegistryDependencyTransformation
    var defaultRegistry: Registry?

    public init(
        sandbox: AbsolutePath,
        fileSystem: InMemoryFileSystem,
        roots: [MockPackage],
        packages: [MockPackage] = [],
        toolsVersion customToolsVersion: ToolsVersion? = .none,
        fingerprints customFingerprints: MockPackageFingerprintStorage? = .none,
        signingEntities customSigningEntities: MockPackageSigningEntityStorage? = .none,
        mirrors customMirrors: DependencyMirrors? = nil,
        registryClient customRegistryClient: RegistryClient? = .none,
        binaryArtifactsManager customBinaryArtifactsManager: Workspace.CustomBinaryArtifactsManager? = .none,
        checksumAlgorithm customChecksumAlgorithm: MockHashAlgorithm? = .none,
        customPackageContainerProvider: MockPackageContainerProvider? = .none,
        skipDependenciesUpdates: Bool = false,
        sourceControlToRegistryDependencyTransformation: WorkspaceConfiguration.SourceControlToRegistryDependencyTransformation = .disabled,
        defaultRegistry: Registry? = .none
    ) throws {
        try fileSystem.createMockToolchain()

        self.sandbox = sandbox
        self.fileSystem = fileSystem
        self.roots = roots
        self.packages = packages
        self.fingerprints = customFingerprints ?? MockPackageFingerprintStorage()
        self.signingEntities = customSigningEntities ?? MockPackageSigningEntityStorage()
        self.mirrors = try customMirrors ?? DependencyMirrors()
        self.identityResolver = DefaultIdentityResolver(
            locationMapper: self.mirrors.effective(for:),
            identityMapper: self.mirrors.effectiveIdentity(for:)
        )
        self.manifestLoader = MockManifestLoader(manifests: [:])
        self.customPackageContainerProvider = customPackageContainerProvider
        self.repositoryProvider = InMemoryGitRepositoryProvider()
        self.checksumAlgorithm = customChecksumAlgorithm ?? MockHashAlgorithm()
        self.registry = MockRegistry(
            filesystem: self.fileSystem,
            identityResolver: self.identityResolver,
            checksumAlgorithm: self.checksumAlgorithm,
            fingerprintStorage: self.fingerprints,
            signingEntityStorage: self.signingEntities
        )
        self.registryClient = customRegistryClient ?? self.registry.registryClient
        self.customToolsVersion = customToolsVersion
        self.skipDependenciesUpdates = skipDependenciesUpdates
        self.sourceControlToRegistryDependencyTransformation = sourceControlToRegistryDependencyTransformation
        self.defaultRegistry = defaultRegistry
        self.customBinaryArtifactsManager = customBinaryArtifactsManager ?? .init(
            httpClient: LegacyHTTPClient.mock(fileSystem: fileSystem),
            archiver: MockArchiver()
        )
        self.customHostToolchain = try UserToolchain.mockHostToolchain(fileSystem)
        try self.create()
    }

    public var rootsDir: AbsolutePath {
        return self.sandbox.appending("roots")
    }

    public var packagesDir: AbsolutePath {
        return self.sandbox.appending("pkgs")
    }

    public var artifactsDir: AbsolutePath {
        return self.sandbox.appending(components: ".build", "artifacts")
    }

    public var workspaceLocation: Workspace.Location? {
        return self._workspace?.location
    }

    public func pathToRoot(withName name: String) throws -> AbsolutePath {
        return try AbsolutePath(validating: name, relativeTo: self.rootsDir)
    }

    public func pathToPackage(withName name: String) throws -> AbsolutePath {
        return try AbsolutePath(validating: name, relativeTo: self.packagesDir)
    }

    private func create() throws {
        // Remove the sandbox if present.
        try self.fileSystem.removeFileTree(self.sandbox)

        // Create directories.
        try self.fileSystem.createDirectory(self.sandbox, recursive: true)
        try self.fileSystem.createDirectory(self.rootsDir)
        try self.fileSystem.createDirectory(self.packagesDir)

        var manifests: [MockManifestLoader.Key: Manifest] = [:]

        func create(package: MockPackage, basePath: AbsolutePath, isRoot: Bool) throws {
            let packagePath: AbsolutePath
            switch package.location {
            case .fileSystem(let path):
                packagePath = basePath.appending(path)
            case .sourceControl(let url):
                if let containerProvider = customPackageContainerProvider {
                    let observability = ObservabilitySystem.makeForTesting()
                    let packageRef = PackageReference(identity: PackageIdentity(url: url), kind: .remoteSourceControl(url))
                    let container = try temp_await {
                        containerProvider.getContainer(
                            for: packageRef,
                            updateStrategy: .never,
                            observabilityScope: observability.topScope,
                            on: .sharedConcurrent,
                            completion: $0
                        )
                    }
                    guard let customContainer = container as? CustomPackageContainer else {
                        throw StringError("invalid custom container: \(container)")
                    }
                    packagePath = try customContainer.retrieve(at: try Version(versionString: package.versions.first!!), observabilityScope: observability.topScope)
                } else {
                    packagePath = basePath.appending(components: "sourceControl", url.absoluteString.spm_mangledToC99ExtendedIdentifier())
                }
            case .registry(let identity, _, let metadata):
                packagePath = basePath.appending(components: "registry", identity.description.spm_mangledToC99ExtendedIdentifier())

                // Write registry release metadata if the mock package provided it.
                if let metadata = metadata {
                    try self.fileSystem.createDirectory(packagePath, recursive: true)
                    let path = packagePath.appending(component: RegistryReleaseMetadataStorage.fileName)
                    try RegistryReleaseMetadataStorage.save(metadata, to: path, fileSystem: self.fileSystem)
                }
            }

            let packageLocation: String
            let packageKind: PackageReference.Kind
            let packageVersions: [String?] = isRoot ? [nil] : package.versions

            var sourceControlSpecifier: RepositorySpecifier? = nil
            var registryIdentity: PackageIdentity? = nil
            var registryAlternativeURLs: [URL]? = nil

            switch (isRoot, package.location) {
            case (true, _):
                packageLocation = packagePath.pathString
                packageKind = .root(packagePath)
                sourceControlSpecifier = RepositorySpecifier(path: packagePath)
            case (_, .fileSystem(let path)):
                packageLocation = self.packagesDir.appending(path).pathString
                packageKind = .fileSystem(packagePath)
                sourceControlSpecifier = RepositorySpecifier(path: self.packagesDir.appending(path))
            case (_, .sourceControl(let url)):
                packageLocation = url.absoluteString
                packageKind = .remoteSourceControl(url)
                sourceControlSpecifier = RepositorySpecifier(url: url)
            case (_, .registry(let identity, let alternativeURLs, _)):
                packageLocation = identity.description
                packageKind = .registry(identity)
                registryIdentity = identity
                registryAlternativeURLs = alternativeURLs
            }

            // Create modules on disk.
            let packageToolsVersion = package.toolsVersion ?? .current
            if let specifier = sourceControlSpecifier {
                let repository = self.repositoryProvider.specifierMap[specifier] ?? .init(path: packagePath, fs: self.fileSystem)
                try writePackageContent(fileSystem: repository, root: .root, toolsVersion: packageToolsVersion)
                
                let versions = packageVersions.compactMap{ $0 }
                if versions.isEmpty {
                    try repository.commit()
                } else {
                    for version in versions {
                        try repository.commit(hash: package.revisionProvider.map { $0(version) })
                        try repository.tag(name: version)
                    }
                }

                self.repositoryProvider.add(specifier: specifier, repository: repository)
            } else if let identity = registryIdentity {
                let source = InMemoryRegistryPackageSource(fileSystem: self.fileSystem, path: packagePath, writeContent: false)
                try writePackageContent(fileSystem: source.fileSystem, root: source.path, toolsVersion: packageToolsVersion)
                self.registry.addPackage(
                    identity: identity,
                    versions: packageVersions.compactMap{ $0 },
                    sourceControlURLs: registryAlternativeURLs ?? [],
                    source: source
                )
            } else {
                throw InternalError("unknown package type")
            }

            for version in packageVersions {
                let v = version.flatMap(Version.init(_:))
                manifests[.init(url: packageLocation, version: v)] = try Manifest.createManifest(
                    displayName: package.name,
                    path: packagePath,
                    packageKind: packageKind,
                    packageLocation: packageLocation,
                    platforms: package.platforms,
                    version: v,
                    toolsVersion: packageToolsVersion,
                    dependencies: package.dependencies.map { try $0.convert(baseURL: packagesDir, identityResolver: self.identityResolver) },
<<<<<<< HEAD
                    products: package.products.map { try ProductDescription(name: $0.name, type: .library(.automatic), targets: $0.modules) },
                    targets: try package.targets.map { try $0.convert(identityResolver: self.identityResolver) }
=======
                    products: package.products.map { try ProductDescription(name: $0.name, type: .library(.automatic), targets: $0.targets) },
                    targets: try package.targets.map { try $0.convert(identityResolver: self.identityResolver) },
                    traits: package.traits
>>>>>>> 9e5f8b7c
                )
            }

            func writePackageContent(fileSystem: FileSystem, root: AbsolutePath, toolsVersion: ToolsVersion) throws {
                let sourcesDir = root.appending("Sources")
                for target in package.targets {
                    let targetDir = sourcesDir.appending(component: target.name)
                    try fileSystem.createDirectory(targetDir, recursive: true)
                    try fileSystem.writeFileContents(targetDir.appending("file.swift"), bytes: "")
                }
                let manifestPath = root.appending(component: Manifest.filename)
                try fileSystem.writeFileContents(manifestPath, bytes: "")
                try ToolsVersionSpecificationWriter.rewriteSpecification(
                    manifestDirectory: root,
                    toolsVersion: toolsVersion,
                    fileSystem: fileSystem
                )
            }
        }

        // Create root packages.
        for package in self.roots {
            try create(package: package, basePath: self.rootsDir, isRoot: true)
        }

        // Create dependency packages.
        for package in self.packages {
            try create(package: package, basePath: self.packagesDir, isRoot: false)
        }

        self.manifestLoader = MockManifestLoader(manifests: manifests)
    }

    public func getOrCreateWorkspace() throws -> Workspace {
        if let workspace = self._workspace {
            return workspace
        }

        let workspace = try Workspace._init(
            fileSystem: self.fileSystem,
            environment: .mockEnvironment,
            location: .init(
                scratchDirectory: self.sandbox.appending(".build"),
                editsDirectory: self.sandbox.appending("edits"),
                resolvedVersionsFile: Workspace.DefaultLocations.resolvedVersionsFile(forRootPackage: self.sandbox),
                localConfigurationDirectory: Workspace.DefaultLocations.configurationDirectory(forRootPackage: self.sandbox),
                sharedConfigurationDirectory: self.fileSystem.swiftPMConfigurationDirectory,
                sharedSecurityDirectory: self.fileSystem.swiftPMSecurityDirectory,
                sharedCacheDirectory: self.fileSystem.swiftPMCacheDirectory
            ),
            configuration: .init(
                skipDependenciesUpdates: self.skipDependenciesUpdates,
                prefetchBasedOnResolvedFile: WorkspaceConfiguration.default.prefetchBasedOnResolvedFile,
                shouldCreateMultipleTestProducts: WorkspaceConfiguration.default.shouldCreateMultipleTestProducts,
                createREPLProduct: WorkspaceConfiguration.default.createREPLProduct,
                additionalFileRules: WorkspaceConfiguration.default.additionalFileRules,
                sharedDependenciesCacheEnabled: WorkspaceConfiguration.default.sharedDependenciesCacheEnabled,
                fingerprintCheckingMode: .strict,
                signingEntityCheckingMode: .strict,
                skipSignatureValidation: false,
                sourceControlToRegistryDependencyTransformation: self.sourceControlToRegistryDependencyTransformation,
                defaultRegistry: self.defaultRegistry,
                manifestImportRestrictions: .none
            ),
            customFingerprints: self.fingerprints,
            customMirrors: self.mirrors,
            customToolsVersion: self.customToolsVersion,
            customHostToolchain: self.customHostToolchain,
            customManifestLoader: self.manifestLoader,
            customPackageContainerProvider: self.customPackageContainerProvider,
            customRepositoryProvider: self.repositoryProvider,
            customRegistryClient: self.registryClient,
            customBinaryArtifactsManager: self.customBinaryArtifactsManager,
            customIdentityResolver: self.identityResolver,
            customChecksumAlgorithm: self.checksumAlgorithm,
            delegate: self.delegate
        )

        self._workspace = workspace

        return workspace
    }

    private var _workspace: Workspace?

    public func closeWorkspace(resetState: Bool = true, resetResolvedFile: Bool = true) throws {
        if resetState {
            try self._workspace?.resetState()
        }
        if resetResolvedFile {
            try self._workspace.map {
                try self.fileSystem.removeFileTree($0.location.resolvedVersionsFile)
            }
        }
        self._workspace = nil
    }

    public func rootPaths(for packages: [String]) throws -> [AbsolutePath] {
        return try packages.map { try AbsolutePath(validating: $0, relativeTo: rootsDir) }
    }

    public func checkEdit(
        packageName: String,
        path: AbsolutePath? = nil,
        revision: Revision? = nil,
        checkoutBranch: String? = nil,
        _ result: ([Basics.Diagnostic]) -> Void
    ) {
        let observability = ObservabilitySystem.makeForTesting()
        observability.topScope.trap {
            let ws = try self.getOrCreateWorkspace()
            ws.edit(
                packageName: packageName,
                path: path,
                revision: revision,
                checkoutBranch: checkoutBranch,
                observabilityScope: observability.topScope
            )
        }
        result(observability.diagnostics)
    }

    public func checkUnedit(
        packageName: String,
        roots: [String],
        forceRemove: Bool = false,
        _ result: ([Basics.Diagnostic]) -> Void
    ) {
        let observability = ObservabilitySystem.makeForTesting()
        observability.topScope.trap {
            let rootInput = PackageGraphRootInput(packages: try rootPaths(for: roots))
            let ws = try self.getOrCreateWorkspace()
            try ws.unedit(
                packageName: packageName,
                forceRemove: forceRemove,
                root: rootInput,
                observabilityScope: observability.topScope
            )
        }
        result(observability.diagnostics)
    }

    public func checkResolve(pkg: String, roots: [String], version: TSCUtility.Version, _ result: ([Basics.Diagnostic]) -> Void) {
        let observability = ObservabilitySystem.makeForTesting()
        observability.topScope.trap {
            let rootInput = PackageGraphRootInput(packages: try rootPaths(for: roots))
            let workspace = try self.getOrCreateWorkspace()
            try workspace.resolve(packageName: pkg, root: rootInput, version: version, branch: nil, revision: nil, observabilityScope: observability.topScope)
        }
        result(observability.diagnostics)
    }

    public func checkClean(_ result: ([Basics.Diagnostic]) -> Void) {
        let observability = ObservabilitySystem.makeForTesting()
        observability.topScope.trap {
            let workspace = try self.getOrCreateWorkspace()
            workspace.clean(observabilityScope: observability.topScope)
        }
        result(observability.diagnostics)
    }

    public func checkReset(_ result: ([Basics.Diagnostic]) -> Void) {
        let observability = ObservabilitySystem.makeForTesting()
        observability.topScope.trap {
            let workspace = try self.getOrCreateWorkspace()
            workspace.reset(observabilityScope: observability.topScope)
        }
        result(observability.diagnostics)
    }

    public func checkUpdate(
        roots: [String] = [],
        deps: [MockDependency] = [],
        packages: [String] = [],
        _ result: ([Basics.Diagnostic]) -> Void
    ) throws {
        let dependencies = try deps.map { try $0.convert(baseURL: packagesDir, identityResolver: self.identityResolver) }

        let observability = ObservabilitySystem.makeForTesting()
        observability.topScope.trap {
            let rootInput = PackageGraphRootInput(
                packages: try rootPaths(for: roots),
                dependencies: dependencies
            )
            let workspace = try self.getOrCreateWorkspace()
            try workspace.updateDependencies(root: rootInput, packages: packages, observabilityScope: observability.topScope)
        }
        result(observability.diagnostics)
    }

    public func checkUpdateDryRun(
        roots: [String] = [],
        deps: [MockDependency] = [],
        _ result: ([(PackageReference, Workspace.PackageStateChange)]?, [Basics.Diagnostic]) -> Void
    ) throws {
        let dependencies = try deps.map { try $0.convert(baseURL: packagesDir, identityResolver: self.identityResolver) }
        let rootInput = PackageGraphRootInput(
            packages: try rootPaths(for: roots),
            dependencies: dependencies
        )

        let observability = ObservabilitySystem.makeForTesting()
        let changes = observability.topScope.trap { () -> [(PackageReference, Workspace.PackageStateChange)]? in
            let workspace = try self.getOrCreateWorkspace()
            return try workspace.updateDependencies(root: rootInput, dryRun: true, observabilityScope: observability.topScope)
        } ?? nil
        result(changes, observability.diagnostics)
    }

    public func checkPackageGraph(
        roots: [String] = [],
        deps: [MockDependency],
        _ result: (ModulesGraph, [Basics.Diagnostic]) -> Void
    ) throws {
        let dependencies = try deps.map { try $0.convert(baseURL: packagesDir, identityResolver: self.identityResolver) }
        try self.checkPackageGraph(roots: roots, dependencies: dependencies, result)
    }

    public func checkPackageGraph(
        roots: [String] = [],
        dependencies: [PackageDependency] = [],
        forceResolvedVersions: Bool = false,
        expectedSigningEntities: [PackageIdentity: RegistryReleaseMetadata.SigningEntity] = [:],
        _ result: (ModulesGraph, [Basics.Diagnostic]) throws -> Void
    ) throws {
        let observability = ObservabilitySystem.makeForTesting()
        let rootInput = PackageGraphRootInput(
            packages: try rootPaths(for: roots), dependencies: dependencies
        )
        let workspace = try self.getOrCreateWorkspace()
        do {
            let graph = try workspace.loadPackageGraph(
                rootInput: rootInput,
                forceResolvedVersions: forceResolvedVersions,
                expectedSigningEntities: expectedSigningEntities,
                observabilityScope: observability.topScope
            )
            try result(graph, observability.diagnostics)
        } catch {
            // helpful when graph fails to load
            if observability.hasErrorDiagnostics {
                print(observability.diagnostics.map{ $0.description }.joined(separator: "\n"))
            }
            throw error
        }
    }

    public func checkPackageGraphFailure(
        roots: [String] = [],
        deps: [MockDependency],
        _ result: ([Basics.Diagnostic]) -> Void
    ) throws {
        let dependencies = try deps.map { try $0.convert(baseURL: packagesDir, identityResolver: self.identityResolver) }
        self.checkPackageGraphFailure(roots: roots, dependencies: dependencies, result)
    }

    public func checkPackageGraphFailure(
        roots: [String] = [],
        dependencies: [PackageDependency] = [],
        forceResolvedVersions: Bool = false,
        _ result: ([Basics.Diagnostic]) -> Void
    ) {
        let observability = ObservabilitySystem.makeForTesting()
        observability.topScope.trap {
            let rootInput = PackageGraphRootInput(
                packages: try rootPaths(for: roots),
                dependencies: dependencies
            )
            let workspace = try self.getOrCreateWorkspace()
            try workspace.loadPackageGraph(
                rootInput: rootInput,
                forceResolvedVersions: forceResolvedVersions,
                observabilityScope: observability.topScope
            )
        }
        result(observability.diagnostics)
    }

    public struct ResolutionPrecomputationResult {
        public let result: Workspace.ResolutionPrecomputationResult
        public let diagnostics: [Basics.Diagnostic]
    }

    public func checkPrecomputeResolution() async throws -> ResolutionPrecomputationResult {
        let observability = ObservabilitySystem.makeForTesting()
        let workspace = try self.getOrCreateWorkspace()
        let pinsStore = try workspace.pinsStore.load()

        let rootInput = PackageGraphRootInput(packages: try rootPaths(for: roots.map { $0.name }), dependencies: [])
        let rootManifests = try await workspace.loadRootManifests(
            packages: rootInput.packages,
            observabilityScope: observability.topScope
        )
        let root = PackageGraphRoot(input: rootInput, manifests: rootManifests, observabilityScope: observability.topScope)

        let dependencyManifests = try workspace.loadDependencyManifests(
            root: root,
            observabilityScope: observability.topScope
        )

        let result = try workspace.precomputeResolution(
            root: root,
            dependencyManifests: dependencyManifests,
            pinsStore: pinsStore,
            constraints: [],
            observabilityScope: observability.topScope
        )

        return ResolutionPrecomputationResult(result: result, diagnostics: observability.diagnostics)
    }

    public func set(
        pins: [PackageReference: CheckoutState] = [:],
        managedDependencies: [AbsolutePath: Workspace.ManagedDependency] = [:],
        managedArtifacts: [Workspace.ManagedArtifact] = []
    ) throws {
        let pins = pins.mapValues { checkoutState -> PinsStore.PinState in
            switch checkoutState {
            case .version(let version, let revision):
                return .version(version, revision: revision.identifier)
            case .branch(let name, let revision):
                return .branch(name: name, revision: revision.identifier)
            case.revision(let revision):
                return .revision(revision.identifier)
            }
        }
        try self.set(pins: pins, managedDependencies: managedDependencies, managedArtifacts: managedArtifacts)
    }

    public func set(
        pins: [PackageReference: PinsStore.PinState],
        managedDependencies: [AbsolutePath: Workspace.ManagedDependency] = [:],
        managedArtifacts: [Workspace.ManagedArtifact] = []
    ) throws {
        let workspace = try self.getOrCreateWorkspace()
        let pinsStore = try workspace.pinsStore.load()

        for (ref, state) in pins {
            pinsStore.pin(packageRef: ref, state: state)
        }

        for dependency in managedDependencies {
            // copy the package content to expected managed path
            let managedPath = workspace.path(to: dependency.value)
            if managedPath != dependency.key, self.fileSystem.exists(dependency.key) {
                try self.fileSystem.createDirectory(managedPath.parentDirectory, recursive: true)
                try self.fileSystem.copy(from: dependency.key, to: managedPath)
            } else {
                try self.fileSystem.createDirectory(managedPath, recursive: true)
            }
            workspace.state.dependencies.add(dependency.value)
        }

        for artifact in managedArtifacts {
            // create an empty directory representing the artifact
            try self.fileSystem.createDirectory(artifact.path, recursive: true)
            workspace.state.artifacts.add(artifact)
        }

        try workspace.state.save()
    }

    public func resetState() throws {
        let workspace = try self.getOrCreateWorkspace()
        try workspace.resetState()
    }

    public enum State {
        public enum CheckoutState {
            case version(TSCUtility.Version)
            case revision(String)
            case branch(String)
        }

        case checkout(CheckoutState)
        case registryDownload(TSCUtility.Version)
        case edited(AbsolutePath?)
        case local
        case custom(TSCUtility.Version, AbsolutePath)
    }

    public struct ManagedDependencyResult {
        public let managedDependencies: Workspace.ManagedDependencies

        public init(_ managedDependencies: Workspace.ManagedDependencies) {
            self.managedDependencies = managedDependencies
        }

        public func check(notPresent name: String, file: StaticString = #file, line: UInt = #line) {
            self.check(notPresent: .plain(name), file: file, line: line)
        }

        public func check(notPresent dependencyId: PackageIdentity, file: StaticString = #file, line: UInt = #line) {
            let dependency = self.managedDependencies[dependencyId]
            XCTAssertNil(dependency, "Unexpectedly found \(dependencyId) in managed dependencies", file: file, line: line)
        }

        public func checkEmpty(file: StaticString = #file, line: UInt = #line) {
            XCTAssertEqual(self.managedDependencies.count, 0, file: file, line: line)
        }

        public func check(dependency name: String, at state: State, file: StaticString = #file, line: UInt = #line) {
            self.check(dependency: .plain(name), at: state, file: file, line: line)
        }

        public func check(dependency dependencyId: PackageIdentity, at state: State, file: StaticString = #file, line: UInt = #line) {
            guard let dependency = managedDependencies[dependencyId] else {
                return XCTFail("\(dependencyId) does not exists", file: file, line: line)
            }
            switch state {
            case .checkout(let checkoutState):
                guard case .sourceControlCheckout(let dependencyCheckoutState) = dependency.state else {
                    return XCTFail("invalid dependency state \(dependency.state)", file: file, line: line)
                }
                switch checkoutState {
                case .version(let version):
                    XCTAssertEqual(dependencyCheckoutState.version, version, file: file, line: line)
                case .revision(let revision):
                    XCTAssertEqual(dependencyCheckoutState.revision.identifier, revision, file: file, line: line)
                case .branch(let branch):
                    XCTAssertEqual(dependencyCheckoutState.branch, branch, file: file, line: line)
                }
            case .registryDownload(let downloadVersion):
                guard case .registryDownload(let dependencyVersion) = dependency.state else {
                    return XCTFail("invalid dependency state \(dependency.state)", file: file, line: line)
                }
                XCTAssertEqual(dependencyVersion, downloadVersion, file: file, line: line)
            case .edited(let path):
                guard case .edited(_,  unmanagedPath: path) = dependency.state else {
                    XCTFail("Expected edited dependency; found '\(dependency.state)' instead", file: file, line: line)
                    return
                }
            case .local:
                guard case .fileSystem(_) = dependency.state  else {
                    XCTFail("Expected local dependency", file: file, line: line)
                    return
                }
            case .custom(let currentVersion, let currentPath):
                guard case .custom(let version, let path) = dependency.state else {
                    return XCTFail("invalid dependency state \(dependency.state)", file: file, line: line)
                }
                XCTAssertTrue(currentVersion == version && currentPath == path, file: file, line: line)
            }
        }
    }

    public struct ManagedArtifactResult {
        public let managedArtifacts: Workspace.ManagedArtifacts

        public init(_ managedArtifacts: Workspace.ManagedArtifacts) {
            self.managedArtifacts = managedArtifacts
        }

        public func checkNotPresent(packageName: String, targetName: String, file: StaticString = #file, line: UInt = #line) {
            self.checkNotPresent(packageIdentity: .plain(packageName), targetName: targetName, file : file, line: line)
        }

        public func checkNotPresent(
            packageIdentity: PackageIdentity,
            targetName: String,
            file: StaticString = #file,
            line: UInt = #line
        ) {
            let artifact = self.managedArtifacts[packageIdentity: packageIdentity, targetName: targetName]
            XCTAssert(artifact == nil, "Unexpectedly found \(packageIdentity).\(targetName) in managed artifacts", file: file, line: line)
        }

        public func checkEmpty(file: StaticString = #file, line: UInt = #line) {
            XCTAssertEqual(self.managedArtifacts.count, 0, file: file, line: line)
        }

        public func check(packageName: String, targetName: String, source: Workspace.ManagedArtifact.Source, path: AbsolutePath, file: StaticString = #file, line: UInt = #line) {
            self.check(packageIdentity: .plain(packageName), targetName: targetName, source: source, path: path, file: file, line: line)
        }

        public func check(
            packageIdentity: PackageIdentity,
            targetName: String,
            source: Workspace.ManagedArtifact.Source,
            path: AbsolutePath,
            file: StaticString = #file,
            line: UInt = #line
        ) {
            guard let artifact = managedArtifacts[packageIdentity: packageIdentity, targetName: targetName] else {
                XCTFail("managed artifact '\(packageIdentity).\(targetName)' does not exists", file: file, line: line)
                return
            }
            XCTAssertEqual(artifact.path, path, file: file, line: line)
            switch (artifact.source, source) {
            case (.remote(let lhsURL, let lhsChecksum), .remote(let rhsURL, let rhsChecksum)):
                XCTAssertEqual(lhsURL, rhsURL, file: file, line: line)
                XCTAssertEqual(lhsChecksum, rhsChecksum, file: file, line: line)
            case (.local(let lhsChecksum), .local(let rhsChecksum)):
                XCTAssertEqual(lhsChecksum, rhsChecksum, file: file, line: line)
            default:
                XCTFail("wrong source type", file: file, line: line)
            }
        }
    }

    public func loadDependencyManifests(
        roots: [String] = [],
        deps: [MockDependency] = [],
        _ result: (Workspace.DependencyManifests,  [Basics.Diagnostic]) -> Void
    ) throws {
        let observability = ObservabilitySystem.makeForTesting()
        let dependencies = try deps.map { try $0.convert(baseURL: packagesDir, identityResolver: self.identityResolver) }
        let workspace = try self.getOrCreateWorkspace()
        let rootInput = PackageGraphRootInput(
            packages: try rootPaths(for: roots), dependencies: dependencies
        )
        let rootManifests = try temp_await { workspace.loadRootManifests(packages: rootInput.packages, observabilityScope: observability.topScope, completion: $0) }
        let graphRoot = PackageGraphRoot(input: rootInput, manifests: rootManifests, observabilityScope: observability.topScope)
        let manifests = try workspace.loadDependencyManifests(
            root: graphRoot,
            observabilityScope: observability.topScope
        )
        result(manifests, observability.diagnostics)
    }

    public func checkManagedDependencies(file: StaticString = #file, line: UInt = #line, _ result: (ManagedDependencyResult) throws -> Void) {
        do {
            let workspace = try self.getOrCreateWorkspace()
            try result(ManagedDependencyResult(workspace.state.dependencies))
        } catch {
            XCTFail("Failed with error \(error.interpolationDescription)", file: file, line: line)
        }
    }

    public func checkManagedArtifacts(file: StaticString = #file, line: UInt = #line, _ result: (ManagedArtifactResult) throws -> Void) {
        do {
            let workspace = try self.getOrCreateWorkspace()
            try result(ManagedArtifactResult(workspace.state.artifacts))
        } catch {
            XCTFail("Failed with error \(error.interpolationDescription)", file: file, line: line)
        }
    }

    public struct ResolvedResult {
        public let store: PinsStore

        public init(_ store: PinsStore) {
            self.store = store
        }

        public func check(notPresent name: String, file: StaticString = #file, line: UInt = #line) {
            XCTAssertFalse(self.store.pins.keys.contains(where: { $0.description == name }), "Unexpectedly found \(name) in Package.resolved", file: file, line: line)
        }

        public func check(dependency package: String, at state: State, file: StaticString = #file, line: UInt = #line) {
            guard let pin = store.pins.first(where: { $0.key.description == package })?.value else {
                XCTFail("Pin for \(package) not found", file: file, line: line)
                return
            }
            switch state {
            case .checkout(let checkoutState):
                switch (checkoutState, pin.state) {
                case (.version(let checkoutVersion), .version(let pinVersion, _)):
                    XCTAssertEqual(pinVersion, checkoutVersion, file: file, line: line)
                case (.revision(let checkoutRevision), .revision(let pinRevision)):
                    XCTAssertEqual(checkoutRevision, pinRevision, file: file, line: line)
                case (.branch(let checkoutBranch), .branch(let pinBranch, _)):
                    XCTAssertEqual(checkoutBranch, pinBranch, file: file, line: line)
                default:
                    XCTFail("state dont match \(checkoutState) \(pin.state)", file: file, line: line)
                }
            case .registryDownload(let downloadVersion):
                guard case .version(let pinVersion, _) = pin.state else {
                    return XCTFail("invalid pin state \(pin.state)", file: file, line: line)
                }
                XCTAssertEqual(pinVersion, downloadVersion, file: file, line: line)
            case .edited, .local, .custom:
                XCTFail("Unimplemented", file: file, line: line)
            }
        }

        public func check(dependency package: String, url: String, file: StaticString = #file, line: UInt = #line) {
            guard let pin = store.pins.first(where: { $0.key.description == package })?.value else {
                XCTFail("Pin for \(package) not found", file: file, line: line)
                return
            }

            XCTAssertEqual(pin.packageRef.kind, .remoteSourceControl(SourceControlURL(url)), file: file, line: line)
        }
    }

    public func checkResolved(file: StaticString = #file, line: UInt = #line, _ result: (ResolvedResult) throws -> Void) {
        do {
            let workspace = try self.getOrCreateWorkspace()
            try result(ResolvedResult(workspace.pinsStore.load()))
        } catch {
            XCTFail("Failed with error \(error.interpolationDescription)", file: file, line: line)
        }
    }
}

public final class MockWorkspaceDelegate: WorkspaceDelegate {
    private let lock = NSLock()
    private var _events = [String]()
    private var _manifest: Manifest?
    private var _manifestLoadingDiagnostics: [Basics.Diagnostic]?

    public init() {}

    public func willUpdateRepository(package: PackageIdentity, repository url: String) {
        self.append("updating repo: \(url)")
    }

    public func didUpdateRepository(package: PackageIdentity, repository url: String, duration: DispatchTimeInterval) {
        self.append("finished updating repo: \(url)")
    }

    public func dependenciesUpToDate() {
        self.append("Everything is already up-to-date")
    }

    public func willFetchPackage(package: PackageIdentity, packageLocation: String?, fetchDetails: PackageFetchDetails) {
        self.append("fetching package: \(packageLocation ?? package.description)")
    }

    public func fetchingPackage(package: PackageIdentity, packageLocation: String?, progress: Int64, total: Int64?) {
    }

    public func didFetchPackage(package: PackageIdentity, packageLocation: String?, result: Result<PackageFetchDetails, Error>, duration: DispatchTimeInterval) {
        self.append("finished fetching package: \(packageLocation ?? package.description)")
    }

    public func willCreateWorkingCopy(package: PackageIdentity, repository url: String, at path: AbsolutePath) {
        self.append("creating working copy for: \(url)")
    }

    public func didCreateWorkingCopy(package: PackageIdentity, repository url: String, at path: AbsolutePath, duration: DispatchTimeInterval) {
        self.append("finished creating working copy for: \(url)")
    }

    public func willCheckOut(package: PackageIdentity, repository url: String, revision: String, at path: AbsolutePath) {
        self.append("checking out repo: \(url)")
    }

    public func didCheckOut(package: PackageIdentity, repository url: String, revision: String, at path: AbsolutePath, duration: DispatchTimeInterval) {
        self.append("finished checking out repo: \(url)")
    }

    public func removing(package: PackageIdentity, packageLocation: String?) {
        self.append("removing repo: \(packageLocation ?? package.description)")
    }

    public func willResolveDependencies(reason: WorkspaceResolveReason) {
        self.append("will resolve dependencies")
    }

    public func willLoadManifest(packageIdentity: PackageIdentity, packagePath: AbsolutePath, url: String, version: Version?, packageKind: PackageReference.Kind) {
        self.append("will load manifest for \(packageKind.displayName) package: \(url) (identity: \(packageIdentity))")
    }

    public func didLoadManifest(packageIdentity: PackageIdentity, packagePath: AbsolutePath, url: String, version: Version?, packageKind: PackageReference.Kind, manifest: Manifest?, diagnostics: [Basics.Diagnostic], duration: DispatchTimeInterval) {
        self.append("did load manifest for \(packageKind.displayName) package: \(url) (identity: \(packageIdentity))")
        self.lock.withLock {
            self._manifest = manifest
            self._manifestLoadingDiagnostics = diagnostics
        }
    }

    public func willComputeVersion(package: PackageIdentity, location: String) {
        // noop
    }

    public func didComputeVersion(package: PackageIdentity, location: String, version: String, duration: DispatchTimeInterval) {
        // noop
    }

    public func resolvedFileChanged() {
        // noop
    }

    public func willDownloadBinaryArtifact(from url: String, fromCache: Bool) {
        self.append("downloading binary artifact package: \(url)")
    }

    public func didDownloadBinaryArtifact(from url: String, result: Result<(path: AbsolutePath, fromCache: Bool), Error>, duration: DispatchTimeInterval) {
        self.append("finished downloading binary artifact package: \(url)")
    }

    public func downloadingBinaryArtifact(from url: String, bytesDownloaded: Int64, totalBytesToDownload: Int64?) {
        // noop
    }

    public func didDownloadAllBinaryArtifacts() {
        // noop
    }

    public func willUpdateDependencies() {
        // noop
    }

    public func didUpdateDependencies(duration: DispatchTimeInterval) {
        // noop
    }

    public func willResolveDependencies() {
        // noop
    }

    public func didResolveDependencies(duration: DispatchTimeInterval) {
        // noop
    }

    public func willLoadGraph() {
        // noop
    }

    public func didLoadGraph(duration: DispatchTimeInterval) {
        // noop
    }

    public func willCompileManifest(packageIdentity: PackageIdentity, packageLocation: String) {
        // noop
    }

    public func didCompileManifest(packageIdentity: PackageIdentity, packageLocation: String, duration: DispatchTimeInterval) {
        // noop
    }

    public func willEvaluateManifest(packageIdentity: PackageIdentity, packageLocation: String) {
        // noop
    }

    public func didEvaluateManifest(packageIdentity: PackageIdentity, packageLocation: String, duration: DispatchTimeInterval) {
        // noop
    }

    private func append(_ event: String) {
        self.lock.withLock {
            self._events.append(event)
        }
    }

    public var events: [String] {
        self.lock.withLock {
            self._events
        }
    }

    public func clear() {
        self.lock.withLock {
            self._events = []
        }
    }

    public var manifest: Manifest? {
        self.lock.withLock {
            self._manifest
        }
    }

    public var manifestLoadingDiagnostics: [Basics.Diagnostic]? {
        self.lock.withLock {
            self._manifestLoadingDiagnostics
        }
    }
}

extension CheckoutState {
    public var version: Version? {
        get {
            switch self {
            case .revision:
                return .none
            case .version(let version, _):
                return version
            case .branch:
                return .none
            }
        }
    }

    public var branch: String? {
        get {
            switch self {
            case .revision:
                return .none
            case .version:
                return .none
            case .branch(let branch, _):
                return branch
            }
        }
    }
}

extension PackageReference.Kind {
    fileprivate var displayName: String {
        switch self {
        case .root:
            return "root"
        case .fileSystem:
            return "fileSystem"
        case .localSourceControl:
            return "localSourceControl"
        case .remoteSourceControl:
            return "remoteSourceControl"
        case .registry:
            return "registry"
        }
    }
}

extension CheckoutState {
    fileprivate var revision: Revision {
        get {
            switch self {
            case .revision(let revision):
                return revision
            case .version(_, let revision):
                return revision
            case .branch(_, let revision):
                return revision
            }
        }
    }
}

extension Array where Element == Basics.Diagnostic {
    public var hasErrors: Bool {
        self.contains(where: {  $0.severity == .error })
    }

    public var hasWarnings: Bool {
        self.contains(where: {  $0.severity == .warning })
    }
}<|MERGE_RESOLUTION|>--- conflicted
+++ resolved
@@ -264,14 +264,9 @@
                     version: v,
                     toolsVersion: packageToolsVersion,
                     dependencies: package.dependencies.map { try $0.convert(baseURL: packagesDir, identityResolver: self.identityResolver) },
-<<<<<<< HEAD
                     products: package.products.map { try ProductDescription(name: $0.name, type: .library(.automatic), targets: $0.modules) },
-                    targets: try package.targets.map { try $0.convert(identityResolver: self.identityResolver) }
-=======
-                    products: package.products.map { try ProductDescription(name: $0.name, type: .library(.automatic), targets: $0.targets) },
                     targets: try package.targets.map { try $0.convert(identityResolver: self.identityResolver) },
                     traits: package.traits
->>>>>>> 9e5f8b7c
                 )
             }
 
