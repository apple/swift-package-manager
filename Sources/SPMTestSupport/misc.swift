--- conflicted
+++ resolved
@@ -247,13 +247,8 @@
     Xcc: [String] = [],
     Xld: [String] = [],
     Xswiftc: [String] = [],
-<<<<<<< HEAD
-    env: EnvironmentVariables? = nil
+    env: Environment? = nil
 ) async throws -> (stdout: String, stderr: String) {
-=======
-    env: Environment? = nil
-) throws -> (stdout: String, stderr: String) {
->>>>>>> 74aea87f
     let args = swiftArgs(configuration: configuration, extraArgs: extraArgs, Xcc: Xcc, Xld: Xld, Xswiftc: Xswiftc)
     return try await SwiftPM.Build.execute(args, packagePath: packagePath, env: env)
 }
@@ -267,13 +262,8 @@
     Xcc: [String] = [],
     Xld: [String] = [],
     Xswiftc: [String] = [],
-<<<<<<< HEAD
-    env: EnvironmentVariables? = nil
+    env: Environment? = nil
 ) async throws -> (stdout: String, stderr: String) {
-=======
-    env: Environment? = nil
-) throws -> (stdout: String, stderr: String) {
->>>>>>> 74aea87f
     var args = swiftArgs(configuration: configuration, extraArgs: extraArgs, Xcc: Xcc, Xld: Xld, Xswiftc: Xswiftc)
     args.append(executable)
     return try await SwiftPM.Run.execute(args, packagePath: packagePath, env: env)
@@ -287,13 +277,8 @@
     Xcc: [String] = [],
     Xld: [String] = [],
     Xswiftc: [String] = [],
-<<<<<<< HEAD
-    env: EnvironmentVariables? = nil
+    env: Environment? = nil
 ) async throws -> (stdout: String, stderr: String) {
-=======
-    env: Environment? = nil
-) throws -> (stdout: String, stderr: String) {
->>>>>>> 74aea87f
     let args = swiftArgs(configuration: configuration, extraArgs: extraArgs, Xcc: Xcc, Xld: Xld, Xswiftc: Xswiftc)
     return try await SwiftPM.Package.execute(args, packagePath: packagePath, env: env)
 }
@@ -306,13 +291,8 @@
     Xcc: [String] = [],
     Xld: [String] = [],
     Xswiftc: [String] = [],
-<<<<<<< HEAD
-    env: EnvironmentVariables? = nil
+    env: Environment? = nil
 ) async throws -> (stdout: String, stderr: String) {
-=======
-    env: Environment? = nil
-) throws -> (stdout: String, stderr: String) {
->>>>>>> 74aea87f
     let args = swiftArgs(configuration: configuration, extraArgs: extraArgs, Xcc: Xcc, Xld: Xld, Xswiftc: Xswiftc)
     return try await SwiftPM.Test.execute(args, packagePath: packagePath, env: env)
 }
