//===----------------------------------------------------------------------===//
//
// This source file is part of the Swift open source project
//
// Copyright (c) 2015-2024 Apple Inc. and the Swift project authors
// Licensed under Apache License v2.0 with Runtime Library Exception
//
// See http://swift.org/LICENSE.txt for license information
// See http://swift.org/CONTRIBUTORS.txt for the list of Swift project authors
//
//===----------------------------------------------------------------------===//

import ArgumentParser

@_spi(SwiftPMInternal)
import Basics

@_spi(SwiftPMInternal)
import CoreCommands

import Dispatch
import Foundation
import PackageGraph

@_spi(SwiftPMInternal)
import PackageModel

import SPMBuildCore

import func TSCLibc.exit
import Workspace

import struct TSCBasic.ByteString
import enum TSCBasic.JSON
import class TSCBasic.Process
import enum TSCBasic.ProcessEnv
import var TSCBasic.stdoutStream
import class TSCBasic.SynchronizedQueue
import class TSCBasic.Thread

private enum TestError: Swift.Error {
    case invalidListTestJSONData(context: String, underlyingError: Error? = nil)
    case testsNotFound
    case testProductNotFound(productName: String)
    case productIsNotTest(productName: String)
    case multipleTestProducts([String])
    case xctestNotAvailable(reason: String)
    case xcodeNotInstalled
}

extension TestError: CustomStringConvertible {
    var description: String {
        switch self {
        case .testsNotFound:
            return "no tests found; create a target in the 'Tests' directory"
        case .testProductNotFound(let productName):
            return "there is no test product named '\(productName)'"
        case .productIsNotTest(let productName):
            return "the product '\(productName)' is not a test"
        case .invalidListTestJSONData(let context, let underlyingError):
            let underlying = underlyingError != nil ? ", underlying error: \(underlyingError!)" : ""
            return "invalid list test JSON structure, produced by \(context)\(underlying)"
        case .multipleTestProducts(let products):
            return "found multiple test products: \(products.joined(separator: ", ")); use --test-product to select one"
        case let .xctestNotAvailable(reason):
            return "XCTest not available: \(reason)"
        case .xcodeNotInstalled:
            return "XCTest not available; download and install Xcode to use XCTest on this platform"
        }
    }
}

struct SharedOptions: ParsableArguments {
    @Flag(name: .customLong("skip-build"),
          help: "Skip building the test target")
    var shouldSkipBuilding: Bool = false

    /// The test product to use. This is useful when there are multiple test products
    /// to choose from (usually in multiroot packages).
    @Option(help: .hidden)
    var testProduct: String?
}

struct TestCommandOptions: ParsableArguments {
    @OptionGroup()
    var globalOptions: GlobalOptions

    @OptionGroup()
    var sharedOptions: SharedOptions

    /// Which testing libraries to use (and any related options.)
    @OptionGroup()
    var testLibraryOptions: TestLibraryOptions

    /// If tests should run in parallel mode.
    @Flag(name: .customLong("parallel"),
          inversion: .prefixedNo,
          help: "Run the tests in parallel.")
    var shouldRunInParallel: Bool = false

    /// Number of tests to execute in parallel
    @Option(name: .customLong("num-workers"),
            help: "Number of tests to execute in parallel.")
    var numberOfWorkers: Int?

    /// List the tests and exit.
    @Flag(name: [.customLong("list-tests"), .customShort("l")],
          help: "Lists test methods in specifier format")
    var _deprecated_shouldListTests: Bool = false

    /// If the path of the exported code coverage JSON should be printed.
    @Flag(name: [.customLong("show-codecov-path"), .customLong("show-code-coverage-path"), .customLong("show-coverage-path")],
          help: "Print the path of the exported code coverage JSON file")
    var shouldPrintCodeCovPath: Bool = false

    var testCaseSpecifier: TestCaseSpecifier {
        if !filter.isEmpty {
            return .regex(filter)
        }

        return _testCaseSpecifier.map { .specific($0) } ?? .none
    }

    @Option(name: [.customShort("s"), .customLong("specifier")])
    var _testCaseSpecifier: String?

    @Option(help: """
        Run test cases matching regular expression, Format: <test-target>.<test-case> \
        or <test-target>.<test-case>/<test>
        """)
    var filter: [String] = []

    @Option(name: .customLong("skip"),
            help: "Skip test cases matching regular expression, Example: --skip PerformanceTests")
    var _testCaseSkip: [String] = []

    /// Path where the xUnit xml file should be generated.
    @Option(name: .customLong("xunit-output"),
            help: "Path where the xUnit xml file should be generated.")
    var xUnitOutput: AbsolutePath?

    /// Generate LinuxMain entries and exit.
    @Flag(name: .customLong("testable-imports"), inversion: .prefixedEnableDisable, help: "Enable or disable testable imports. Enabled by default.")
    var enableTestableImports: Bool = true

    /// Whether to enable code coverage.
    @Flag(name: .customLong("code-coverage"),
          inversion: .prefixedEnableDisable,
          help: "Enable code coverage")
    var enableCodeCoverage: Bool = false

    /// Configure test output.
    @Option(help: ArgumentHelp("", visibility: .hidden))
    public var testOutput: TestOutput = .default

    var enableExperimentalTestOutput: Bool {
        return testOutput == .experimentalSummary
    }

    /// Path where swift-testing's JSON configuration should be read.
    @Option(name: .customLong("experimental-configuration-path"),
            help: .hidden)
    var configurationPath: AbsolutePath?

    /// Path where swift-testing's JSON output should be written.
    @Option(name: .customLong("experimental-event-stream-output"),
            help: .hidden)
    var eventStreamOutputPath: AbsolutePath?

    /// The schema version of swift-testing's JSON input/output.
    @Option(name: .customLong("experimental-event-stream-version"),
            help: .hidden)
    var eventStreamVersion: Int?
}

/// Tests filtering specifier, which is used to filter tests to run.
public enum TestCaseSpecifier {
    /// No filtering
    case none
    
    /// Specify test with fully quantified name
    case specific(String)
    
    /// RegEx patterns for tests to run
    case regex([String])
    
    /// RegEx patterns for tests to skip
    case skip([String])
}

/// Different styles of test output.
public enum TestOutput: String, ExpressibleByArgument {
    /// Whatever `xctest` emits to the console.
    case `default`

    /// Capture XCTest events and provide a summary.
    case experimentalSummary

    /// Let the test process emit parseable output to the console.
    case experimentalParseable
}

/// swift-test tool namespace
public struct SwiftTestCommand: AsyncSwiftCommand {
    public static var configuration = CommandConfiguration(
        commandName: "test",
        _superCommandName: "swift",
        abstract: "Build and run tests",
        discussion: "SEE ALSO: swift build, swift run, swift package",
        version: SwiftVersion.current.completeDisplayString,
        subcommands: [
            List.self, Last.self
        ],
        helpNames: [.short, .long, .customLong("help", withSingleDash: true)])

    public var globalOptions: GlobalOptions {
        options.globalOptions
    }

    @OptionGroup()
    var options: TestCommandOptions

    // MARK: - XCTest

    private func xctestRun(_ swiftCommandState: SwiftCommandState) async throws {
        // validate XCTest available on darwin based systems
        let toolchain = try swiftCommandState.getTargetToolchain()
        if case let .unsupported(reason) = try swiftCommandState.getHostToolchain().swiftSDK.xctestSupport {
            if let reason {
                throw TestError.xctestNotAvailable(reason: reason)
            } else {
                throw TestError.xcodeNotInstalled
            }
        } else if toolchain.targetTriple.isDarwin() && toolchain.xctestPath == nil {
            throw TestError.xcodeNotInstalled
        }

<<<<<<< HEAD
        let buildParameters = try await swiftCommandState.buildParametersForTest(
            options: self.options,
            library: .xctest
        )
=======
        let (productsBuildParameters, _) = try swiftCommandState.buildParametersForTest(options: self.options, library: .xctest)
>>>>>>> 067136b0

        // Remove test output from prior runs and validate priors.
        if self.options.enableExperimentalTestOutput && productsBuildParameters.triple.supportsTestSummary {
            _ = try? localFileSystem.removeFileTree(productsBuildParameters.testOutputPath)
        }

        let testProducts = try await buildTestsIfNeeded(swiftCommandState: swiftCommandState, library: .xctest)
        if !self.options.shouldRunInParallel {
            let xctestArgs = try xctestArgs(for: testProducts, swiftCommandState: swiftCommandState)
            try await runTestProducts(
                testProducts,
                additionalArguments: xctestArgs,
                productsBuildParameters: productsBuildParameters,
                swiftCommandState: swiftCommandState,
                library: .xctest
            )
        } else {
            let testSuites = try TestingSupport.getTestSuites(
                in: testProducts,
                swiftCommandState: swiftCommandState,
                enableCodeCoverage: options.enableCodeCoverage,
                shouldSkipBuilding: options.sharedOptions.shouldSkipBuilding,
                experimentalTestOutput: options.enableExperimentalTestOutput,
                sanitizers: globalOptions.build.sanitizers
            )
            let tests = try testSuites
                .filteredTests(specifier: options.testCaseSpecifier)
                .skippedTests(specifier: options.skippedTests(fileSystem: swiftCommandState.fileSystem))

            // If there were no matches, emit a warning and exit.
            if tests.isEmpty {
                swiftCommandState.observabilityScope.emit(.noMatchingTests)
                try generateXUnitOutputIfRequested(for: [], swiftCommandState: swiftCommandState)
                return
            }

            // Clean out the code coverage directory that may contain stale
            // profraw files from a previous run of the code coverage tool.
            if self.options.enableCodeCoverage {
                try swiftCommandState.fileSystem.removeFileTree(productsBuildParameters.codeCovPath)
            }

            // Run the tests using the parallel runner.
            let runner = ParallelTestRunner(
                bundlePaths: testProducts.map { $0.bundlePath },
                cancellator: swiftCommandState.cancellator,
                toolchain: toolchain,
                numJobs: options.numberOfWorkers ?? ProcessInfo.processInfo.activeProcessorCount,
                buildOptions: globalOptions.build,
                productsBuildParameters: productsBuildParameters,
                shouldOutputSuccess: swiftCommandState.logLevel <= .info,
                observabilityScope: swiftCommandState.observabilityScope
            )

            let testResults = try runner.run(tests)

            try generateXUnitOutputIfRequested(for: testResults, swiftCommandState: swiftCommandState)

            // process code Coverage if request
            if self.options.enableCodeCoverage, runner.ranSuccessfully {
                try await processCodeCoverage(testProducts, swiftCommandState: swiftCommandState, library: .xctest)
            }

            if !runner.ranSuccessfully {
                swiftCommandState.executionStatus = .failure
            }

            if self.options.enableExperimentalTestOutput, !runner.ranSuccessfully {
                try Self.handleTestOutput(productsBuildParameters: productsBuildParameters, packagePath: testProducts[0].packagePath)
            }
        }
    }

    private func xctestArgs(for testProducts: [BuiltTestProduct], swiftCommandState: SwiftCommandState) throws -> [String] {
        switch options.testCaseSpecifier {
        case .none:
            if case .skip = options.skippedTests(fileSystem: swiftCommandState.fileSystem) {
                fallthrough
            } else {
                return []
            }

        case .regex, .specific, .skip:
            // If old specifier `-s` option was used, emit deprecation notice.
            if case .specific = options.testCaseSpecifier {
                swiftCommandState.observabilityScope.emit(warning: "'--specifier' option is deprecated; use '--filter' instead")
            }

            // Find the tests we need to run.
            let testSuites = try TestingSupport.getTestSuites(
                in: testProducts,
                swiftCommandState: swiftCommandState,
                enableCodeCoverage: options.enableCodeCoverage,
                shouldSkipBuilding: options.sharedOptions.shouldSkipBuilding,
                experimentalTestOutput: options.enableExperimentalTestOutput,
                sanitizers: globalOptions.build.sanitizers
            )
            let tests = try testSuites
                .filteredTests(specifier: options.testCaseSpecifier)
                .skippedTests(specifier: options.skippedTests(fileSystem: swiftCommandState.fileSystem))

            // If there were no matches, emit a warning.
            if tests.isEmpty {
                swiftCommandState.observabilityScope.emit(.noMatchingTests)
            }

            return TestRunner.xctestArguments(forTestSpecifiers: tests.map(\.specifier))
        }
    }

    /// Generate xUnit file if requested.
    private func generateXUnitOutputIfRequested(
        for testResults: [ParallelTestRunner.TestResult],
        swiftCommandState: SwiftCommandState
    ) throws {
        guard let xUnitOutput = options.xUnitOutput else {
            return
        }

        let generator = XUnitGenerator(
            fileSystem: swiftCommandState.fileSystem,
            results: testResults
        )
        try generator.generate(at: xUnitOutput)
    }

    // MARK: - swift-testing

    private func swiftTestingRun(_ swiftCommandState: SwiftCommandState) async throws {
<<<<<<< HEAD
        let buildParameters = try await swiftCommandState.buildParametersForTest(options: self.options, library: .swiftTesting)
        let testProducts = try await buildTestsIfNeeded(swiftCommandState: swiftCommandState, library: .swiftTesting)
=======
        let (productsBuildParameters, _) = try swiftCommandState.buildParametersForTest(options: self.options, library: .swiftTesting)
        let testProducts = try buildTestsIfNeeded(swiftCommandState: swiftCommandState, library: .swiftTesting)
>>>>>>> 067136b0
        let additionalArguments = Array(CommandLine.arguments.dropFirst())
        try await runTestProducts(
            testProducts,
            additionalArguments: additionalArguments,
            productsBuildParameters: productsBuildParameters,
            swiftCommandState: swiftCommandState,
            library: .swiftTesting
        )
    }

    // MARK: - Common implementation

    public func run(_ swiftCommandState: SwiftCommandState) async throws {
        do {
            // Validate commands arguments
            try self.validateArguments(observabilityScope: swiftCommandState.observabilityScope)
        } catch {
            swiftCommandState.observabilityScope.emit(error)
            throw ExitCode.failure
        }

        if self.options.shouldPrintCodeCovPath {
            try await printCodeCovPath(swiftCommandState)
        } else if self.options._deprecated_shouldListTests {
            // backward compatibility 6/2022 for deprecation of flag into a subcommand
            let command = try List.parse()
            try await command.run(swiftCommandState)
        } else {
            if try await options.testLibraryOptions.enableSwiftTestingLibrarySupport(swiftCommandState: swiftCommandState) {
                try await swiftTestingRun(swiftCommandState)
            }
            if options.testLibraryOptions.enableXCTestSupport {
                try await xctestRun(swiftCommandState)
            }
        }
    }

    private func runTestProducts(
        _ testProducts: [BuiltTestProduct],
        additionalArguments: [String],
        productsBuildParameters: BuildParameters,
        swiftCommandState: SwiftCommandState,
        library: BuildParameters.Testing.Library
    ) async throws {
        // Clean out the code coverage directory that may contain stale
        // profraw files from a previous run of the code coverage tool.
        if self.options.enableCodeCoverage {
            try swiftCommandState.fileSystem.removeFileTree(productsBuildParameters.codeCovPath)
        }

        let toolchain = try swiftCommandState.getTargetToolchain()
        let testEnv = try TestingSupport.constructTestEnvironment(
            toolchain: toolchain,
            destinationBuildParameters: productsBuildParameters,
            sanitizers: globalOptions.build.sanitizers,
            library: library
        )

        let runner = TestRunner(
            bundlePaths: testProducts.map { library == .xctest ? $0.bundlePath : $0.binaryPath },
            additionalArguments: additionalArguments,
            cancellator: swiftCommandState.cancellator,
            toolchain: toolchain,
            testEnv: testEnv,
            observabilityScope: swiftCommandState.observabilityScope,
            library: library
        )

        // Finally, run the tests.
        let ranSuccessfully = runner.test(outputHandler: {
            // command's result output goes on stdout
            // ie "swift test" should output to stdout
            print($0, terminator: "")
        })
        if !ranSuccessfully {
            swiftCommandState.executionStatus = .failure
        }

        if self.options.enableCodeCoverage, ranSuccessfully {
            try await processCodeCoverage(testProducts, swiftCommandState: swiftCommandState, library: library)
        }

        if self.options.enableExperimentalTestOutput, !ranSuccessfully {
            try Self.handleTestOutput(productsBuildParameters: productsBuildParameters, packagePath: testProducts[0].packagePath)
        }
    }

    private static func handleTestOutput(productsBuildParameters: BuildParameters, packagePath: AbsolutePath) throws {
        guard localFileSystem.exists(productsBuildParameters.testOutputPath) else {
            print("No existing test output found.")
            return
        }

        let lines = try String(contentsOfFile: productsBuildParameters.testOutputPath.pathString).components(separatedBy: "\n")
        let events = try lines.map { try JSONDecoder().decode(TestEventRecord.self, from: $0) }

        let caseEvents = events.compactMap { $0.caseEvent }
        let failureRecords = events.compactMap { $0.caseFailure }
        let expectedFailures = failureRecords.filter({ $0.failureKind.isExpected == true })
        let unexpectedFailures = failureRecords.filter { $0.failureKind.isExpected == false }.sorted(by: { lhs, rhs in
            guard let lhsLocation = lhs.issue.sourceCodeContext.location, let rhsLocation = rhs.issue.sourceCodeContext.location else {
                return lhs.description < rhs.description
            }

            if lhsLocation.file == rhsLocation.file {
                return lhsLocation.line < rhsLocation.line
            } else {
                return lhsLocation.file < rhsLocation.file
            }
        }).map { $0.description(with: packagePath.pathString) }

        let startedTests = caseEvents.filter { $0.event == .start }.count
        let finishedTests = caseEvents.filter { $0.event == .finish }.count
        let totalFailures = expectedFailures.count + unexpectedFailures.count
        print("\nRan \(finishedTests)/\(startedTests) tests, \(totalFailures) failures (\(unexpectedFailures.count) unexpected):\n")
        print("\(unexpectedFailures.joined(separator: "\n"))")
    }

    /// Processes the code coverage data and emits a json.
    private func processCodeCoverage(
        _ testProducts: [BuiltTestProduct],
        swiftCommandState: SwiftCommandState,
        library: BuildParameters.Testing.Library
    ) async throws {
        let workspace = try swiftCommandState.getActiveWorkspace()
        let root = try swiftCommandState.getWorkspaceRoot()
        let rootManifests = try await workspace.loadRootManifests(
            packages: root.packages,
            observabilityScope: swiftCommandState.observabilityScope
        )
        guard let rootManifest = rootManifests.values.first else {
            throw StringError("invalid manifests at \(root.packages)")
        }

        // Merge all the profraw files to produce a single profdata file.
        try await mergeCodeCovRawDataFiles(swiftCommandState: swiftCommandState, library: library)

<<<<<<< HEAD
        let buildParameters = try await swiftCommandState.buildParametersForTest(options: self.options, library: library)
        for product in testProducts {
            // Export the codecov data as JSON.
            let jsonPath = buildParameters.codeCovAsJSONPath(packageName: rootManifest.displayName)
            try await exportCodeCovAsJSON(to: jsonPath, testBinary: product.binaryPath, swiftCommandState: swiftCommandState, library: library)
=======
        let (productsBuildParameters, _) = try swiftCommandState.buildParametersForTest(options: self.options, library: library)
        for product in testProducts {
            // Export the codecov data as JSON.
            let jsonPath = productsBuildParameters.codeCovAsJSONPath(packageName: rootManifest.displayName)
            try exportCodeCovAsJSON(to: jsonPath, testBinary: product.binaryPath, swiftCommandState: swiftCommandState, library: library)
>>>>>>> 067136b0
        }
    }

    /// Merges all profraw profiles in codecoverage directory into default.profdata file.
    private func mergeCodeCovRawDataFiles(
        swiftCommandState: SwiftCommandState,
        library: BuildParameters.Testing.Library
    ) async throws {
        // Get the llvm-prof tool.
        let llvmProf = try swiftCommandState.getTargetToolchain().getLLVMProf()

        // Get the profraw files.
<<<<<<< HEAD
        let buildParameters = try await swiftCommandState.buildParametersForTest(options: self.options, library: library)
        let codeCovFiles = try swiftCommandState.fileSystem.getDirectoryContents(buildParameters.codeCovPath)
=======
        let (productsBuildParameters, _) = try swiftCommandState.buildParametersForTest(options: self.options, library: library)
        let codeCovFiles = try swiftCommandState.fileSystem.getDirectoryContents(productsBuildParameters.codeCovPath)
>>>>>>> 067136b0

        // Construct arguments for invoking the llvm-prof tool.
        var args = [llvmProf.pathString, "merge", "-sparse"]
        for file in codeCovFiles {
            let filePath = productsBuildParameters.codeCovPath.appending(component: file)
            if filePath.extension == "profraw" {
                args.append(filePath.pathString)
            }
        }
        args += ["-o", productsBuildParameters.codeCovDataFile.pathString]

        try await TSCBasic.Process.checkNonZeroExit(arguments: args)
    }

    /// Exports profdata as a JSON file.
    private func exportCodeCovAsJSON(
        to path: AbsolutePath,
        testBinary: AbsolutePath,
        swiftCommandState: SwiftCommandState,
        library: BuildParameters.Testing.Library
    ) async throws {
        // Export using the llvm-cov tool.
        let llvmCov = try swiftCommandState.getTargetToolchain().getLLVMCov()
<<<<<<< HEAD
        let buildParameters = try await swiftCommandState.buildParametersForTest(options: self.options, library: library)
=======
        let (productsBuildParameters, _) = try swiftCommandState.buildParametersForTest(options: self.options, library: library)
>>>>>>> 067136b0
        let args = [
            llvmCov.pathString,
            "export",
            "-instr-profile=\(productsBuildParameters.codeCovDataFile)",
            testBinary.pathString
        ]
        let result = try await TSCBasic.Process.popen(arguments: args)

        if result.exitStatus != .terminated(code: 0) {
            let output = try result.utf8Output() + result.utf8stderrOutput()
            throw StringError("Unable to export code coverage:\n \(output)")
        }
        try swiftCommandState.fileSystem.writeFileContents(path, bytes: ByteString(result.output.get()))
    }

    /// Builds the "test" target if enabled in options.
    ///
    /// - Returns: The paths to the build test products.
    private func buildTestsIfNeeded(
        swiftCommandState: SwiftCommandState,
        library: BuildParameters.Testing.Library
<<<<<<< HEAD
    ) async throws -> [BuiltTestProduct] {
        let buildParameters = try await swiftCommandState.buildParametersForTest(options: self.options, library: library)
=======
    ) throws -> [BuiltTestProduct] {
        let (productsBuildParameters, toolsBuildParameters) = try swiftCommandState.buildParametersForTest(options: self.options, library: library)
>>>>>>> 067136b0
        return try Commands.buildTestsIfNeeded(
            swiftCommandState: swiftCommandState,
            productsBuildParameters: productsBuildParameters,
            toolsBuildParameters: toolsBuildParameters,
            testProduct: self.options.sharedOptions.testProduct
        )
    }

    /// Private function that validates the commands arguments
    ///
    /// - Throws: if a command argument is invalid
    private func validateArguments(observabilityScope: ObservabilityScope) throws {
        // Validation for --num-workers.
        if let workers = options.numberOfWorkers {

            // The --num-worker option should be called with --parallel. Since
            // this option does not affect swift-testing at this time, we can
            // effectively ignore that it defaults to enabling parallelization.
            guard options.shouldRunInParallel else {
                throw StringError("--num-workers must be used with --parallel")
            }

            guard workers > 0 else {
                throw StringError("'--num-workers' must be greater than zero")
            }

            if !options.testLibraryOptions.enableXCTestSupport {
                throw StringError("'--num-workers' is only supported when testing with XCTest")
            }
        }

        if options._deprecated_shouldListTests {
            observabilityScope.emit(warning: "'--list-tests' option is deprecated; use 'swift test list' instead")
        }
    }

    public init() {}
}

extension SwiftTestCommand {
    func printCodeCovPath(_ swiftCommandState: SwiftCommandState) async throws {
        let workspace = try swiftCommandState.getActiveWorkspace()
        let root = try swiftCommandState.getWorkspaceRoot()
        let rootManifests = try await workspace.loadRootManifests(
            packages: root.packages,
            observabilityScope: swiftCommandState.observabilityScope
        )
        guard let rootManifest = rootManifests.values.first else {
            throw StringError("invalid manifests at \(root.packages)")
        }
        let (productsBuildParameters, _) = try swiftCommandState.buildParametersForTest(enableCodeCoverage: true, library: .xctest)
        print(productsBuildParameters.codeCovAsJSONPath(packageName: rootManifest.displayName))
     }
 }

extension SwiftTestCommand {
    struct Last: SwiftCommand {
        @OptionGroup(visibility: .hidden)
        var globalOptions: GlobalOptions

        func run(_ swiftCommandState: SwiftCommandState) throws {
            try SwiftTestCommand.handleTestOutput(
                productsBuildParameters: try swiftCommandState.productsBuildParameters,
                packagePath: localFileSystem.currentWorkingDirectory ?? .root // by definition runs in the current working directory
            )
        }
    }

    struct List: AsyncSwiftCommand {
        static let configuration = CommandConfiguration(
            abstract: "Lists test methods in specifier format"
        )

        @OptionGroup(visibility: .hidden)
        var globalOptions: GlobalOptions

        @OptionGroup()
        var sharedOptions: SharedOptions

        /// Which testing libraries to use (and any related options.)
        @OptionGroup()
        var testLibraryOptions: TestLibraryOptions

        // for deprecated passthrough from SwiftTestTool (parse will fail otherwise)
        @Flag(name: [.customLong("list-tests"), .customShort("l")], help: .hidden)
        var _deprecated_passthrough: Bool = false

        // MARK: - XCTest

        private func xctestRun(_ swiftCommandState: SwiftCommandState) throws {
          let (productsBuildParameters, toolsBuildParameters) = try swiftCommandState.buildParametersForTest(
                enableCodeCoverage: false,
                shouldSkipBuilding: sharedOptions.shouldSkipBuilding,
                library: .xctest
            )
            let testProducts = try buildTestsIfNeeded(
                swiftCommandState: swiftCommandState,
                productsBuildParameters: productsBuildParameters,
                toolsBuildParameters: toolsBuildParameters
            )
            let testSuites = try TestingSupport.getTestSuites(
                in: testProducts,
                swiftCommandState: swiftCommandState,
                enableCodeCoverage: false,
                shouldSkipBuilding: sharedOptions.shouldSkipBuilding,
                experimentalTestOutput: false,
                sanitizers: globalOptions.build.sanitizers
            )

            // Print the tests.
            for test in testSuites.allTests {
                print(test.specifier)
            }
        }

        // MARK: - swift-testing

        private func swiftTestingRun(_ swiftCommandState: SwiftCommandState) throws {
            let (productsBuildParameters, toolsBuildParameters) = try swiftCommandState.buildParametersForTest(
                enableCodeCoverage: false,
                shouldSkipBuilding: sharedOptions.shouldSkipBuilding,
                library: .swiftTesting
            )
            let testProducts = try buildTestsIfNeeded(
                swiftCommandState: swiftCommandState,
                productsBuildParameters: productsBuildParameters,
                toolsBuildParameters: toolsBuildParameters
            )

            let toolchain = try swiftCommandState.getTargetToolchain()
            let testEnv = try TestingSupport.constructTestEnvironment(
                toolchain: toolchain,
                destinationBuildParameters: productsBuildParameters,
                sanitizers: globalOptions.build.sanitizers,
                library: .swiftTesting
            )

            let additionalArguments = ["--list-tests"] + CommandLine.arguments.dropFirst()
            let runner = TestRunner(
                bundlePaths: testProducts.map(\.binaryPath),
                additionalArguments: additionalArguments,
                cancellator: swiftCommandState.cancellator,
                toolchain: toolchain,
                testEnv: testEnv,
                observabilityScope: swiftCommandState.observabilityScope,
                library: .swiftTesting
            )

            // Finally, run the tests.
            let ranSuccessfully = runner.test(outputHandler: {
                // command's result output goes on stdout
                // ie "swift test" should output to stdout
                print($0, terminator: "")
            })
            if !ranSuccessfully {
                swiftCommandState.executionStatus = .failure
            }
        }

        // MARK: - Common implementation

        func run(_ swiftCommandState: SwiftCommandState) async throws {
            if try await testLibraryOptions.enableSwiftTestingLibrarySupport(swiftCommandState: swiftCommandState) {
                try swiftTestingRun(swiftCommandState)
            }
            if testLibraryOptions.enableXCTestSupport {
                try xctestRun(swiftCommandState)
            }
        }

        private func buildTestsIfNeeded(
            swiftCommandState: SwiftCommandState,
            productsBuildParameters: BuildParameters,
            toolsBuildParameters: BuildParameters
        ) throws -> [BuiltTestProduct] {
            return try Commands.buildTestsIfNeeded(
                swiftCommandState: swiftCommandState,
                productsBuildParameters: productsBuildParameters,
                toolsBuildParameters: toolsBuildParameters,
                testProduct: self.sharedOptions.testProduct
            )
        }
    }
}

/// A structure representing an individual unit test.
struct UnitTest {
    /// The path to the test product containing the test.
    let productPath: AbsolutePath

    /// The name of the unit test.
    let name: String

    /// The name of the test case.
    let testCase: String

    /// The specifier argument which can be passed to XCTest.
    var specifier: String {
        return testCase + "/" + name
    }
}

/// A class to run tests on a XCTest binary.
///
/// Note: Executes the XCTest with inherited environment as it is convenient to pass sensitive
/// information like username, password etc to test cases via environment variables.
final class TestRunner {
    /// Path to valid XCTest binaries.
    private let bundlePaths: [AbsolutePath]

    /// Arguments to pass to the test runner process, if any.
    private let additionalArguments: [String]

    private let cancellator: Cancellator

    // The toolchain to use.
    private let toolchain: UserToolchain

    private let testEnv: [String: String]

    /// ObservabilityScope  to emit diagnostics.
    private let observabilityScope: ObservabilityScope

    /// Which testing library to use with this test run.
    private let library: BuildParameters.Testing.Library

    /// Get the arguments used on this platform to pass test specifiers to XCTest.
    static func xctestArguments<S>(forTestSpecifiers testSpecifiers: S) -> [String] where S: Collection, S.Element == String {
        let testSpecifier: String
        if testSpecifiers.isEmpty {
            testSpecifier = "''"
        } else {
            testSpecifier = testSpecifiers.joined(separator: ",")
        }

#if os(macOS)
        return ["-XCTest", testSpecifier]
#else
        return [testSpecifier]
#endif
    }

    /// Creates an instance of TestRunner.
    ///
    /// - Parameters:
    ///     - testPaths: Paths to valid XCTest binaries.
    ///     - additionalArguments: Arguments to pass to the test runner process.
    init(
        bundlePaths: [AbsolutePath],
        additionalArguments: [String],
        cancellator: Cancellator,
        toolchain: UserToolchain,
        testEnv: [String: String],
        observabilityScope: ObservabilityScope,
        library: BuildParameters.Testing.Library
    ) {
        self.bundlePaths = bundlePaths
        self.additionalArguments = additionalArguments
        self.cancellator = cancellator
        self.toolchain = toolchain
        self.testEnv = testEnv
        self.observabilityScope = observabilityScope.makeChildScope(description: "Test Runner")
        self.library = library
    }

    /// Executes and returns execution status. Prints test output on standard streams if requested
    /// - Returns: Boolean indicating if test execution returned code 0, and the output stream result
    public func test(outputHandler: @escaping (String) -> Void) -> Bool {
        var success = true
        for path in self.bundlePaths {
            let testSuccess = self.test(at: path, outputHandler: outputHandler)
            success = success && testSuccess
        }
        return success
    }

    /// Constructs arguments to execute XCTest.
    private func args(forTestAt testPath: AbsolutePath) throws -> [String] {
        var args: [String] = []
        #if os(macOS)
        if library == .xctest {
            guard let xctestPath = self.toolchain.xctestPath else {
                throw TestError.xcodeNotInstalled
            }
            args = [xctestPath.pathString]
            args += additionalArguments
            args += [testPath.pathString]
            return args
        }
        #endif

        args += [testPath.description]
        args += additionalArguments

        return args
    }

    private func test(at path: AbsolutePath, outputHandler: @escaping (String) -> Void) -> Bool {
        let testObservabilityScope = self.observabilityScope.makeChildScope(description: "running test at \(path)")

        do {
            let outputHandler = { (bytes: [UInt8]) in
                if let output = String(bytes: bytes, encoding: .utf8) {
                    outputHandler(output)
                }
            }
            let outputRedirection = Process.OutputRedirection.stream(
                stdout: outputHandler,
                stderr: outputHandler
            )
            let process = TSCBasic.Process(arguments: try args(forTestAt: path), environment: self.testEnv, outputRedirection: outputRedirection)
            guard let terminationKey = self.cancellator.register(process) else {
                return false // terminating
            }
            defer { self.cancellator.deregister(terminationKey) }
            try process.launch()
            let result = try process.waitUntilExit()
            switch result.exitStatus {
            case .terminated(code: 0):
                return true
            #if !os(Windows)
            case .signalled(let signal) where ![SIGINT, SIGKILL, SIGTERM].contains(signal):
                testObservabilityScope.emit(error: "Exited with unexpected signal code \(signal)")
                return false
            #endif
            default:
                return false
            }
        } catch {
            testObservabilityScope.emit(error)
            return false
        }
    }
}

/// A class to run tests in parallel.
final class ParallelTestRunner {
    /// An enum representing result of a unit test execution.
    struct TestResult {
        var unitTest: UnitTest
        var output: String
        var success: Bool
        var duration: DispatchTimeInterval
    }

    /// Path to XCTest binaries.
    private let bundlePaths: [AbsolutePath]

    /// The queue containing list of tests to run (producer).
    private let pendingTests = SynchronizedQueue<UnitTest?>()

    /// The queue containing tests which are finished running.
    private let finishedTests = SynchronizedQueue<TestResult?>()

    /// Instance of a terminal progress animation.
    private let progressAnimation: ProgressAnimationProtocol

    /// Number of tests that will be executed.
    private var numTests = 0

    /// Number of the current tests that has been executed.
    private var numCurrentTest = 0

    /// True if all tests executed successfully.
    private(set) var ranSuccessfully = true

    private let cancellator: Cancellator

    private let toolchain: UserToolchain

    private let buildOptions: BuildOptions
    private let productsBuildParameters: BuildParameters

    /// Number of tests to execute in parallel.
    private let numJobs: Int

    /// Whether to display output from successful tests.
    private let shouldOutputSuccess: Bool

    /// ObservabilityScope to emit diagnostics.
    private let observabilityScope: ObservabilityScope

    init(
        bundlePaths: [AbsolutePath],
        cancellator: Cancellator,
        toolchain: UserToolchain,
        numJobs: Int,
        buildOptions: BuildOptions,
        productsBuildParameters: BuildParameters,
        shouldOutputSuccess: Bool,
        observabilityScope: ObservabilityScope
    ) {
        self.bundlePaths = bundlePaths
        self.cancellator = cancellator
        self.toolchain = toolchain
        self.numJobs = numJobs
        self.shouldOutputSuccess = shouldOutputSuccess
        self.observabilityScope = observabilityScope.makeChildScope(description: "Parallel Test Runner")

        // command's result output goes on stdout
        // ie "swift test" should output to stdout
        if ProcessEnv.block["SWIFTPM_TEST_RUNNER_PROGRESS_BAR"] == "lit" {
            self.progressAnimation = ProgressAnimation.percent(
                stream: TSCBasic.stdoutStream,
                verbose: false,
                header: "Testing:"
            )
        } else {
            self.progressAnimation = ProgressAnimation.ninja(
                stream: TSCBasic.stdoutStream,
                verbose: false
            )
        }

        self.buildOptions = buildOptions
        self.productsBuildParameters = productsBuildParameters

        assert(numJobs > 0, "num jobs should be > 0")
    }

    /// Updates the progress bar status.
    private func updateProgress(for test: UnitTest) {
        numCurrentTest += 1
        progressAnimation.update(step: numCurrentTest, total: numTests, text: "Testing \(test.specifier)")
    }

    private func enqueueTests(_ tests: [UnitTest]) throws {
        // Enqueue all the tests.
        for test in tests {
            pendingTests.enqueue(test)
        }
        self.numTests = tests.count
        self.numCurrentTest = 0
        // Enqueue the sentinels, we stop a thread when it encounters a sentinel in the queue.
        for _ in 0..<numJobs {
            pendingTests.enqueue(nil)
        }
    }

    /// Executes the tests spawning parallel workers. Blocks calling thread until all workers are finished.
    func run(_ tests: [UnitTest]) throws -> [TestResult] {
        assert(!tests.isEmpty, "There should be at least one test to execute.")

        let testEnv = try TestingSupport.constructTestEnvironment(
            toolchain: self.toolchain,
            destinationBuildParameters: self.productsBuildParameters,
            sanitizers: self.buildOptions.sanitizers,
            library: .xctest // swift-testing does not use ParallelTestRunner
        )

        // Enqueue all the tests.
        try enqueueTests(tests)

        // Create the worker threads.
        let workers: [Thread] = (0..<numJobs).map({ _ in
            let thread = Thread {
                // Dequeue a specifier and run it till we encounter nil.
                while let test = self.pendingTests.dequeue() {
                    let additionalArguments = TestRunner.xctestArguments(forTestSpecifiers: CollectionOfOne(test.specifier))
                    let testRunner = TestRunner(
                        bundlePaths: [test.productPath],
                        additionalArguments: additionalArguments,
                        cancellator: self.cancellator,
                        toolchain: self.toolchain,
                        testEnv: testEnv,
                        observabilityScope: self.observabilityScope,
                        library: .xctest
                    )
                    var output = ""
                    let outputLock = NSLock()
                    let start = DispatchTime.now()
                    let success = testRunner.test(outputHandler: { _output in outputLock.withLock{ output += _output }})
                    let duration = start.distance(to: .now())
                    if !success {
                        self.ranSuccessfully = false
                    }
                    self.finishedTests.enqueue(TestResult(
                        unitTest: test,
                        output: output,
                        success: success,
                        duration: duration
                    ))
                }
            }
            thread.start()
            return thread
        })

        // List of processed tests.
        let processedTests = ThreadSafeArrayStore<TestResult>()

        // Report (consume) the tests which have finished running.
        while let result = finishedTests.dequeue() {
            updateProgress(for: result.unitTest)

            // Store the result.
            processedTests.append(result)

            // We can't enqueue a sentinel into finished tests queue because we won't know
            // which test is last one so exit this when all the tests have finished running.
            if numCurrentTest == numTests {
                break
            }
        }

        // Wait till all threads finish execution.
        workers.forEach { $0.join() }

        // Report the completion.
        progressAnimation.complete(success: processedTests.get().contains(where: { !$0.success }))

        // Print test results.
        for test in processedTests.get() {
            if (!test.success || shouldOutputSuccess) && !productsBuildParameters.testingParameters.experimentalTestOutput {
                // command's result output goes on stdout
                // ie "swift test" should output to stdout
                print(test.output)
            }
        }

        return processedTests.get()
    }

}

/// A struct to hold the XCTestSuite data.
struct TestSuite {

    /// A struct to hold a XCTestCase data.
    struct TestCase {
        /// Name of the test case.
        let name: String

        /// Array of test methods in this test case.
        let tests: [String]
    }

    /// The name of the test suite.
    let name: String

    /// Array of test cases in this test suite.
    let tests: [TestCase]

    /// Parses a JSON String to array of TestSuite.
    ///
    /// - Parameters:
    ///     - jsonString: JSON string to be parsed.
    ///     - context: the commandline which produced the given JSON.
    ///
    /// - Throws: JSONDecodingError, TestError
    ///
    /// - Returns: Array of TestSuite.
    static func parse(jsonString: String, context: String) throws -> [TestSuite] {
        let json: JSON
        do {
            json = try JSON(string: jsonString)
        } catch {
            throw TestError.invalidListTestJSONData(context: context, underlyingError: error)
        }
        return try TestSuite.parse(json: json, context: context)
    }

    /// Parses the JSON object into array of TestSuite.
    ///
    /// - Parameters:
    ///     - json: An object of JSON.
    ///     - context: the commandline which produced the given JSON.
    ///
    /// - Throws: TestError
    ///
    /// - Returns: Array of TestSuite.
    static func parse(json: JSON, context: String) throws -> [TestSuite] {
        guard case let .dictionary(contents) = json,
              case let .array(testSuites)? = contents["tests"] else {
            throw TestError.invalidListTestJSONData(context: context)
        }

        return try testSuites.map({ testSuite in
            guard case let .dictionary(testSuiteData) = testSuite,
                  case let .string(name)? = testSuiteData["name"],
                  case let .array(allTestsData)? = testSuiteData["tests"] else {
                throw TestError.invalidListTestJSONData(context: context)
            }

            let testCases: [TestSuite.TestCase] = try allTestsData.map({ testCase in
                guard case let .dictionary(testCaseData) = testCase,
                      case let .string(name)? = testCaseData["name"],
                      case let .array(tests)? = testCaseData["tests"] else {
                    throw TestError.invalidListTestJSONData(context: context)
                }
                let testMethods: [String] = try tests.map({ test in
                    guard case let .dictionary(testData) = test,
                          case let .string(testMethod)? = testData["name"] else {
                        throw TestError.invalidListTestJSONData(context: context)
                    }
                    return testMethod
                })
                return TestSuite.TestCase(name: name, tests: testMethods)
            })

            return TestSuite(name: name, tests: testCases)
        })
    }
}


fileprivate extension Dictionary where Key == AbsolutePath, Value == [TestSuite] {
    /// Returns all the unit tests of the test suites.
    var allTests: [UnitTest] {
        var allTests: [UnitTest] = []
        for (bundlePath, testSuites) in self {
            for testSuite in testSuites {
                for testCase in testSuite.tests {
                    for test in testCase.tests {
                        allTests.append(UnitTest(productPath: bundlePath, name: test, testCase: testCase.name))
                    }
                }
            }
        }
        return allTests
    }

    /// Return tests matching the provided specifier
    func filteredTests(specifier: TestCaseSpecifier) throws -> [UnitTest] {
        switch specifier {
        case .none:
            return allTests
        case .regex(let patterns):
            return allTests.filter({ test in
                patterns.contains { pattern in
                    test.specifier.range(of: pattern,
                                         options: .regularExpression) != nil
                }
            })
        case .specific(let name):
            return allTests.filter{ $0.specifier == name }
        case .skip:
            throw InternalError("Tests to skip should never have been passed here.")
        }
    }
}

fileprivate extension Array where Element == UnitTest {
    /// Skip tests matching the provided specifier
    func skippedTests(specifier: TestCaseSpecifier) throws -> [UnitTest] {
        switch specifier {
        case .none:
            return self
        case .skip(let skippedTests):
            var result = self
            for skippedTest in skippedTests {
                result = result.filter{
                    $0.specifier.range(of: skippedTest, options: .regularExpression) == nil
                }
            }
            return result
        case .regex, .specific:
            throw InternalError("Tests to filter should never have been passed here.")
        }
    }
}

/// xUnit XML file generator for a swift-test run.
final class XUnitGenerator {
    typealias TestResult = ParallelTestRunner.TestResult

    /// The file system to use
    let fileSystem: FileSystem

    /// The test results.
    let results: [TestResult]

    init(fileSystem: FileSystem, results: [TestResult]) {
        self.fileSystem = fileSystem
        self.results = results
    }

    /// Generate the file at the given path.
    func generate(at path: AbsolutePath) throws {
        var content =
            """
            <?xml version="1.0" encoding="UTF-8"?>

            <testsuites>

            """

        // Get the failure count.
        let failures = results.filter({ !$0.success }).count
        let duration = results.compactMap({ $0.duration.timeInterval() }).reduce(0.0, +)

        // We need better output reporting from XCTest.
        content +=
            """
            <testsuite name="TestResults" errors="0" tests="\(results.count)" failures="\(failures)" time="\(duration)">

            """

        // Generate a testcase entry for each result.
        //
        // FIXME: This is very minimal right now. We should allow including test output etc.
        for result in results {
            let test = result.unitTest
            let duration = result.duration.timeInterval() ?? 0.0
            content +=
                """
                <testcase classname="\(test.testCase)" name="\(test.name)" time="\(duration)">

                """

            if !result.success {
                content += "<failure message=\"failed\"></failure>\n"
            }

            content += "</testcase>\n"
        }

        content +=
            """
            </testsuite>
            </testsuites>

            """

        try self.fileSystem.writeFileContents(path, string: content)
    }
}

extension SwiftCommandState {
    func buildParametersForTest(
        options: TestCommandOptions,
        library: BuildParameters.Testing.Library
<<<<<<< HEAD
    ) async throws -> BuildParameters {
=======
    ) throws -> (productsBuildParameters: BuildParameters, toolsBuildParameters: BuildParameters) {
>>>>>>> 067136b0
        var result = try self.buildParametersForTest(
            enableCodeCoverage: options.enableCodeCoverage,
            enableTestability: options.enableTestableImports,
            shouldSkipBuilding: options.sharedOptions.shouldSkipBuilding,
            experimentalTestOutput: options.enableExperimentalTestOutput,
            library: library
        )
<<<<<<< HEAD
        if try await options.testLibraryOptions.enableSwiftTestingLibrarySupport(swiftCommandState: self) {
            result.flags.swiftCompilerFlags += ["-DSWIFT_PM_SUPPORTS_SWIFT_TESTING"]
=======
        if try options.testLibraryOptions.enableSwiftTestingLibrarySupport(swiftCommandState: self) {
            result.productsBuildParameters.flags.swiftCompilerFlags += ["-DSWIFT_PM_SUPPORTS_SWIFT_TESTING"]
            result.toolsBuildParameters.flags.swiftCompilerFlags += ["-DSWIFT_PM_SUPPORTS_SWIFT_TESTING"]
>>>>>>> 067136b0
        }
        return result
    }
}

extension TestCommandOptions {
    func skippedTests(fileSystem: FileSystem) -> TestCaseSpecifier {
        // TODO: Remove this once the environment variable is no longer used.
        if let override = skippedTestsOverride(fileSystem: fileSystem) {
            return override
        }

        return self._testCaseSkip.isEmpty
            ? .none
        : .skip(self._testCaseSkip)
    }

    /// Returns the test case specifier if overridden in the env.
    private func skippedTestsOverride(fileSystem: FileSystem) -> TestCaseSpecifier? {
        guard let override = ProcessEnv.block["_SWIFTPM_SKIP_TESTS_LIST"] else {
            return nil
        }

        do {
            let skipTests: [String.SubSequence]
            // Read from the file if it exists.
            if let path = try? AbsolutePath(validating: override), fileSystem.exists(path) {
                let contents: String = try fileSystem.readFileContents(path)
                skipTests = contents.split(separator: "\n", omittingEmptySubsequences: true)
            } else {
                // Otherwise, read the env variable.
                skipTests = override.split(separator: ":", omittingEmptySubsequences: true)
            }

            return .skip(skipTests.map(String.init))
        } catch {
            // FIXME: We should surface errors from here.
        }
        return nil
    }
}

extension BuildParameters {
    fileprivate func codeCovAsJSONPath(packageName: String) -> AbsolutePath {
        return self.codeCovPath.appending(component: packageName + ".json")
    }
}

private extension Basics.Diagnostic {
    static var noMatchingTests: Self {
        .warning("No matching test cases were run")
    }
}

/// Builds the "test" target if enabled in options.
///
/// - Returns: The paths to the build test products.
private func buildTestsIfNeeded(
    swiftCommandState: SwiftCommandState,
    productsBuildParameters: BuildParameters,
    toolsBuildParameters: BuildParameters,
    testProduct: String?
) throws -> [BuiltTestProduct] {
    let buildSystem = try swiftCommandState.createBuildSystem(
        productsBuildParameters: productsBuildParameters,
        toolsBuildParameters: toolsBuildParameters
    )

    let subset: BuildSubset = if let testProduct {
        .product(testProduct)
    } else {
        .allIncludingTests
    }

    try buildSystem.build(subset: subset)

    // Find the test product.
    let testProducts = buildSystem.builtTestProducts
    guard !testProducts.isEmpty else {
        if let testProduct {
            throw TestError.productIsNotTest(productName: testProduct)
        } else {
            throw TestError.testsNotFound
        }
    }

    if let testProductName = testProduct {
        guard let selectedTestProduct = testProducts.first(where: { $0.productName == testProductName }) else {
            throw TestError.testProductNotFound(productName: testProductName)
        }

        return [selectedTestProduct]
    } else {
        return testProducts
    }
}<|MERGE_RESOLUTION|>--- conflicted
+++ resolved
@@ -235,14 +235,7 @@
             throw TestError.xcodeNotInstalled
         }
 
-<<<<<<< HEAD
-        let buildParameters = try await swiftCommandState.buildParametersForTest(
-            options: self.options,
-            library: .xctest
-        )
-=======
-        let (productsBuildParameters, _) = try swiftCommandState.buildParametersForTest(options: self.options, library: .xctest)
->>>>>>> 067136b0
+        let (productsBuildParameters, _) = try await swiftCommandState.buildParametersForTest(options: self.options, library: .xctest)
 
         // Remove test output from prior runs and validate priors.
         if self.options.enableExperimentalTestOutput && productsBuildParameters.triple.supportsTestSummary {
@@ -372,13 +365,8 @@
     // MARK: - swift-testing
 
     private func swiftTestingRun(_ swiftCommandState: SwiftCommandState) async throws {
-<<<<<<< HEAD
-        let buildParameters = try await swiftCommandState.buildParametersForTest(options: self.options, library: .swiftTesting)
+        let (productsBuildParameters, _) = try await swiftCommandState.buildParametersForTest(options: self.options, library: .swiftTesting)
         let testProducts = try await buildTestsIfNeeded(swiftCommandState: swiftCommandState, library: .swiftTesting)
-=======
-        let (productsBuildParameters, _) = try swiftCommandState.buildParametersForTest(options: self.options, library: .swiftTesting)
-        let testProducts = try buildTestsIfNeeded(swiftCommandState: swiftCommandState, library: .swiftTesting)
->>>>>>> 067136b0
         let additionalArguments = Array(CommandLine.arguments.dropFirst())
         try await runTestProducts(
             testProducts,
@@ -516,19 +504,11 @@
         // Merge all the profraw files to produce a single profdata file.
         try await mergeCodeCovRawDataFiles(swiftCommandState: swiftCommandState, library: library)
 
-<<<<<<< HEAD
-        let buildParameters = try await swiftCommandState.buildParametersForTest(options: self.options, library: library)
-        for product in testProducts {
-            // Export the codecov data as JSON.
-            let jsonPath = buildParameters.codeCovAsJSONPath(packageName: rootManifest.displayName)
-            try await exportCodeCovAsJSON(to: jsonPath, testBinary: product.binaryPath, swiftCommandState: swiftCommandState, library: library)
-=======
-        let (productsBuildParameters, _) = try swiftCommandState.buildParametersForTest(options: self.options, library: library)
+        let (productsBuildParameters, _) = try await swiftCommandState.buildParametersForTest(options: self.options, library: library)
         for product in testProducts {
             // Export the codecov data as JSON.
             let jsonPath = productsBuildParameters.codeCovAsJSONPath(packageName: rootManifest.displayName)
-            try exportCodeCovAsJSON(to: jsonPath, testBinary: product.binaryPath, swiftCommandState: swiftCommandState, library: library)
->>>>>>> 067136b0
+            try await exportCodeCovAsJSON(to: jsonPath, testBinary: product.binaryPath, swiftCommandState: swiftCommandState, library: library)
         }
     }
 
@@ -541,13 +521,8 @@
         let llvmProf = try swiftCommandState.getTargetToolchain().getLLVMProf()
 
         // Get the profraw files.
-<<<<<<< HEAD
-        let buildParameters = try await swiftCommandState.buildParametersForTest(options: self.options, library: library)
-        let codeCovFiles = try swiftCommandState.fileSystem.getDirectoryContents(buildParameters.codeCovPath)
-=======
-        let (productsBuildParameters, _) = try swiftCommandState.buildParametersForTest(options: self.options, library: library)
+        let (productsBuildParameters, _) = try await swiftCommandState.buildParametersForTest(options: self.options, library: library)
         let codeCovFiles = try swiftCommandState.fileSystem.getDirectoryContents(productsBuildParameters.codeCovPath)
->>>>>>> 067136b0
 
         // Construct arguments for invoking the llvm-prof tool.
         var args = [llvmProf.pathString, "merge", "-sparse"]
@@ -571,11 +546,7 @@
     ) async throws {
         // Export using the llvm-cov tool.
         let llvmCov = try swiftCommandState.getTargetToolchain().getLLVMCov()
-<<<<<<< HEAD
-        let buildParameters = try await swiftCommandState.buildParametersForTest(options: self.options, library: library)
-=======
-        let (productsBuildParameters, _) = try swiftCommandState.buildParametersForTest(options: self.options, library: library)
->>>>>>> 067136b0
+        let (productsBuildParameters, _) = try await swiftCommandState.buildParametersForTest(options: self.options, library: library)
         let args = [
             llvmCov.pathString,
             "export",
@@ -597,13 +568,8 @@
     private func buildTestsIfNeeded(
         swiftCommandState: SwiftCommandState,
         library: BuildParameters.Testing.Library
-<<<<<<< HEAD
     ) async throws -> [BuiltTestProduct] {
-        let buildParameters = try await swiftCommandState.buildParametersForTest(options: self.options, library: library)
-=======
-    ) throws -> [BuiltTestProduct] {
-        let (productsBuildParameters, toolsBuildParameters) = try swiftCommandState.buildParametersForTest(options: self.options, library: library)
->>>>>>> 067136b0
+        let (productsBuildParameters, toolsBuildParameters) = try await swiftCommandState.buildParametersForTest(options: self.options, library: library)
         return try Commands.buildTestsIfNeeded(
             swiftCommandState: swiftCommandState,
             productsBuildParameters: productsBuildParameters,
@@ -1336,11 +1302,7 @@
     func buildParametersForTest(
         options: TestCommandOptions,
         library: BuildParameters.Testing.Library
-<<<<<<< HEAD
-    ) async throws -> BuildParameters {
-=======
-    ) throws -> (productsBuildParameters: BuildParameters, toolsBuildParameters: BuildParameters) {
->>>>>>> 067136b0
+    ) async throws -> (productsBuildParameters: BuildParameters, toolsBuildParameters: BuildParameters) {
         var result = try self.buildParametersForTest(
             enableCodeCoverage: options.enableCodeCoverage,
             enableTestability: options.enableTestableImports,
@@ -1348,14 +1310,9 @@
             experimentalTestOutput: options.enableExperimentalTestOutput,
             library: library
         )
-<<<<<<< HEAD
         if try await options.testLibraryOptions.enableSwiftTestingLibrarySupport(swiftCommandState: self) {
-            result.flags.swiftCompilerFlags += ["-DSWIFT_PM_SUPPORTS_SWIFT_TESTING"]
-=======
-        if try options.testLibraryOptions.enableSwiftTestingLibrarySupport(swiftCommandState: self) {
             result.productsBuildParameters.flags.swiftCompilerFlags += ["-DSWIFT_PM_SUPPORTS_SWIFT_TESTING"]
             result.toolsBuildParameters.flags.swiftCompilerFlags += ["-DSWIFT_PM_SUPPORTS_SWIFT_TESTING"]
->>>>>>> 067136b0
         }
         return result
     }
