--- conflicted
+++ resolved
@@ -237,21 +237,12 @@
 extension TestIssue {
     init(_ issue: XCTIssue) {
         self.init(
-<<<<<<< HEAD
-            type: .init(productsBuildParameters: issue.type),
-            compactDescription: issue.compactDescription,
-            detailedDescription: issue.detailedDescription,
-            associatedError: issue.associatedError.map { .init(productsBuildParameters: $0) },
-            sourceCodeContext: .init(productsBuildParameters: issue.sourceCodeContext),
-            attachments: issue.attachments.map { .init(productsBuildParameters: $0) }
-=======
             type: .init(destinationBuildParameters: issue.type),
             compactDescription: issue.compactDescription,
             detailedDescription: issue.detailedDescription,
             associatedError: issue.associatedError.map { .init(destinationBuildParameters: $0) },
             sourceCodeContext: .init(destinationBuildParameters: issue.sourceCodeContext),
             attachments: issue.attachments.map { .init(destinationBuildParameters: $0) }
->>>>>>> b368b96f
         )
     }
 }
@@ -284,13 +275,8 @@
 extension TestSourceCodeContext {
     init(_ context: XCTSourceCodeContext) {
         self.init(
-<<<<<<< HEAD
-            callStack: context.callStack.map { .init(productsBuildParameters: $0) },
-            location: context.location.map { .init(productsBuildParameters: $0) }
-=======
             callStack: context.callStack.map { .init(destinationBuildParameters: $0) },
             location: context.location.map { .init(destinationBuildParameters: $0) }
->>>>>>> b368b96f
         )
     }
 }
@@ -299,13 +285,8 @@
     init(_ frame: XCTSourceCodeFrame) {
         self.init(
             address: frame.address,
-<<<<<<< HEAD
-            symbolInfo: (try? frame.symbolInfo()).map { .init(productsBuildParameters: $0) },
-            symbolicationError: frame.symbolicationError.map { .init(productsBuildParameters: $0) }
-=======
             symbolInfo: (try? frame.symbolInfo()).map { .init(destinationBuildParameters: $0) },
             symbolicationError: frame.symbolicationError.map { .init(destinationBuildParameters: $0) }
->>>>>>> b368b96f
         )
     }
 }
@@ -315,11 +296,7 @@
         self.init(
             imageName: symbolInfo.imageName,
             symbolName: symbolInfo.symbolName,
-<<<<<<< HEAD
-            location: symbolInfo.location.map { .init(productsBuildParameters: $0) }
-=======
             location: symbolInfo.location.map { .init(destinationBuildParameters: $0) }
->>>>>>> b368b96f
         )
     }
 }
