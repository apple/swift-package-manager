//===----------------------------------------------------------------------===//
//
// This source file is part of the Swift open source project
//
// Copyright (c) 2014-2022 Apple Inc. and the Swift project authors
// Licensed under Apache License v2.0 with Runtime Library Exception
//
// See http://swift.org/LICENSE.txt for license information
// See http://swift.org/CONTRIBUTORS.txt for the list of Swift project authors
//
//===----------------------------------------------------------------------===//

import Basics
import CoreCommands
import Foundation
import PackageModel
import SPMBuildCore

import protocol TSCBasic.OutputByteStream
import class TSCBasic.BufferedOutputByteStream
import class Basics.AsyncProcess
import struct Basics.AsyncProcessResult

final class PluginDelegate: PluginInvocationDelegate {
    let swiftCommandState: SwiftCommandState
    let plugin: PluginModule
    var lineBufferedOutput: Data

    init(swiftCommandState: SwiftCommandState, plugin: PluginModule) {
        self.swiftCommandState = swiftCommandState
        self.plugin = plugin
        self.lineBufferedOutput = Data()
    }

    func pluginCompilationStarted(commandLine: [String], environment: [String: String]) {
    }

    func pluginCompilationEnded(result: PluginCompilationResult) {
    }

    func pluginCompilationWasSkipped(cachedResult: PluginCompilationResult) {
    }

    func pluginEmittedOutput(_ data: Data) {
        lineBufferedOutput += data
        while let newlineIdx = lineBufferedOutput.firstIndex(of: UInt8(ascii: "\n")) {
            let lineData = lineBufferedOutput.prefix(upTo: newlineIdx)
            print(String(decoding: lineData, as: UTF8.self))
            lineBufferedOutput = lineBufferedOutput.suffix(from: newlineIdx.advanced(by: 1))
        }
    }

    func pluginEmittedDiagnostic(_ diagnostic: Basics.Diagnostic) {
        swiftCommandState.observabilityScope.emit(diagnostic)
    }

    func pluginEmittedProgress(_ message: String) {
        swiftCommandState.outputStream.write("[\(plugin.name)] \(message)\n")
        swiftCommandState.outputStream.flush()
    }

    func pluginRequestedBuildOperation(
        subset: PluginInvocationBuildSubset,
        parameters: PluginInvocationBuildParameters
    ) async throws -> PluginInvocationBuildResult {
        try await self.performBuildForPlugin(subset: subset, parameters: parameters)
    }

    class TeeOutputByteStream: OutputByteStream {
        var downstreams: [OutputByteStream]

        public init(_ downstreams: [OutputByteStream]) {
            self.downstreams = downstreams
        }

        var position: Int {
            return 0 // should be related to the downstreams somehow
        }

        public func write(_ byte: UInt8) {
            for downstream in downstreams {
                downstream.write(byte)
            }
        }

        func write<C: Collection>(_ bytes: C) where C.Element == UInt8 {
            for downstream in downstreams {
                downstream.write(bytes)
            }
		}

        public func flush() {
            for downstream in downstreams {
                downstream.flush()
            }
        }

        public func addStream(_ stream: OutputByteStream) {
            self.downstreams.append(stream)
        }
    }

    private func performBuildForPlugin(
        subset: PluginInvocationBuildSubset,
        parameters: PluginInvocationBuildParameters
    ) async throws -> PluginInvocationBuildResult {
        // Configure the build parameters.
        var buildParameters = try self.swiftCommandState.productsBuildParameters
        switch parameters.configuration {
        case .debug:
            buildParameters.configuration = .debug
        case .release:
            buildParameters.configuration = .release
        case .inherit:
            // The top level argument parser set buildParameters.configuration according to the
            // --configuration command line parameter.   We don't need to do anything to inherit it.
            break
        }
        buildParameters.flags.cCompilerFlags.append(contentsOf: parameters.otherCFlags)
        buildParameters.flags.cxxCompilerFlags.append(contentsOf: parameters.otherCxxFlags)
        buildParameters.flags.swiftCompilerFlags.append(contentsOf: parameters.otherSwiftcFlags)
        buildParameters.flags.linkerFlags.append(contentsOf: parameters.otherLinkerFlags)

        // Configure the verbosity of the output.
        let logLevel: Basics.Diagnostic.Severity
        switch parameters.logging {
        case .concise:
            logLevel = .warning
        case .verbose:
            logLevel = .info
        case .debug:
            logLevel = .debug
        }

        // Determine the subset of products and targets to build.
        var explicitProduct: String? = .none
        let buildSubset: BuildSubset
        switch subset {
        case .all(let includingTests):
            buildSubset = includingTests ? .allIncludingTests : .allExcludingTests
        case .product(let name):
            buildSubset = .product(name)
            explicitProduct = name
        case .target(let name):
            buildSubset = .target(name)
        }

        // Create a build operation. We have to disable the cache in order to get a build plan created.
        let bufferedOutputStream = BufferedOutputByteStream()
        let outputStream = TeeOutputByteStream([bufferedOutputStream])
        if parameters.echoLogs {
            outputStream.addStream(swiftCommandState.outputStream)
        }

        let buildSystem = try swiftCommandState.createBuildSystem(
            explicitBuildSystem: .native,
            explicitProduct: explicitProduct,
            traitConfiguration: .init(),
            cacheBuildManifest: false,
            productsBuildParameters: buildParameters,
            outputStream: outputStream,
            logLevel: logLevel
        )

        // Run the build. This doesn't return until the build is complete.
        let success = await buildSystem.buildIgnoringError(subset: buildSubset)

        // Create and return the build result record based on what the delegate collected and what's in the build plan.
        let builtProducts = try buildSystem.buildPlan.buildProducts.filter {
            switch subset {
            case .all(let includingTests):
                return includingTests ? true : $0.product.type != .test
            case .product(let name):
                return $0.product.name == name
            case .target(let name):
                return $0.product.name == name
            }
        }
        let builtArtifacts: [PluginInvocationBuildResult.BuiltArtifact] = try builtProducts.compactMap {
            switch $0.product.type {
            case .library(let kind):
                return try .init(
                    path: $0.binaryPath.pathString,
                    kind: (kind == .dynamic) ? .dynamicLibrary : .staticLibrary
                )
            case .executable:
                return try .init(path: $0.binaryPath.pathString, kind: .executable)
            default:
                return nil
            }
        }
        return PluginInvocationBuildResult(
            succeeded: success,
            logText: bufferedOutputStream.bytes.cString,
            builtArtifacts: builtArtifacts)
    }

    func pluginRequestedTestOperation(
        subset: PluginInvocationTestSubset,
        parameters: PluginInvocationTestParameters
    ) async throws -> PluginInvocationTestResult {
        try await self.performTestsForPlugin(subset: subset, parameters: parameters)
    }

    func performTestsForPlugin(
        subset: PluginInvocationTestSubset,
        parameters: PluginInvocationTestParameters
    ) async throws -> PluginInvocationTestResult {
        // Build the tests. Ideally we should only build those that match the subset, but we don't have a way to know
        // which ones they are until we've built them and can examine the binaries.
        let toolchain = try swiftCommandState.getHostToolchain()
        var toolsBuildParameters = try swiftCommandState.toolsBuildParameters
        toolsBuildParameters.testingParameters.enableTestability = true
        toolsBuildParameters.testingParameters.enableCodeCoverage = parameters.enableCodeCoverage
<<<<<<< HEAD
        let buildSystem = try swiftCommandState.createBuildSystem(toolsBuildParameters: toolsBuildParameters)
        try await buildSystem.build(subset: .allIncludingTests)
=======
        let buildSystem = try swiftCommandState.createBuildSystem(
            traitConfiguration: .init(),
            toolsBuildParameters: toolsBuildParameters
        )
        try buildSystem.build(subset: .allIncludingTests)
>>>>>>> 338edfde

        // Clean out the code coverage directory that may contain stale `profraw` files from a previous run of
        // the code coverage tool.
        if parameters.enableCodeCoverage {
            try swiftCommandState.fileSystem.removeFileTree(toolsBuildParameters.codeCovPath)
        }

        // Construct the environment we'll pass down to the tests.
        let testEnvironment = try TestingSupport.constructTestEnvironment(
            toolchain: toolchain,
            destinationBuildParameters: toolsBuildParameters,
            sanitizers: swiftCommandState.options.build.sanitizers,
            library: .xctest // FIXME: support both libraries
        )

        // Iterate over the tests and run those that match the filter.
        var testTargetResults: [PluginInvocationTestResult.TestTarget] = []
        var numFailedTests = 0
        for testProduct in await buildSystem.builtTestProducts {
            // Get the test suites in the bundle. Each is just a container for test cases.
            let testSuites = try TestingSupport.getTestSuites(
                fromTestAt: testProduct.bundlePath,
                swiftCommandState: swiftCommandState,
                enableCodeCoverage: parameters.enableCodeCoverage,
                shouldSkipBuilding: false,
                experimentalTestOutput: false,
                sanitizers: swiftCommandState.options.build.sanitizers
            )
            for testSuite in testSuites {
                // Each test suite is just a container for test cases (confusingly called "tests",
                // though they are test cases).
                for testCase in testSuite.tests {
                    // Each test case corresponds to a combination of target and a XCTestCase, and is
                    // a collection of tests that can actually be run.
                    var testResults: [PluginInvocationTestResult.TestTarget.TestCase.Test] = []
                    for testName in testCase.tests {
                        // Check if we should filter out this test.
                        let testSpecifier = testCase.name + "/" + testName
                        if case .filtered(let regexes) = subset {
                            guard regexes.contains(
                                where: { testSpecifier.range(of: $0, options: .regularExpression) != nil }
                            ) else {
                                continue
                            }
                        }

                        // Configure a test runner.
                        let additionalArguments = TestRunner.xctestArguments(forTestSpecifiers: CollectionOfOne(testSpecifier))
                        let testRunner = TestRunner(
                            bundlePaths: [testProduct.bundlePath],
                            additionalArguments: additionalArguments,
                            cancellator: swiftCommandState.cancellator,
                            toolchain: toolchain,
                            testEnv: testEnvironment,
                            observabilityScope: swiftCommandState.observabilityScope,
                            library: .xctest) // FIXME: support both libraries

                        // Run the test — for now we run the sequentially so we can capture accurate timing results.
                        let startTime = DispatchTime.now()
                        let success = testRunner.test(outputHandler: { _ in }) // this drops the tests output
                        let duration = Double(startTime.distance(to: .now()).milliseconds() ?? 0) / 1000.0
                        numFailedTests += success ? 0 : 1
                        testResults.append(
                            .init(name: testName, result: success ? .succeeded : .failed, duration: duration)
                        )
                    }

                    // Don't add any results if we didn't run any tests.
                    if testResults.isEmpty { continue }

                    // Otherwise we either create a new create a new target result or add to the previous one,
                    // depending on whether the target name is the same.
                    let testTargetName = testCase.name.prefix(while: { $0 != "." })
                    if let lastTestTargetName = testTargetResults.last?.name, testTargetName == lastTestTargetName {
                        // Same as last one, just extend its list of cases. We know we have a last one at this point.
                        testTargetResults[testTargetResults.count-1].testCases.append(
                            .init(name: testCase.name, tests: testResults)
                        )
                    }
                    else {
                        // Not the same, so start a new target result.
                        testTargetResults.append(
                            .init(
                                name: String(testTargetName),
                                testCases: [.init(name: testCase.name, tests: testResults)]
                            )
                        )
                    }
                }
            }
        }

        // Deal with code coverage, if enabled.
        let codeCoverageDataFile: AbsolutePath?
        if parameters.enableCodeCoverage {
            // Use `llvm-prof` to merge all the `.profraw` files into a single `.profdata` file.
            let mergedCovFile = toolsBuildParameters.codeCovDataFile
            let codeCovFileNames = try swiftCommandState.fileSystem.getDirectoryContents(toolsBuildParameters.codeCovPath)
            var llvmProfCommand = [try toolchain.getLLVMProf().pathString]
            llvmProfCommand += ["merge", "-sparse"]
            for fileName in codeCovFileNames where fileName.hasSuffix(".profraw") {
                let filePath = toolsBuildParameters.codeCovPath.appending(component: fileName)
                llvmProfCommand.append(filePath.pathString)
            }
            llvmProfCommand += ["-o", mergedCovFile.pathString]
<<<<<<< HEAD
            try await TSCBasic.Process.checkNonZeroExit(arguments: llvmProfCommand)
=======
            try AsyncProcess.checkNonZeroExit(arguments: llvmProfCommand)
>>>>>>> 338edfde

            // Use `llvm-cov` to export the merged `.profdata` file contents in JSON form.
            var llvmCovCommand = [try toolchain.getLLVMCov().pathString]
            llvmCovCommand += ["export", "-instr-profile=\(mergedCovFile.pathString)"]
            for product in await buildSystem.builtTestProducts {
                llvmCovCommand.append("-object")
                llvmCovCommand.append(product.binaryPath.pathString)
            }
            // We get the output on stdout, and have to write it to a JSON ourselves.
<<<<<<< HEAD
            let jsonOutput = try await TSCBasic.Process.checkNonZeroExit(arguments: llvmCovCommand)
=======
            let jsonOutput = try AsyncProcess.checkNonZeroExit(arguments: llvmCovCommand)
>>>>>>> 338edfde
            let jsonCovFile = toolsBuildParameters.codeCovDataFile.parentDirectory.appending(
                component: toolsBuildParameters.codeCovDataFile.basenameWithoutExt + ".json"
            )
            try swiftCommandState.fileSystem.writeFileContents(jsonCovFile, string: jsonOutput)

            // Return the path of the exported code coverage data file.
            codeCoverageDataFile = jsonCovFile
        }
        else {
            codeCoverageDataFile = nil
        }

        // Return the results to the plugin. We only consider the test run a success if no test failed.
        return PluginInvocationTestResult(
            succeeded: (numFailedTests == 0),
            testTargets: testTargetResults,
            codeCoverageDataFile: codeCoverageDataFile?.pathString)
    }

    func pluginRequestedSymbolGraph(
        forTarget name: String,
        options: PluginInvocationSymbolGraphOptions
    ) async throws -> PluginInvocationSymbolGraphResult {
        try await self.createSymbolGraphForPlugin(forTarget: name, options: options)
    }

    private func createSymbolGraphForPlugin(
        forTarget targetName: String,
        options: PluginInvocationSymbolGraphOptions
    ) async throws -> PluginInvocationSymbolGraphResult {
        // Current implementation uses `SymbolGraphExtract()`, but in the future we should emit the symbol graph
        // while building.

        // Create a build system for building the target., skipping the the cache because we need the build plan.
        let buildSystem = try swiftCommandState.createBuildSystem(
            explicitBuildSystem: .native,
            traitConfiguration: .init(),
            cacheBuildManifest: false
        )

        // Find the target in the build operation's package graph; it's an error if we don't find it.
<<<<<<< HEAD
        let packageGraph = try await buildSystem.modulesGraph
        guard let target = packageGraph.target(for: targetName) else {
=======
        let packageGraph = try buildSystem.getPackageGraph()
        guard let target = packageGraph.module(for: targetName) else {
>>>>>>> 338edfde
            throw StringError("could not find a target named “\(targetName)”")
        }

        // FIXME: This is currently necessary because `target(for:destination:)` can
        // produce a module that is targeting host when `targetName`` corresponds to
        // a macro, plugin, or a test. Ideally we'd ask a build system for a`BuildSubset`
        // and get the destination from there but there are other places that need
        // refactoring in that way as well.
        let buildParameters = if target.buildTriple == .tools {
                try swiftCommandState.toolsBuildParameters
            } else {
                try swiftCommandState.productsBuildParameters
            }

        // Build the target, if needed.
        try await buildSystem.build(subset: .target(target.name, for: buildParameters.destination))

        // Configure the symbol graph extractor.
        var symbolGraphExtractor = try SymbolGraphExtract(
            fileSystem: swiftCommandState.fileSystem,
            tool: swiftCommandState.getTargetToolchain().getSymbolGraphExtract(),
            observabilityScope: swiftCommandState.observabilityScope
        )
        symbolGraphExtractor.skipSynthesizedMembers = !options.includeSynthesized
        switch options.minimumAccessLevel {
        case .private:
            symbolGraphExtractor.minimumAccessLevel = .private
        case .fileprivate:
            symbolGraphExtractor.minimumAccessLevel = .fileprivate
        case .internal:
            symbolGraphExtractor.minimumAccessLevel = .internal
        case .public:
            symbolGraphExtractor.minimumAccessLevel = .public
        case .open:
            symbolGraphExtractor.minimumAccessLevel = .open
        }
        symbolGraphExtractor.skipInheritedDocs = true
        symbolGraphExtractor.includeSPISymbols = options.includeSPI
        symbolGraphExtractor.emitExtensionBlockSymbols = options.emitExtensionBlocks

        // Determine the output directory, and remove any old version if it already exists.
        guard let package = packageGraph.package(for: target) else {
            throw StringError("could not determine the package for target “\(target.name)”")
        }
        let outputDir = buildParameters.dataPath.appending(
            components: "extracted-symbols",
            package.identity.description,
            target.name
        )
        try swiftCommandState.fileSystem.removeFileTree(outputDir)

        // Run the symbol graph extractor on the target.
        let result = try symbolGraphExtractor.extractSymbolGraph(
            module: target,
            buildPlan: try buildSystem.buildPlan,
            buildParameters: buildParameters,
            outputRedirection: .collect,
            outputDirectory: outputDir,
            verboseOutput: self.swiftCommandState.logLevel <= .info
        )

        guard result.exitStatus == .terminated(code: 0) else {
            throw AsyncProcessResult.Error.nonZeroExit(result)
        }

        // Return the results to the plugin.
        return PluginInvocationSymbolGraphResult(directoryPath: outputDir.pathString)
    }
}

extension BuildSystem {
    fileprivate func buildIgnoringError(subset: BuildSubset) async -> Bool {
        do {
            try await self.build(subset: subset)
            return true
        } catch {
            return false
        }
    }
}<|MERGE_RESOLUTION|>--- conflicted
+++ resolved
@@ -212,16 +212,11 @@
         var toolsBuildParameters = try swiftCommandState.toolsBuildParameters
         toolsBuildParameters.testingParameters.enableTestability = true
         toolsBuildParameters.testingParameters.enableCodeCoverage = parameters.enableCodeCoverage
-<<<<<<< HEAD
-        let buildSystem = try swiftCommandState.createBuildSystem(toolsBuildParameters: toolsBuildParameters)
-        try await buildSystem.build(subset: .allIncludingTests)
-=======
         let buildSystem = try swiftCommandState.createBuildSystem(
             traitConfiguration: .init(),
             toolsBuildParameters: toolsBuildParameters
         )
-        try buildSystem.build(subset: .allIncludingTests)
->>>>>>> 338edfde
+        try await buildSystem.build(subset: .allIncludingTests)
 
         // Clean out the code coverage directory that may contain stale `profraw` files from a previous run of
         // the code coverage tool.
@@ -327,11 +322,7 @@
                 llvmProfCommand.append(filePath.pathString)
             }
             llvmProfCommand += ["-o", mergedCovFile.pathString]
-<<<<<<< HEAD
-            try await TSCBasic.Process.checkNonZeroExit(arguments: llvmProfCommand)
-=======
-            try AsyncProcess.checkNonZeroExit(arguments: llvmProfCommand)
->>>>>>> 338edfde
+            try await AsyncProcess.checkNonZeroExit(arguments: llvmProfCommand)
 
             // Use `llvm-cov` to export the merged `.profdata` file contents in JSON form.
             var llvmCovCommand = [try toolchain.getLLVMCov().pathString]
@@ -341,11 +332,7 @@
                 llvmCovCommand.append(product.binaryPath.pathString)
             }
             // We get the output on stdout, and have to write it to a JSON ourselves.
-<<<<<<< HEAD
-            let jsonOutput = try await TSCBasic.Process.checkNonZeroExit(arguments: llvmCovCommand)
-=======
-            let jsonOutput = try AsyncProcess.checkNonZeroExit(arguments: llvmCovCommand)
->>>>>>> 338edfde
+            let jsonOutput = try await AsyncProcess.checkNonZeroExit(arguments: llvmCovCommand)
             let jsonCovFile = toolsBuildParameters.codeCovDataFile.parentDirectory.appending(
                 component: toolsBuildParameters.codeCovDataFile.basenameWithoutExt + ".json"
             )
@@ -387,13 +374,8 @@
         )
 
         // Find the target in the build operation's package graph; it's an error if we don't find it.
-<<<<<<< HEAD
-        let packageGraph = try await buildSystem.modulesGraph
-        guard let target = packageGraph.target(for: targetName) else {
-=======
-        let packageGraph = try buildSystem.getPackageGraph()
+        let packageGraph = try await buildSystem.getPackageGraph()
         guard let target = packageGraph.module(for: targetName) else {
->>>>>>> 338edfde
             throw StringError("could not find a target named “\(targetName)”")
         }
 
