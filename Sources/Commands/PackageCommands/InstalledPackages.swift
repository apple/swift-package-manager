//===----------------------------------------------------------------------===//
//
// This source file is part of the Swift open source project
//
// Copyright (c) 2023 Apple Inc. and the Swift project authors
// Licensed under Apache License v2.0 with Runtime Library Exception
//
// See http://swift.org/LICENSE.txt for license information
// See http://swift.org/CONTRIBUTORS.txt for the list of Swift project authors
//
//===----------------------------------------------------------------------===//

import ArgumentParser
import struct Basics.Environment
import CoreCommands
import Foundation
import PackageModel
import TSCBasic

extension SwiftPackageCommand {
    struct Install: AsyncSwiftCommand {
        static let configuration = CommandConfiguration(
            commandName: "experimental-install",
            abstract: "Offers the ability to install executable products of the current package."
        )

        @OptionGroup()
        var globalOptions: GlobalOptions

        @Option(help: "The name of the executable product to install")
        var product: String?

        func run(_ tool: SwiftCommandState) async throws {
            let swiftpmBinDir = try tool.fileSystem.getOrCreateSwiftPMInstalledBinariesDirectory()

            let env = Environment.current

            if let path = env[.path], !path.contains(swiftpmBinDir.pathString), !globalOptions.logging.quiet {
                tool.observabilityScope.emit(
                    warning: """
                    PATH doesn't include \(swiftpmBinDir.pathString)! This means you won't be able to access \
                    the installed executables by default, and will need to specify the full path.
                    """
                )
            }

            let alreadyExisting = (try? InstalledPackageProduct.installedProducts(tool.fileSystem)) ?? []

            let workspace = try tool.getActiveWorkspace()
            let packageRoot = try tool.getPackageRoot()

            let packageGraph = try workspace.loadPackageGraph(
                rootPath: packageRoot,
                observabilityScope: tool.observabilityScope
            )

            let possibleCandidates = packageGraph.rootPackages.flatMap(\.products)
                .filter { $0.type == .executable }

            let productToInstall: Product

            switch possibleCandidates.count {
            case 0:
                throw StringError("No Executable Products in Package.swift.")
            case 1:
                productToInstall = possibleCandidates[0].underlying
            default:
                guard let product, let first = possibleCandidates.first(where: { $0.name == product }) else {
                    throw StringError(
                        """
                        Multiple candidates found, however, no product was specified. Specify a product with the \
                        `--product` option
                        """
                    )
                }

                productToInstall = first.underlying
            }

            if let existingPkg = alreadyExisting.first(where: { $0.name == productToInstall.name }) {
                throw StringError("\(productToInstall.name) is already installed at \(existingPkg.path)")
            }

<<<<<<< HEAD
            try await tool.createBuildSystem(explicitProduct: productToInstall.name)
=======
            try tool.createBuildSystem(explicitProduct: productToInstall.name, traitConfiguration: .init())
>>>>>>> 338edfde
                .build(subset: .product(productToInstall.name))

            let binPath = try tool.productsBuildParameters.buildPath.appending(component: productToInstall.name)
            let finalBinPath = swiftpmBinDir.appending(component: binPath.basename)
            try tool.fileSystem.copy(from: binPath, to: finalBinPath)

            print("Executable product `\(productToInstall.name)` was successfully installed to \(finalBinPath).")
        }
    }

    struct Uninstall: SwiftCommand {
        static let configuration = CommandConfiguration(
            commandName: "experimental-uninstall",
            abstract: "Offers the ability to uninstall executable products previously installed by `swift package experimental-install`."
        )

        @OptionGroup
        var globalOptions: GlobalOptions

        @Argument(help: "Name of the executable to uninstall.")
        var name: String

        func run(_ tool: SwiftCommandState) throws {
            let alreadyInstalled = (try? InstalledPackageProduct.installedProducts(tool.fileSystem)) ?? []

            guard let removedExecutable = alreadyInstalled.first(where: { $0.name == name }) else {
                // The installed executable doesn't exist - let the user know, and stop here.
                throw StringError("No such installed executable as \(name)")
            }

            try tool.fileSystem.removeFileTree(removedExecutable.path)
            print("Executable product `\(self.name)` was successfully uninstalled from \(removedExecutable.path).")
        }
    }
}

private struct InstalledPackageProduct {
    static func installedProducts(_ fileSystem: FileSystem) throws -> [InstalledPackageProduct] {
        let binPath = try fileSystem.getOrCreateSwiftPMInstalledBinariesDirectory()

        let contents = ((try? fileSystem.getDirectoryContents(binPath)) ?? [])
            .map { binPath.appending($0) }

        return contents.map { path in
            InstalledPackageProduct(path: .init(path))
        }
    }

    /// The name of this installed product, being the basename of the path.
    var name: String {
        self.path.basename
    }

    /// Path of the executable.
    let path: AbsolutePath
}<|MERGE_RESOLUTION|>--- conflicted
+++ resolved
@@ -81,11 +81,7 @@
                 throw StringError("\(productToInstall.name) is already installed at \(existingPkg.path)")
             }
 
-<<<<<<< HEAD
-            try await tool.createBuildSystem(explicitProduct: productToInstall.name)
-=======
-            try tool.createBuildSystem(explicitProduct: productToInstall.name, traitConfiguration: .init())
->>>>>>> 338edfde
+            try await tool.createBuildSystem(explicitProduct: productToInstall.name, traitConfiguration: .init())
                 .build(subset: .product(productToInstall.name))
 
             let binPath = try tool.productsBuildParameters.buildPath.appending(component: productToInstall.name)
