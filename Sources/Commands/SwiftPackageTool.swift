//===----------------------------------------------------------------------===//
//
// This source file is part of the Swift open source project
//
// Copyright (c) 2014-2022 Apple Inc. and the Swift project authors
// Licensed under Apache License v2.0 with Runtime Library Exception
//
// See http://swift.org/LICENSE.txt for license information
// See http://swift.org/CONTRIBUTORS.txt for the list of Swift project authors
//
//===----------------------------------------------------------------------===//

import ArgumentParser
import Basics
import TSCBasic
import SPMBuildCore
import Build
import PackageModel
import PackageLoading
import PackageGraph
import SourceControl
import Xcodeproj
import XCBuildSupport
import Workspace
import Foundation
import PackageModel

import enum TSCUtility.Diagnostics

/// swift-package tool namespace
public struct SwiftPackageTool: ParsableCommand {
    public static var configuration = CommandConfiguration(
        commandName: "package",
        _superCommandName: "swift",
        abstract: "Perform operations on Swift packages",
        discussion: "SEE ALSO: swift build, swift run, swift test",
        version: SwiftVersion.current.completeDisplayString,
        subcommands: [
            Clean.self,
            PurgeCache.self,
            Reset.self,
            Update.self,
            Describe.self,
            Init.self,
            Format.self,

            APIDiff.self,
            DeprecatedAPIDiff.self,
            DumpSymbolGraph.self,
            DumpPIF.self,
            DumpPackage.self,

            Edit.self,
            Unedit.self,

            Config.self,
            Resolve.self,
            Fetch.self,

            ShowDependencies.self,
            ToolsVersionCommand.self,
            GenerateXcodeProject.self,
            ComputeChecksum.self,
            ArchiveSource.self,
            CompletionTool.self,
            PluginCommand.self,
            
            DefaultCommand.self,
        ]
        + (ProcessInfo.processInfo.environment["SWIFTPM_ENABLE_SNIPPETS"] == "1" ? [Learn.self] : []),
        defaultSubcommand: DefaultCommand.self,
        helpNames: [.short, .long, .customLong("help", withSingleDash: true)])

    @OptionGroup()
    var globalOptions: GlobalOptions

    public init() {}

    public static var _errorLabel: String { "error" }
}

extension InitPackage.PackageType: ExpressibleByArgument {}

extension SwiftPackageTool {
    struct Clean: SwiftCommand {
        static let configuration = CommandConfiguration(
            abstract: "Delete build artifacts")

        @OptionGroup(_hiddenFromHelp: true)
        var globalOptions: GlobalOptions

        func run(_ swiftTool: SwiftTool) throws {
            try swiftTool.getActiveWorkspace().clean(observabilityScope: swiftTool.observabilityScope)
        }
    }

    struct PurgeCache: SwiftCommand {
        static let configuration = CommandConfiguration(
            abstract: "Purge the global repository cache.")

        @OptionGroup(_hiddenFromHelp: true)
        var globalOptions: GlobalOptions

        func run(_ swiftTool: SwiftTool) throws {
            try swiftTool.getActiveWorkspace().purgeCache(observabilityScope: swiftTool.observabilityScope)
        }
    }

    struct Reset: SwiftCommand {
        static let configuration = CommandConfiguration(
            abstract: "Reset the complete cache/build directory")

        @OptionGroup(_hiddenFromHelp: true)
        var globalOptions: GlobalOptions

        func run(_ swiftTool: SwiftTool) throws {
            try swiftTool.getActiveWorkspace().reset(observabilityScope: swiftTool.observabilityScope)
        }
    }

    struct Update: SwiftCommand {
        static let configuration = CommandConfiguration(
            abstract: "Update package dependencies")

        @OptionGroup(_hiddenFromHelp: true)
        var globalOptions: GlobalOptions

        @Flag(name: [.long, .customShort("n")],
              help: "Display the list of dependencies that can be updated")
        var dryRun: Bool = false

        @Argument(help: "The packages to update")
        var packages: [String] = []

        func run(_ swiftTool: SwiftTool) throws {
            let workspace = try swiftTool.getActiveWorkspace()

            let changes = try workspace.updateDependencies(
                root: swiftTool.getWorkspaceRoot(),
                packages: packages,
                dryRun: dryRun,
                observabilityScope: swiftTool.observabilityScope
            )

            // try to load the graph which will emit any errors
            if !swiftTool.observabilityScope.errorsReported {
                _ = try workspace.loadPackageGraph(
                    rootInput: swiftTool.getWorkspaceRoot(),
                    observabilityScope: swiftTool.observabilityScope
                )
            }

            if self.dryRun, let changes = changes, let pinsStore = swiftTool.observabilityScope.trap({ try workspace.pinsStore.load() }){
                logPackageChanges(changes: changes, pins: pinsStore)
            }

            if !self.dryRun {
                // Throw if there were errors when loading the graph.
                // The actual errors will be printed before exiting.
                guard !swiftTool.observabilityScope.errorsReported else {
                    throw ExitCode.failure
                }
            }
        }

        private func logPackageChanges(changes: [(PackageReference, Workspace.PackageStateChange)], pins: PinsStore) {
            let changes = changes.filter { $0.1 != .unchanged }

            var report = "\(changes.count) dependenc\(changes.count == 1 ? "y has" : "ies have") changed\(changes.count > 0 ? ":" : ".")"
            for (package, change) in changes {
                let currentVersion = pins.pinsMap[package.identity]?.state.description ?? ""
                switch change {
                case let .added(state):
                    report += "\n"
                    report += "+ \(package.identity) \(state.requirement.prettyPrinted)"
                case let .updated(state):
                    report += "\n"
                    report += "~ \(package.identity) \(currentVersion) -> \(package.identity) \(state.requirement.prettyPrinted)"
                case .removed:
                    report += "\n"
                    report += "- \(package.identity) \(currentVersion)"
                case .unchanged:
                    continue
                }
            }

            print(report)
        }
    }

    struct Describe: SwiftCommand {
        static let configuration = CommandConfiguration(
            abstract: "Describe the current package")
        
        @OptionGroup(_hiddenFromHelp: true)
        var globalOptions: GlobalOptions
        
        @Option(help: "json | text")
        var type: DescribeMode = .text
        
        func run(_ swiftTool: SwiftTool) throws {
            let workspace = try swiftTool.getActiveWorkspace()
            
            guard let packagePath = try swiftTool.getWorkspaceRoot().packages.first else {
                throw StringError("unknown package")
            }
            
            let package = try tsc_await {
                workspace.loadRootPackage(
                    at: packagePath,
                    observabilityScope: swiftTool.observabilityScope,
                    completion: $0
                )
            }
            
            try self.describe(package, in: type)
        }
        
        /// Emits a textual description of `package` to `stream`, in the format indicated by `mode`.
        func describe(_ package: Package, in mode: DescribeMode) throws {
            let desc = DescribedPackage(from: package)
            let data: Data
            switch mode {
            case .json:
                let encoder = JSONEncoder.makeWithDefaults()
                encoder.keyEncodingStrategy = .convertToSnakeCase
                data = try encoder.encode(desc)
            case .text:
                var encoder = PlainTextEncoder()
                encoder.formattingOptions = [.prettyPrinted]
                data = try encoder.encode(desc)
            }
            print(String(decoding: data, as: UTF8.self))
        }
        
        enum DescribeMode: String, ExpressibleByArgument {
            /// JSON format (guaranteed to be parsable and stable across time).
            case json
            /// Human readable format (not guaranteed to be parsable).
            case text
        }
    }

    struct Init: SwiftCommand {
        public static let configuration = CommandConfiguration(
            abstract: "Initialize a new package")

        @OptionGroup(_hiddenFromHelp: true)
        var globalOptions: GlobalOptions

        @Option(name: .customLong("type"), help: "Package type: empty | library | executable | system-module | manifest")
        var initMode: InitPackage.PackageType = .library

        @Option(name: .customLong("name"), help: "Provide custom package name")
        var packageName: String?

        func run(_ swiftTool: SwiftTool) throws {
            guard let cwd = swiftTool.fileSystem.currentWorkingDirectory else {
                throw InternalError("Could not find the current working directory")
            }

            let packageName = self.packageName ?? cwd.basename
            let initPackage = try InitPackage(
                name: packageName,
                packageType: initMode,
                destinationPath: cwd,
                fileSystem: swiftTool.fileSystem
            )
            initPackage.progressReporter = { message in
                print(message)
            }
            try initPackage.writePackageStructure()
        }
    }

    struct Format: SwiftCommand {
        static let configuration = CommandConfiguration(
            commandName: "_format")

        @OptionGroup(_hiddenFromHelp: true)
        var globalOptions: GlobalOptions

        @Argument(parsing: .unconditionalRemaining,
                  help: "Pass flag through to the swift-format tool")
        var swiftFormatFlags: [String] = []

        func run(_ swiftTool: SwiftTool) throws {
            // Look for swift-format binary.
            // FIXME: This should be moved to user toolchain.
            let swiftFormatInEnv = lookupExecutablePath(filename: ProcessEnv.vars["SWIFT_FORMAT"])
            guard let swiftFormat = swiftFormatInEnv ?? Process.findExecutable("swift-format") else {
                swiftTool.observabilityScope.emit(error: "Could not find swift-format in PATH or SWIFT_FORMAT")
                throw Diagnostics.fatalError
            }

            // Get the root package.
            let workspace = try swiftTool.getActiveWorkspace()

            guard let packagePath = try swiftTool.getWorkspaceRoot().packages.first else {
                throw StringError("unknown package")
            }

            let package = try tsc_await {
                workspace.loadRootPackage(
                    at: packagePath,
                    observabilityScope: swiftTool.observabilityScope,
                    completion: $0
                )
            }

            // Use the user provided flags or default to formatting mode.
            let formatOptions = swiftFormatFlags.isEmpty
                ? ["--mode", "format", "--in-place", "--parallel"]
                : swiftFormatFlags

            // Process each target in the root package.
            let paths = package.targets.flatMap { target in
                target.sources.paths.filter { file in
                    file.extension == SupportedLanguageExtension.swift.rawValue
                }
            }.map { $0.pathString }

            let args = [swiftFormat.pathString] + formatOptions + [packagePath.pathString] + paths
            print("Running:", args.map{ $0.spm_shellEscaped() }.joined(separator: " "))

            let result = try Process.popen(arguments: args)
            let output = try (result.utf8Output() + result.utf8stderrOutput())

            if result.exitStatus != .terminated(code: 0) {
                print("Non-zero exit", result.exitStatus)
            }
            if !output.isEmpty {
                print(output)
            }
        }
    }

    struct DeprecatedAPIDiff: ParsableCommand {
        static let configuration = CommandConfiguration(commandName: "experimental-api-diff",
                                                        abstract: "Deprecated - use `swift package diagnose-api-breaking-changes` instead",
                                                        shouldDisplay: false)

        @Argument(parsing: .unconditionalRemaining)
        var args: [String] = []

        func run() throws {
            print("`swift package experimental-api-diff` has been renamed to `swift package diagnose-api-breaking-changes`")
            throw ExitCode.failure
        }
    }

    struct APIDiff: SwiftCommand {
        static let configuration = CommandConfiguration(
            commandName: "diagnose-api-breaking-changes",
            abstract: "Diagnose API-breaking changes to Swift modules in a package",
            discussion: """
            The diagnose-api-breaking-changes command can be used to compare the Swift API of \
            a package to a baseline revision, diagnosing any breaking changes which have \
            been introduced. By default, it compares every Swift module from the baseline \
            revision which is part of a library product. For packages with many targets, this \
            behavior may be undesirable as the comparison can be slow. \
            The `--products` and `--targets` options may be used to restrict the scope of \
            the comparison.
            """)

        @OptionGroup(_hiddenFromHelp: true)
        var globalOptions: GlobalOptions

        @Option(help: """
        The path to a text file containing breaking changes which should be ignored by the API comparison. \
        Each ignored breaking change in the file should appear on its own line and contain the exact message \
        to be ignored (e.g. 'API breakage: func foo() has been removed').
        """)
        var breakageAllowlistPath: AbsolutePath?

        @Argument(help: "The baseline treeish to compare to (e.g. a commit hash, branch name, tag, etc.)")
        var treeish: String

        @Option(parsing: .upToNextOption,
                help: "One or more products to include in the API comparison. If present, only the specified products (and any targets specified using `--targets`) will be compared.")
        var products: [String] = []

        @Option(parsing: .upToNextOption,
                help: "One or more targets to include in the API comparison. If present, only the specified targets (and any products specified using `--products`) will be compared.")
        var targets: [String] = []

        @Option(name: .customLong("baseline-dir"),
                help: "The path to a directory used to store API baseline files. If unspecified, a temporary directory will be used.")
        var overrideBaselineDir: AbsolutePath?

        @Flag(help: "Regenerate the API baseline, even if an existing one is available.")
        var regenerateBaseline: Bool = false

        func run(_ swiftTool: SwiftTool) throws {
            let apiDigesterPath = try swiftTool.getToolchain().getSwiftAPIDigester()
            let apiDigesterTool = SwiftAPIDigester(fileSystem: swiftTool.fileSystem, tool: apiDigesterPath)

            let packageRoot = try globalOptions.locations.packageDirectory ?? swiftTool.getPackageRoot()
            let repository = GitRepository(path: packageRoot)
            let baselineRevision = try repository.resolveRevision(identifier: treeish)

            // We turn build manifest caching off because we need the build plan.
            let buildOp = try swiftTool.createBuildOperation(cacheBuildManifest: false)

            let packageGraph = try buildOp.getPackageGraph()
            let modulesToDiff = try determineModulesToDiff(
                packageGraph: packageGraph,
                observabilityScope: swiftTool.observabilityScope
            )

            // Build the current package.
            try buildOp.build()

            // Dump JSON for the baseline package.
            let baselineDumper = try APIDigesterBaselineDumper(
                baselineRevision: baselineRevision,
                packageRoot: swiftTool.getPackageRoot(),
                buildParameters: buildOp.buildParameters,
                apiDigesterTool: apiDigesterTool,
                observabilityScope: swiftTool.observabilityScope
            )

            let baselineDir = try baselineDumper.emitAPIBaseline(
                for: modulesToDiff,
                at: overrideBaselineDir,
                force: regenerateBaseline,
                logLevel: swiftTool.logLevel,
                swiftTool: swiftTool
            )

            let results = ThreadSafeArrayStore<SwiftAPIDigester.ComparisonResult>()
            let group = DispatchGroup()
            let semaphore = DispatchSemaphore(value: Int(buildOp.buildParameters.jobs))
            var skippedModules: Set<String> = []

            for module in modulesToDiff {
                let moduleBaselinePath = baselineDir.appending(component: "\(module).json")
                guard swiftTool.fileSystem.exists(moduleBaselinePath) else {
                    print("\nSkipping \(module) because it does not exist in the baseline")
                    skippedModules.insert(module)
                    continue
                }
                semaphore.wait()
                DispatchQueue.sharedConcurrent.async(group: group) {
                    if let comparisonResult = apiDigesterTool.compareAPIToBaseline(
                        at: moduleBaselinePath,
                        for: module,
                        buildPlan: buildOp.buildPlan!,
                        except: breakageAllowlistPath
                    ) {
                        results.append(comparisonResult)
                    }
                    semaphore.signal()
                }
            }

            group.wait()

            let failedModules = modulesToDiff
                .subtracting(skippedModules)
                .subtracting(results.map(\.moduleName))
            for failedModule in failedModules {
                swiftTool.observabilityScope.emit(error: "failed to read API digester output for \(failedModule)")
            }

            for result in results.get() {
                self.printComparisonResult(result, observabilityScope: swiftTool.observabilityScope)
            }

            guard failedModules.isEmpty && results.get().allSatisfy(\.hasNoAPIBreakingChanges) else {
                throw ExitCode.failure
            }
        }

        private func determineModulesToDiff(packageGraph: PackageGraph, observabilityScope: ObservabilityScope) throws -> Set<String> {
            var modulesToDiff: Set<String> = []
            if products.isEmpty && targets.isEmpty {
                modulesToDiff.formUnion(packageGraph.apiDigesterModules)
            } else {
                for productName in products {
                    guard let product = packageGraph
                            .rootPackages
                            .flatMap(\.products)
                            .first(where: { $0.name == productName }) else {
                        observabilityScope.emit(error: "no such product '\(productName)'")
                        continue
                    }
                    guard product.type.isLibrary else {
                        observabilityScope.emit(error: "'\(productName)' is not a library product")
                        continue
                    }
                    modulesToDiff.formUnion(product.targets.filter { $0.underlyingTarget is SwiftTarget }.map(\.c99name))
                }
                for targetName in targets {
                    guard let target = packageGraph
                            .rootPackages
                            .flatMap(\.targets)
                            .first(where: { $0.name == targetName }) else {
                        observabilityScope.emit(error: "no such target '\(targetName)'")
                        continue
                    }
                    guard target.type == .library else {
                        observabilityScope.emit(error: "'\(targetName)' is not a library target")
                        continue
                    }
                    guard target.underlyingTarget is SwiftTarget else {
                        observabilityScope.emit(error: "'\(targetName)' is not a Swift language target")
                        continue
                    }
                    modulesToDiff.insert(target.c99name)
                }
                guard !observabilityScope.errorsReported else {
                    throw ExitCode.failure
                }
            }
            return modulesToDiff
        }

        private func printComparisonResult(
            _ comparisonResult: SwiftAPIDigester.ComparisonResult,
            observabilityScope: ObservabilityScope
        ) {
            for diagnostic in comparisonResult.otherDiagnostics {
                let metadata = diagnostic.location.map { location -> ObservabilityMetadata in
                    var metadata = ObservabilityMetadata()
                    metadata.fileLocation = .init(
                        .init(location.filename),
                        line: location.line < Int.max ? Int(location.line) : .none
                    )
                    return metadata
                }

                switch diagnostic.level {
                case .error, .fatal:
                    observabilityScope.emit(error: diagnostic.text, metadata: metadata)
                case .warning:
                    observabilityScope.emit(warning: diagnostic.text, metadata: metadata)
                case .note:
                    observabilityScope.emit(info: diagnostic.text, metadata: metadata)
                case .remark:
                    observabilityScope.emit(info: diagnostic.text, metadata: metadata)
                case .ignored:
                    break
                }
            }

            let moduleName = comparisonResult.moduleName
            if comparisonResult.apiBreakingChanges.isEmpty {
                print("\nNo breaking changes detected in \(moduleName)")
            } else {
                let count = comparisonResult.apiBreakingChanges.count
                print("\n\(count) breaking \(count > 1 ? "changes" : "change") detected in \(moduleName):")
                for change in comparisonResult.apiBreakingChanges {
                    print("  💔 \(change.text)")
                }
            }
        }
    }

    struct DumpSymbolGraph: SwiftCommand {
        static let configuration = CommandConfiguration(
            abstract: "Dump Symbol Graph")
        static let defaultMinimumAccessLevel = SymbolGraphExtract.AccessLevel.public

        @OptionGroup(_hiddenFromHelp: true)
        var globalOptions: GlobalOptions

        @Flag(help: "Pretty-print the output JSON.")
        var prettyPrint = false

        @Flag(help: "Skip members inherited through classes or default implementations.")
        var skipSynthesizedMembers = false

        @Option(help: "Include symbols with this access level or more. Possible values: \(SymbolGraphExtract.AccessLevel.allValueStrings.joined(separator: " | "))")
        var minimumAccessLevel = defaultMinimumAccessLevel

        @Flag(help: "Skip emitting doc comments for members inherited through classes or default implementations.")
        var skipInheritedDocs = false

        @Flag(help: "Add symbols with SPI information to the symbol graph.")
        var includeSPISymbols = false

        func run(_ swiftTool: SwiftTool) throws {
            // Build the current package.
            //
            // We turn build manifest caching off because we need the build plan.
            let buildOp = try swiftTool.createBuildOperation(cacheBuildManifest: false)
            try buildOp.build()

            // Configure the symbol graph extractor.
            let symbolGraphExtractor = try SymbolGraphExtract(
                fileSystem: swiftTool.fileSystem,
                tool: swiftTool.getToolchain().getSymbolGraphExtract(),
                skipSynthesizedMembers: skipSynthesizedMembers,
                minimumAccessLevel: minimumAccessLevel,
                skipInheritedDocs: skipInheritedDocs,
                includeSPISymbols: includeSPISymbols)

            // Run the tool once for every library and executable target in the root package.
            let buildPlan = buildOp.buildPlan!
            let symbolGraphDirectory = buildPlan.buildParameters.dataPath.appending(component: "symbolgraph")
            let targets = buildPlan.graph.rootPackages.flatMap{ $0.targets }.filter{ $0.type == .library || $0.type == .executable }
            for target in targets {
                print("-- Emitting symbol graph for", target.name)
                try symbolGraphExtractor.extractSymbolGraph(
                    target: target,
                    buildPlan: buildPlan,
                    outputDirectory: symbolGraphDirectory,
                    verboseOutput: swiftTool.logLevel <= .info
                )
            }

            print("Files written to", symbolGraphDirectory.pathString)
        }
    }

    struct DumpPackage: SwiftCommand {
        static let configuration = CommandConfiguration(
            abstract: "Print parsed Package.swift as JSON")

        @OptionGroup(_hiddenFromHelp: true)
        var globalOptions: GlobalOptions

        func run(_ swiftTool: SwiftTool) throws {
            let workspace = try swiftTool.getActiveWorkspace()
            let root = try swiftTool.getWorkspaceRoot()

            let rootManifests = try temp_await {
                workspace.loadRootManifests(
                    packages: root.packages,
                    observabilityScope: swiftTool.observabilityScope,
                    completion: $0
                )
            }
            guard let rootManifest = rootManifests.values.first else {
                throw StringError("invalid manifests at \(root.packages)")
            }

            let encoder = JSONEncoder.makeWithDefaults()
            encoder.userInfo[Manifest.dumpPackageKey] = true

            let jsonData = try encoder.encode(rootManifest)
            let jsonString = String(data: jsonData, encoding: .utf8)!
            print(jsonString)
        }
    }

    struct DumpPIF: SwiftCommand {
        @OptionGroup(_hiddenFromHelp: true)
        var globalOptions: GlobalOptions

        @Flag(help: "Preserve the internal structure of PIF")
        var preserveStructure: Bool = false

        func run(_ swiftTool: SwiftTool) throws {
            let graph = try swiftTool.loadPackageGraph(createMultipleTestProducts: true)
            let parameters = try PIFBuilderParameters(swiftTool.buildParameters())
            let builder = PIFBuilder(
                graph: graph,
                parameters: parameters,
                fileSystem: swiftTool.fileSystem,
                observabilityScope: swiftTool.observabilityScope
            )
            let pif = try builder.generatePIF(preservePIFModelStructure: preserveStructure)
            print(pif)
        }
    }

    struct Edit: SwiftCommand {
        static let configuration = CommandConfiguration(
            abstract: "Put a package in editable mode")

        @OptionGroup(_hiddenFromHelp: true)
        var globalOptions: GlobalOptions

        @Option(help: "The revision to edit", transform: { Revision(identifier: $0) })
        var revision: Revision?

        @Option(name: .customLong("branch"), help: "The branch to create")
        var checkoutBranch: String?

        @Option(help: "Create or use the checkout at this path")
        var path: AbsolutePath?

        @Argument(help: "The name of the package to edit")
        var packageName: String

        func run(_ swiftTool: SwiftTool) throws {
            try swiftTool.resolve()
            let workspace = try swiftTool.getActiveWorkspace()

            // Put the dependency in edit mode.
            workspace.edit(
                packageName: packageName,
                path: path,
                revision: revision,
                checkoutBranch: checkoutBranch,
                observabilityScope: swiftTool.observabilityScope
            )
        }
    }

    struct Unedit: SwiftCommand {
        static let configuration = CommandConfiguration(
            abstract: "Remove a package from editable mode")

        @OptionGroup(_hiddenFromHelp: true)
        var globalOptions: GlobalOptions

        @Flag(name: .customLong("force"),
              help: "Unedit the package even if it has uncommited and unpushed changes")
        var shouldForceRemove: Bool = false

        @Argument(help: "The name of the package to unedit")
        var packageName: String

        func run(_ swiftTool: SwiftTool) throws {
            try swiftTool.resolve()
            let workspace = try swiftTool.getActiveWorkspace()

            try workspace.unedit(
                packageName: packageName,
                forceRemove: shouldForceRemove,
                root: swiftTool.getWorkspaceRoot(),
                observabilityScope: swiftTool.observabilityScope
            )
        }
    }

    struct ShowDependencies: SwiftCommand {
        static let configuration = CommandConfiguration(
            abstract: "Print the resolved dependency graph")

        @OptionGroup(_hiddenFromHelp: true)
        var globalOptions: GlobalOptions

        @Option(help: "text | dot | json | flatlist")
        var format: ShowDependenciesMode = .text

        @Option(name: [.long, .customShort("o") ],
                help: "The absolute or relative path to output the resolved dependency graph.")
        var outputPath: AbsolutePath?

        func run(_ swiftTool: SwiftTool) throws {
            let graph = try swiftTool.loadPackageGraph()
            // command's result output goes on stdout
            // ie "swift package show-dependencies" should output to stdout
            let stream: OutputByteStream = try outputPath.map { try LocalFileOutputByteStream($0) } ?? TSCBasic.stdoutStream
            Self.dumpDependenciesOf(rootPackage: graph.rootPackages[0], mode: format, on: stream)
        }

        static func dumpDependenciesOf(rootPackage: ResolvedPackage, mode: ShowDependenciesMode, on stream: OutputByteStream) {
            let dumper: DependenciesDumper
            switch mode {
            case .text:
                dumper = PlainTextDumper()
            case .dot:
                dumper = DotDumper()
            case .json:
                dumper = JSONDumper()
            case .flatlist:
                dumper = FlatListDumper()
            }
            dumper.dump(dependenciesOf: rootPackage, on: stream)
            stream.flush()
        }

        enum ShowDependenciesMode: String, RawRepresentable, CustomStringConvertible, ExpressibleByArgument {
            case text, dot, json, flatlist

            public init?(rawValue: String) {
                switch rawValue.lowercased() {
                case "text":
                   self = .text
                case "dot":
                   self = .dot
                case "json":
                   self = .json
                case "flatlist":
                    self = .flatlist
                default:
                    return nil
                }
            }

            public var description: String {
                switch self {
                case .text: return "text"
                case .dot: return "dot"
                case .json: return "json"
                case .flatlist: return "flatlist"
                }
            }
        }
    }

    struct ToolsVersionCommand: SwiftCommand {
        static let configuration = CommandConfiguration(
            commandName: "tools-version",
            abstract: "Manipulate tools version of the current package")

        @OptionGroup(_hiddenFromHelp: true)
        var globalOptions: GlobalOptions

        @Flag(help: "Set tools version of package to the current tools version in use")
        var setCurrent: Bool = false

        @Option(help: "Set tools version of package to the given value")
        var set: String?

        enum ToolsVersionMode {
            case display
            case set(String)
            case setCurrent
        }

        var toolsVersionMode: ToolsVersionMode {
            // TODO: enforce exclusivity
            if let set = set {
                return .set(set)
            } else if setCurrent {
                return .setCurrent
            } else {
                return .display
            }
        }

        func run(_ swiftTool: SwiftTool) throws {
            let pkg = try swiftTool.getPackageRoot()

            switch toolsVersionMode {
            case .display:
                let manifestPath = try ManifestLoader.findManifest(packagePath: pkg, fileSystem: swiftTool.fileSystem, currentToolsVersion: .current)
                let version = try ToolsVersionParser.parse(manifestPath: manifestPath, fileSystem: swiftTool.fileSystem)
                print("\(version)")

            case .set(let value):
                guard let toolsVersion = ToolsVersion(string: value) else {
                    // FIXME: Probably lift this error definition to ToolsVersion.
                    throw ToolsVersionParser.Error.malformedToolsVersionSpecification(.versionSpecifier(.isMisspelt(value)))
                }
                try ToolsVersionSpecificationWriter.rewriteSpecification(
                    manifestDirectory: pkg,
                    toolsVersion: toolsVersion,
                    fileSystem: swiftTool.fileSystem
                )

            case .setCurrent:
                // Write the tools version with current version but with patch set to zero.
                // We do this to avoid adding unnecessary constraints to patch versions, if
                // the package really needs it, they can do it using --set option.
                try ToolsVersionSpecificationWriter.rewriteSpecification(
                    manifestDirectory: pkg,
                    toolsVersion: ToolsVersion.current.zeroedPatch,
                    fileSystem: swiftTool.fileSystem
                )
            }
        }
    }

    struct ComputeChecksum: SwiftCommand {
        static let configuration = CommandConfiguration(
            abstract: "Compute the checksum for a binary artifact.")

        @OptionGroup(_hiddenFromHelp: true)
        var globalOptions: GlobalOptions

        @Argument(help: "The absolute or relative path to the binary artifact")
        var path: AbsolutePath

        func run(_ swiftTool: SwiftTool) throws {
            let binaryArtifactsManager = try Workspace.BinaryArtifactsManager(
                fileSystem: swiftTool.fileSystem,
                authorizationProvider: swiftTool.getAuthorizationProvider(),
                hostToolchain: swiftTool.getHostToolchain(),
                checksumAlgorithm: SHA256(),
                customHTTPClient: .none,
                customArchiver: .none,
                delegate: .none
            )
            let checksum = try binaryArtifactsManager.checksum(forBinaryArtifactAt: path)
            print(checksum)
        }
    }

    struct ArchiveSource: SwiftCommand {
        static let configuration = CommandConfiguration(
            commandName: "archive-source",
            abstract: "Create a source archive for the package"
        )

        @OptionGroup(_hiddenFromHelp: true)
        var globalOptions: GlobalOptions

        @Option(
            name: [.short, .long],
            help: "The absolute or relative path for the generated source archive"
        )
        var output: AbsolutePath?

        func run(_ swiftTool: SwiftTool) throws {
            let packageRoot = try globalOptions.locations.packageDirectory ?? swiftTool.getPackageRoot()
            let repository = GitRepository(path: packageRoot)

            let destination: AbsolutePath
            if let output = output {
                destination = output
            } else {
                let graph = try swiftTool.loadPackageGraph()
                let packageName = graph.rootPackages[0].manifest.displayName // TODO: use identity instead?
                destination = packageRoot.appending(component: "\(packageName).zip")
            }

            try repository.archive(to: destination)

            if destination.isDescendantOfOrEqual(to: packageRoot) {
                let relativePath = destination.relative(to: packageRoot)
                print("Created \(relativePath.pathString)")
            } else {
                print("Created \(destination.pathString)")
            }
        }
    }
    
    struct PluginCommand: SwiftCommand {
        static let configuration = CommandConfiguration(
            commandName: "plugin",
            abstract: "Invoke a command plugin or perform other actions on command plugins"
        )

        @OptionGroup(_hiddenFromHelp: true)
        var globalOptions: GlobalOptions

        @Flag(name: .customLong("list"),
              help: "List the available command plugins")
        var listCommands: Bool = false

        struct PluginOptions: ParsableArguments {
            @Flag(name: .customLong("allow-writing-to-package-directory"),
                  help: "Allow the plugin to write to the package directory")
            var allowWritingToPackageDirectory: Bool = false

            @Option(name: .customLong("allow-writing-to-directory"),
                    help: "Allow the plugin to write to an additional directory")
            var additionalAllowedWritableDirectories: [String] = []
        }

        @OptionGroup()
        var pluginOptions: PluginOptions

        @Argument(help: "Verb of the command plugin to invoke")
        var command: String = ""

        @Argument(parsing: .unconditionalRemaining,
                  help: "Arguments to pass to the command plugin")
        var arguments: [String] = []

        func run(_ swiftTool: SwiftTool) throws {
            // Check for a missing plugin command verb.
            if command == "" && !listCommands {
                throw ValidationError("Missing expected plugin command")
            }

            // Load the workspace and resolve the package graph.
            let packageGraph = try swiftTool.loadPackageGraph()

            // List the available plugins, if asked to.
            if listCommands {
                let allPlugins = PluginCommand.availableCommandPlugins(in: packageGraph)
                for plugin in allPlugins.sorted(by: { $0.name < $1.name }) {
                    guard case .command(let intent, _) = plugin.capability else { return }
                    var line = "‘\(intent.invocationVerb)’ (plugin ‘\(plugin.name)’"
                    if let package = packageGraph.packages.first(where: { $0.targets.contains(where: { $0.name == plugin.name }) }) {
                        line +=  " in package ‘\(package.manifest.displayName)’"
                    }
                    line += ")"
                    print(line)
                }
                return
            }
            
            swiftTool.observabilityScope.emit(info: "Finding plugin for command ‘\(command)’")
            let matchingPlugins = PluginCommand.findPlugins(matching: command, in: packageGraph)

            // Complain if we didn't find exactly one.
            if matchingPlugins.isEmpty {
                throw ValidationError("No command plugins found for ‘\(command)’")
            }
            else if matchingPlugins.count > 1 {
                throw ValidationError("\(matchingPlugins.count) plugins found for ‘\(command)’")
            }
            
            // At this point we know we found exactly one command plugin, so we run it. In SwiftPM CLI, we have only one root package.
            try PluginCommand.run(
                plugin: matchingPlugins[0],
                package: packageGraph.rootPackages[0],
                options: pluginOptions,
                arguments: arguments,
                swiftTool: swiftTool)
        }
        
        static func run(
            plugin: PluginTarget,
            package: ResolvedPackage,
            options: PluginOptions,
            arguments: [String],
            swiftTool: SwiftTool
        ) throws {
            swiftTool.observabilityScope.emit(info: "Running command plugin \(plugin) on package \(package) with options \(options) and arguments \(arguments)")
            
            // The `plugins` directory is inside the workspace's main data directory, and contains all temporary files related to this plugin in the workspace.
            let pluginsDir = try swiftTool.getActiveWorkspace().location.pluginWorkingDirectory.appending(component: plugin.name)

            // The `cache` directory is in the plugin’s directory and is where the plugin script runner caches compiled plugin binaries and any other derived information for this plugin.
            let pluginScriptRunner = try swiftTool.getPluginScriptRunner(
                customPluginsDir: pluginsDir
            )

            // The `outputs` directory contains subdirectories for each combination of package and command plugin. Each usage of a plugin has an output directory that is writable by the plugin, where it can write additional files, and to which it can configure tools to write their outputs, etc.
            let outputDir = pluginsDir.appending(component: "outputs")

            // Determine the set of directories under which plugins are allowed to write. We always include the output directory.
            var writableDirectories = [outputDir]
            if options.allowWritingToPackageDirectory {
                writableDirectories.append(package.path)
            }
            else {
                // If the plugin requires write permission but it wasn't provided, we ask the user for approval.
                if case .command(_, let permissions) = plugin.capability {
                    for case PluginPermission.writeToPackageDirectory(let reason) in permissions {
                        // TODO: Ask for approval here if connected to TTY; only emit an error if not.
                        throw ValidationError("Plugin ‘\(plugin.name)’ needs permission to write to the package directory (stated reason: “\(reason)”)")
                    }
                }
            }
            for pathString in options.additionalAllowedWritableDirectories {
                writableDirectories.append(AbsolutePath(pathString, relativeTo: swiftTool.originalWorkingDirectory))
            }

            // Make sure that the package path is read-only unless it's covered by any of the explicitly writable directories.
            let readOnlyDirectories = writableDirectories.contains{ package.path.isDescendantOfOrEqual(to: $0) } ? [] : [package.path]

            // Use the directory containing the compiler as an additional search directory, and add the $PATH.
            let toolSearchDirs = [try swiftTool.getToolchain().swiftCompilerPath.parentDirectory]
                + getEnvSearchPaths(pathString: ProcessEnv.path, currentWorkingDirectory: .none)
            
            // Build or bring up-to-date any executable host-side tools on which this plugin depends. Add them and any binary dependencies to the tool-names-to-path map.
            var toolNamesToPaths: [String: AbsolutePath] = [:]
            for dep in plugin.dependencies {
                let buildOperation = try swiftTool.createBuildOperation(cacheBuildManifest: false)
                switch dep {
                case .product(let productRef, _):
                    // Build the product referenced by the tool, and add the executable to the tool map.
                    try buildOperation.build(subset: .product(productRef.name))
                    if let builtTool = buildOperation.buildPlan?.buildProducts.first(where: { $0.product.name == productRef.name}) {
                        toolNamesToPaths[productRef.name] = builtTool.binary
                    }
                case .target(let target, _):
                    if let target = target as? BinaryTarget {
                        // Add the executables vended by the binary target to the tool map.
                        for exec in try target.parseArtifactArchives(for: pluginScriptRunner.hostTriple, fileSystem: swiftTool.fileSystem) {
                            toolNamesToPaths[exec.name] = exec.executablePath
                        }
                    }
                    else {                        
                        // Build the product referenced by the tool, and add the executable to the tool map. Product dependencies are not supported within a package, so we instead find the executable that corresponds to the product. There is always one, because of autogeneration of implicit executables with the same name as the target if there isn't an explicit one.
                        try buildOperation.build(subset: .product(target.name))
                        if let builtTool = buildOperation.buildPlan?.buildProducts.first(where: { $0.product.name == target.name}) {
                            toolNamesToPaths[target.name] = builtTool.binary
                        }
                    }
                }
            }
            
            // Set up a delegate to handle callbacks from the command plugin.
            let pluginDelegate = PluginDelegate(swiftTool: swiftTool, plugin: plugin)
            let delegateQueue = DispatchQueue(label: "plugin-invocation")

            // Run the command plugin.
            let buildEnvironment = try swiftTool.buildParameters().buildEnvironment
            let _ = try tsc_await { plugin.invoke(
                action: .performCommand(package: package, arguments: arguments),
                buildEnvironment: buildEnvironment,
                scriptRunner: pluginScriptRunner,
                workingDirectory: swiftTool.originalWorkingDirectory,
                outputDirectory: outputDir,
                toolSearchDirectories: toolSearchDirs,
                toolNamesToPaths: toolNamesToPaths,
                writableDirectories: writableDirectories,
                readOnlyDirectories: readOnlyDirectories,
                fileSystem: swiftTool.fileSystem,
                observabilityScope: swiftTool.observabilityScope,
                callbackQueue: delegateQueue,
                delegate: pluginDelegate,
                completion: $0) }
            
            // TODO: We should also emit a final line of output regarding the result.
        }

        static func availableCommandPlugins(in graph: PackageGraph) -> [PluginTarget] {
            return graph.allTargets.compactMap{ $0.underlyingTarget as? PluginTarget }
        }

        static func findPlugins(matching verb: String, in graph: PackageGraph) -> [PluginTarget] {
            // Find and return the command plugins that match the command.
            return Self.availableCommandPlugins(in: graph).filter {
                // Filter out any non-command plugins and any whose verb is different.
                guard case .command(let intent, _) = $0.capability else { return false }
                return verb == intent.invocationVerb
            }
        }
    }
}

final class PluginDelegate: PluginInvocationDelegate {
    let swiftTool: SwiftTool
    let plugin: PluginTarget
    var lineBufferedOutput: Data
    
    init(swiftTool: SwiftTool, plugin: PluginTarget) {
        self.swiftTool = swiftTool
        self.plugin = plugin
        self.lineBufferedOutput = Data()
    }

    func pluginEmittedOutput(_ data: Data) {
        lineBufferedOutput += data
        while let newlineIdx = lineBufferedOutput.firstIndex(of: UInt8(ascii: "\n")) {
            let lineData = lineBufferedOutput.prefix(upTo: newlineIdx)
            print(String(decoding: lineData, as: UTF8.self))
            lineBufferedOutput = lineBufferedOutput.suffix(from: newlineIdx.advanced(by: 1))
        }
    }
    
    func pluginEmittedDiagnostic(_ diagnostic: Basics.Diagnostic) {
        swiftTool.observabilityScope.emit(diagnostic)
    }
    
    func pluginRequestedBuildOperation(subset: PluginInvocationBuildSubset, parameters: PluginInvocationBuildParameters, completion: @escaping (Result<PluginInvocationBuildResult, Error>) -> Void) {
        // Run the build in the background and call the completion handler when done.
        DispatchQueue.sharedConcurrent.async {
            completion(Result {
                return try self.performBuildForPlugin(subset: subset, parameters: parameters)
            })
        }
    }
    
    private func performBuildForPlugin(subset: PluginInvocationBuildSubset, parameters: PluginInvocationBuildParameters) throws -> PluginInvocationBuildResult {
        // Configure the build parameters.
        var buildParameters = try self.swiftTool.buildParameters()
        switch parameters.configuration {
        case .debug:
            buildParameters.configuration = .debug
        case .release:
            buildParameters.configuration = .release
        }
        buildParameters.flags.cCompilerFlags.append(contentsOf: parameters.otherCFlags)
        buildParameters.flags.cxxCompilerFlags.append(contentsOf: parameters.otherCxxFlags)
        buildParameters.flags.swiftCompilerFlags.append(contentsOf: parameters.otherSwiftcFlags)
        buildParameters.flags.linkerFlags.append(contentsOf: parameters.otherLinkerFlags)

        // Configure the verbosity of the output.
        let logLevel: Diagnostic.Severity
        switch parameters.logging {
        case .concise:
            logLevel = .warning
        case .verbose:
            logLevel = .info
        case .debug:
            logLevel = .debug
        }

        // Determine the subset of products and targets to build.
        var explicitProduct: String? = .none
        let buildSubset: BuildSubset
        switch subset {
        case .all(let includingTests):
            buildSubset = includingTests ? .allIncludingTests : .allExcludingTests
        case .product(let name):
            buildSubset = .product(name)
            explicitProduct = name
        case .target(let name):
            buildSubset = .target(name)
        }

        // Create a build operation. We have to disable the cache in order to get a build plan created.
        let outputStream = BufferedOutputByteStream()
        let buildOperation = try self.swiftTool.createBuildOperation(
            explicitProduct: explicitProduct,
            cacheBuildManifest: false,
            customBuildParameters: buildParameters,
            customOutputStream: outputStream,
            customLogLevel: logLevel
        )

        // Run the build. This doesn't return until the build is complete.
        let success = buildOperation.buildIgnoringError(subset: buildSubset)

        // Get the build plan used
        guard let buildPlan = buildOperation.buildPlan else {
            throw InternalError("invalid state, buildPlan is undefined")
        }

        // Create and return the build result record based on what the delegate collected and what's in the build plan.
        let builtProducts = buildPlan.buildProducts.filter {
            switch subset {
            case .all(let includingTests):
                return includingTests ? true : $0.product.type != .test
            case .product(let name):
                return $0.product.name == name
            case .target(let name):
                return $0.product.name == name
            }
        }
        let builtArtifacts: [PluginInvocationBuildResult.BuiltArtifact] = builtProducts.compactMap {
            switch $0.product.type {
            case .library(let kind):
                return .init(path: $0.binary.pathString, kind: (kind == .dynamic) ? .dynamicLibrary : .staticLibrary)
            case .executable:
                return .init(path: $0.binary.pathString, kind: .executable)
            default:
                return nil
            }
        }
        return PluginInvocationBuildResult(
            succeeded: success,
            logText: outputStream.bytes.cString,
            builtArtifacts: builtArtifacts)
    }

    func pluginRequestedTestOperation(subset: PluginInvocationTestSubset, parameters: PluginInvocationTestParameters, completion: @escaping (Result<PluginInvocationTestResult, Error>) -> Void) {
        // Run the test in the background and call the completion handler when done.
        DispatchQueue.sharedConcurrent.async {
            completion(Result {
                return try self.performTestsForPlugin(subset: subset, parameters: parameters)
            })
        }
    }
    
    func performTestsForPlugin(subset: PluginInvocationTestSubset, parameters: PluginInvocationTestParameters) throws -> PluginInvocationTestResult {
        // Build the tests. Ideally we should only build those that match the subset, but we don't have a way to know which ones they are until we've built them and can examine the binaries.
        let toolchain = try swiftTool.getToolchain()
        var buildParameters = try swiftTool.buildParameters()
        buildParameters.enableTestability = true
        buildParameters.enableCodeCoverage = parameters.enableCodeCoverage
        let buildSystem = try swiftTool.createBuildSystem(customBuildParameters: buildParameters)
        try buildSystem.build(subset: .allIncludingTests)

        // Clean out the code coverage directory that may contain stale `profraw` files from a previous run of the code coverage tool.
        if parameters.enableCodeCoverage {
            try swiftTool.fileSystem.removeFileTree(buildParameters.codeCovPath)
        }

        // Construct the environment we'll pass down to the tests.
        let testEnvironment = try TestingSupport.constructTestEnvironment(
            toolchain: toolchain,
            buildParameters: buildParameters,
            sanitizers: swiftTool.options.build.sanitizers
        )

        // Iterate over the tests and run those that match the filter.
        var testTargetResults: [PluginInvocationTestResult.TestTarget] = []
        var numFailedTests = 0
        for testProduct in buildSystem.builtTestProducts {
            // Get the test suites in the bundle. Each is just a container for test cases.
            let testSuites = try TestingSupport.getTestSuites(
                fromTestAt: testProduct.bundlePath,
                swiftTool: swiftTool,
                enableCodeCoverage: parameters.enableCodeCoverage,
                sanitizers: swiftTool.options.build.sanitizers
            )
            for testSuite in testSuites {
                // Each test suite is just a container for test cases (confusingly called "tests", though they are test cases).
                for testCase in testSuite.tests {
                    // Each test case corresponds to a combination of target and a XCTestCase, and is a collection of tests that can actually be run.
                    var testResults: [PluginInvocationTestResult.TestTarget.TestCase.Test] = []
                    for testName in testCase.tests {
                        // Check if we should filter out this test.
                        let testSpecifier = testCase.name + "/" + testName
                        if case .filtered(let regexes) = subset {
                            guard regexes.contains(where: { testSpecifier.range(of: $0, options: .regularExpression) != nil }) else {
                                continue
                            }
                        }

                        // Configure a test runner.
                        let testRunner = TestRunner(
                            bundlePaths: [testProduct.bundlePath],
                            xctestArg: testSpecifier,
                            cancellator: swiftTool.cancellator,
                            toolchain: toolchain,
                            testEnv: testEnvironment,
                            observabilityScope: swiftTool.observabilityScope)

                        // Run the test — for now we run the sequentially so we can capture accurate timing results.
                        let startTime = DispatchTime.now()
                        let success = testRunner.test(outputHandler: { _ in }) // this drops the tests output
                        let duration = Double(startTime.distance(to: .now()).milliseconds() ?? 0) / 1000.0
                        numFailedTests += success ? 0 : 1
                        testResults.append(.init(name: testName, result: success ? .succeeded : .failed, duration: duration))
                    }

                    // Don't add any results if we didn't run any tests.
                    if testResults.isEmpty { continue }

                    // Otherwise we either create a new create a new target result or add to the previous one, depending on whether the target name is the same.
                    let testTargetName = testCase.name.prefix(while: { $0 != "." })
                    if let lastTestTargetName = testTargetResults.last?.name, testTargetName == lastTestTargetName {
                        // Same as last one, just extend its list of cases. We know we have a last one at this point.
                        testTargetResults[testTargetResults.count-1].testCases.append(.init(name: testCase.name, tests: testResults))
                    }
                    else {
                        // Not the same, so start a new target result.
                        testTargetResults.append(.init(name: String(testTargetName), testCases: [.init(name: testCase.name, tests: testResults)]))
                    }
                }
            }
        }

        // Deal with code coverage, if enabled.
        let codeCoverageDataFile: AbsolutePath?
        if parameters.enableCodeCoverage {
            // Use `llvm-prof` to merge all the `.profraw` files into a single `.profdata` file.
            let mergedCovFile = buildParameters.codeCovDataFile
            let codeCovFileNames = try swiftTool.fileSystem.getDirectoryContents(buildParameters.codeCovPath)
            var llvmProfCommand = [try toolchain.getLLVMProf().pathString]
            llvmProfCommand += ["merge", "-sparse"]
            for fileName in codeCovFileNames where fileName.hasSuffix(".profraw") {
                let filePath = buildParameters.codeCovPath.appending(component: fileName)
                llvmProfCommand.append(filePath.pathString)
            }
            llvmProfCommand += ["-o", mergedCovFile.pathString]
            try Process.checkNonZeroExit(arguments: llvmProfCommand)

            // Use `llvm-cov` to export the merged `.profdata` file contents in JSON form.
            var llvmCovCommand = [try toolchain.getLLVMCov().pathString]
            llvmCovCommand += ["export", "-instr-profile=\(mergedCovFile.pathString)"]
            for product in buildSystem.builtTestProducts {
                llvmCovCommand.append("-object")
                llvmCovCommand.append(product.binaryPath.pathString)
            }
            // We get the output on stdout, and have to write it to a JSON ourselves.
            let jsonOutput = try Process.checkNonZeroExit(arguments: llvmCovCommand)
            let jsonCovFile = buildParameters.codeCovDataFile.parentDirectory.appending(component: buildParameters.codeCovDataFile.basenameWithoutExt + ".json")
            try swiftTool.fileSystem.writeFileContents(jsonCovFile, string: jsonOutput)

            // Return the path of the exported code coverage data file.
            codeCoverageDataFile = jsonCovFile
        }
        else {
            codeCoverageDataFile = nil
        }

        // Return the results to the plugin. We only consider the test run a success if no test failed.
        return PluginInvocationTestResult(
            succeeded: (numFailedTests == 0),
            testTargets: testTargetResults,
            codeCoverageDataFile: codeCoverageDataFile?.pathString)
    }

    func pluginRequestedSymbolGraph(forTarget targetName: String, options: PluginInvocationSymbolGraphOptions, completion: @escaping (Result<PluginInvocationSymbolGraphResult, Error>) -> Void) {
        // Extract the symbol graph in the background and call the completion handler when done.
        DispatchQueue.sharedConcurrent.async {
            completion(Result {
                return try self.createSymbolGraphForPlugin(forTarget: targetName, options: options)
            })
        }
    }

    private func createSymbolGraphForPlugin(forTarget targetName: String, options: PluginInvocationSymbolGraphOptions) throws -> PluginInvocationSymbolGraphResult {
        // Current implementation uses `SymbolGraphExtract()` but in the future we should emit the symbol graph while building.

        // Create a build operation for building the target., skipping the the cache because we need the build plan.
        let buildOperation = try swiftTool.createBuildOperation(cacheBuildManifest: false)

        // Find the target in the build operation's package graph; it's an error if we don't find it.
        let packageGraph = try buildOperation.getPackageGraph()
        guard let target = packageGraph.allTargets.first(where: { $0.name == targetName }) else {
            throw StringError("could not find a target named “\(targetName)”")
        }

        // Build the target, if needed.
        try buildOperation.build(subset: .target(target.name))

        // Configure the symbol graph extractor.
        var symbolGraphExtractor = try SymbolGraphExtract(
            fileSystem: swiftTool.fileSystem,
            tool: swiftTool.getToolchain().getSymbolGraphExtract()
        )
        symbolGraphExtractor.skipSynthesizedMembers = !options.includeSynthesized
        switch options.minimumAccessLevel {
        case .private:
            symbolGraphExtractor.minimumAccessLevel = .private
        case .fileprivate:
            symbolGraphExtractor.minimumAccessLevel = .fileprivate
        case .internal:
            symbolGraphExtractor.minimumAccessLevel = .internal
        case .public:
            symbolGraphExtractor.minimumAccessLevel = .public
        case .open:
            symbolGraphExtractor.minimumAccessLevel = .open
        }
        symbolGraphExtractor.skipInheritedDocs = true
        symbolGraphExtractor.includeSPISymbols = options.includeSPI

        // Determine the output directory, and remove any old version if it already exists.
        guard let buildPlan = buildOperation.buildPlan else {
            throw StringError("could not get the build plan from the build operation")
        }
        guard let package = packageGraph.package(for: target) else {
            throw StringError("could not determine the package for target “\(target.name)”")
        }
        let outputDir = buildPlan.buildParameters.dataPath.appending(components: "extracted-symbols", package.identity.description, target.name)
        try swiftTool.fileSystem.removeFileTree(outputDir)

        // Run the symbol graph extractor on the target.
        try symbolGraphExtractor.extractSymbolGraph(
            target: target,
            buildPlan: buildPlan,
            outputRedirection: .collect,
            outputDirectory: outputDir,
            verboseOutput: self.swiftTool.logLevel <= .info
        )

        // Return the results to the plugin.
        return PluginInvocationSymbolGraphResult(directoryPath: outputDir.pathString)
    }
}

extension PluginCommandIntent {
    var invocationVerb: String {
        switch self {
        case .documentationGeneration:
            return "generate-documentation"
        case .sourceCodeFormatting:
            return "format-source-code"
        case .custom(let verb, _):
            return verb
        }
    }
}

extension SwiftPackageTool {
    // This command is the default when no other subcommand is passed. It is not shown in the help and is never invoked directly.
    struct DefaultCommand: SwiftCommand {
        static let configuration = CommandConfiguration(
            commandName: "",
            shouldDisplay: false)

        @OptionGroup(_hiddenFromHelp: true)
        var globalOptions: GlobalOptions

        @OptionGroup()
        var pluginOptions: PluginCommand.PluginOptions

        @Argument(parsing: .unconditionalRemaining)
        var remaining: [String] = []

        func run(_ swiftTool: SwiftTool) throws {
            // See if have a possible plugin command.
            guard let command = remaining.first else {
                print(SwiftPackageTool.helpMessage())
                return
            }
            
            // Check for edge cases and unknown options to match the behavior in the absence of plugins.
            if command.isEmpty {
                throw ValidationError("Unknown argument '\(command)'")
            }
            else if command.starts(with: "-") {
                throw ValidationError("Unknown option '\(command)'")
            }

            // Otherwise see if we can find a plugin.
            
            // We first have to try to resolve the package graph to find any plugins.
            // TODO: Ideally we should only resolve plugin dependencies, if we had a way of distinguishing them.
            let packageGraph = try swiftTool.loadPackageGraph()

            // Otherwise find all plugins that match the command verb.
            swiftTool.observabilityScope.emit(info: "Finding plugin for command '\(command)'")
            let matchingPlugins = PluginCommand.findPlugins(matching: command, in: packageGraph)

            // Complain if we didn't find exactly one. We have to formulate the error message taking into account that this might be a misspelled subcommand.
            if matchingPlugins.isEmpty {
                throw ValidationError("Unknown subcommand or plugin name '\(command)'")
            }
            else if matchingPlugins.count > 1 {
                throw ValidationError("\(matchingPlugins.count) plugins found for '\(command)'")
            }
            
            // At this point we know we found exactly one command plugin, so we run it.
            try PluginCommand.run(
                plugin: matchingPlugins[0],
                package: packageGraph.rootPackages[0],
                options: pluginOptions,
                arguments: Array( remaining.dropFirst()),
                swiftTool: swiftTool)
        }
    }
}

extension SwiftPackageTool {
    struct GenerateXcodeProject: SwiftCommand {
        static let configuration = CommandConfiguration(
            commandName: "generate-xcodeproj",
            abstract: "Generates an Xcode project. This command will be deprecated soon.")

        struct Options: ParsableArguments {
            @Option(help: "Path to xcconfig file", completion: .file())
            var xcconfigOverrides: AbsolutePath?

            @Option(name: .customLong("output"),
                    help: "Path where the Xcode project should be generated")
            var outputPath: AbsolutePath?

            @Flag(name: .customLong("legacy-scheme-generator"),
                  help: "Use the legacy scheme generator")
            var useLegacySchemeGenerator: Bool = false

            @Flag(name: .customLong("watch"),
                  help: "Watch for changes to the Package manifest to regenerate the Xcode project")
            var enableAutogeneration: Bool = false

            @Flag(help: "Do not add file references for extra files to the generated Xcode project")
            var skipExtraFiles: Bool = false

            /// Whether to enable code coverage.
            @Flag(name: .customLong("code-coverage"),
                  inversion: .prefixedEnableDisable,
                  help: "Enable code coverage")
            var enableCodeCoverage: Bool = false
        }

        @OptionGroup(_hiddenFromHelp: true)
        var globalOptions: GlobalOptions

        @OptionGroup()
        var options: Options

        func xcodeprojOptions() -> XcodeprojOptions {
            XcodeprojOptions(
                flags: globalOptions.build.buildFlags,
                xcconfigOverrides: options.xcconfigOverrides,
                isCodeCoverageEnabled: options.enableCodeCoverage,
                useLegacySchemeGenerator: options.useLegacySchemeGenerator,
                enableAutogeneration: options.enableAutogeneration,
                addExtraFiles: !options.skipExtraFiles)
        }

        func run(_ swiftTool: SwiftTool) throws {
            swiftTool.observabilityScope.emit(warning: "Xcode can open and build Swift Packages directly. 'generate-xcodeproj' is no longer needed and will be deprecated soon.")

            let graph = try swiftTool.loadPackageGraph()

            let projectName: String
            let dstdir: AbsolutePath

            switch options.outputPath {
            case let outpath? where outpath.suffix == ".xcodeproj":
                // if user specified path ending with .xcodeproj, use that
                projectName = String(outpath.basename.dropLast(10))
                dstdir = outpath.parentDirectory
            case let outpath?:
                dstdir = outpath
                projectName = graph.rootPackages[0].manifest.displayName // TODO: use identity instead?
            case _:
                dstdir = try swiftTool.getPackageRoot()
                projectName = graph.rootPackages[0].manifest.displayName // TODO: use identity instead?
            }
            let xcodeprojPath = XcodeProject.makePath(outputDir: dstdir, projectName: projectName)

            var genOptions = xcodeprojOptions()
            genOptions.manifestLoader = try swiftTool.getManifestLoader()

            try XcodeProject.generate(
                projectName: projectName,
                xcodeprojPath: xcodeprojPath,
                graph: graph,
                repositoryProvider: GitRepositoryProvider(),
                options: genOptions,
                fileSystem: swiftTool.fileSystem,
                observabilityScope: swiftTool.observabilityScope
            )

            print("generated:", xcodeprojPath.prettyPath(cwd: swiftTool.originalWorkingDirectory))

            // Run the file watcher if requested.
            if options.enableAutogeneration {
                try WatchmanHelper(
                    watchmanScriptsDir: swiftTool.scratchDirectory.appending(component: "watchman"),
                    packageRoot: swiftTool.packageRoot!,
                    fileSystem: swiftTool.fileSystem,
                    observabilityScope: swiftTool.observabilityScope
                ).runXcodeprojWatcher(xcodeprojOptions())
            }
        }
    }
}

extension SwiftPackageTool {
    struct Config: ParsableCommand {
        static let configuration = CommandConfiguration(
            abstract: "Manipulate configuration of the package",
            subcommands: [SetMirror.self, UnsetMirror.self, GetMirror.self])
    }
}

extension SwiftPackageTool.Config {
    struct SetMirror: SwiftCommand {
        static let configuration = CommandConfiguration(
            abstract: "Set a mirror for a dependency")

        @OptionGroup(_hiddenFromHelp: true)
        var globalOptions: GlobalOptions

        @Option(help: "The package dependency url")
        var packageURL: String?

        @Option(help: "The original url")
        var originalURL: String?

        @Option(help: "The mirror url")
        var mirrorURL: String

        func run(_ swiftTool: SwiftTool) throws {
            let config = try getMirrorsConfig(swiftTool)

            if self.packageURL != nil {
                swiftTool.observabilityScope.emit(
                    warning: "'--package-url' option is deprecated; use '--original-url' instead")
            }

            guard let originalURL = self.packageURL ?? self.originalURL else {
                swiftTool.observabilityScope.emit(.missingRequiredArg("--original-url"))
                throw ExitCode.failure
            }

            try config.applyLocal { mirrors in
                mirrors.set(mirrorURL: self.mirrorURL, forURL: originalURL)
            }
        }
    }

    struct UnsetMirror: SwiftCommand {
        static let configuration = CommandConfiguration(
            abstract: "Remove an existing mirror")

        @OptionGroup(_hiddenFromHelp: true)
        var globalOptions: GlobalOptions

        @Option(help: "The package dependency url")
        var packageURL: String?

        @Option(help: "The original url")
        var originalURL: String?

        @Option(help: "The mirror url")
        var mirrorURL: String?

        func run(_ swiftTool: SwiftTool) throws {
            let config = try getMirrorsConfig(swiftTool)

            if self.packageURL != nil {
                swiftTool.observabilityScope.emit(
                    warning: "'--package-url' option is deprecated; use '--original-url' instead")
            }

            guard let originalOrMirrorURL = self.packageURL ?? self.originalURL ?? self.mirrorURL else {
                swiftTool.observabilityScope.emit(.missingRequiredArg("--original-url or --mirror-url"))
                throw ExitCode.failure
            }

            try config.applyLocal { mirrors in
                try mirrors.unset(originalOrMirrorURL: originalOrMirrorURL)
            }
        }
    }

    struct GetMirror: SwiftCommand {
        static let configuration = CommandConfiguration(
            abstract: "Print mirror configuration for the given package dependency")

        @OptionGroup(_hiddenFromHelp: true)
        var globalOptions: GlobalOptions

        @Option(help: "The package dependency url")
        var packageURL: String?

        @Option(help: "The original url")
        var originalURL: String?

        func run(_ swiftTool: SwiftTool) throws {
            let config = try getMirrorsConfig(swiftTool)

            if self.packageURL != nil {
                swiftTool.observabilityScope.emit(
                    warning: "'--package-url' option is deprecated; use '--original-url' instead")
            }

            guard let originalURL = self.packageURL ?? self.originalURL else {
                swiftTool.observabilityScope.emit(.missingRequiredArg("--original-url"))
                throw ExitCode.failure
            }

            if let mirror = config.mirrors.mirrorURL(for: originalURL) {
                print(mirror)
            } else {
                stderrStream <<< "not found\n"
                stderrStream.flush()
                throw ExitCode.failure
            }
        }
    }

    static func getMirrorsConfig(_ swiftTool: SwiftTool) throws -> Workspace.Configuration.Mirrors {
        let workspace = try swiftTool.getActiveWorkspace()
        return try .init(
            fileSystem: swiftTool.fileSystem,
            localMirrorsFile: workspace.location.localMirrorsConfigurationFile,
            sharedMirrorsFile: workspace.location.sharedMirrorsConfigurationFile
        )
    }
}

extension SwiftPackageTool {
    struct ResolveOptions: ParsableArguments {
        @Option(help: "The version to resolve at", transform: { Version($0) })
        var version: Version?

        @Option(help: "The branch to resolve at")
        var branch: String?

        @Option(help: "The revision to resolve at")
        var revision: String?

        @Argument(help: "The name of the package to resolve")
        var packageName: String?
    }

    struct Resolve: SwiftCommand {
        static let configuration = CommandConfiguration(
            abstract: "Resolve package dependencies")

        @OptionGroup(_hiddenFromHelp: true)
        var globalOptions: GlobalOptions

        @OptionGroup()
        var resolveOptions: ResolveOptions

        func run(_ swiftTool: SwiftTool) throws {
            // If a package is provided, use that to resolve the dependencies.
            if let packageName = resolveOptions.packageName {
                let workspace = try swiftTool.getActiveWorkspace()
                try workspace.resolve(
                    packageName: packageName,
                    root: swiftTool.getWorkspaceRoot(),
                    version: resolveOptions.version,
                    branch: resolveOptions.branch,
                    revision: resolveOptions.revision,
                    observabilityScope: swiftTool.observabilityScope
                )
                if swiftTool.observabilityScope.errorsReported {
                    throw ExitCode.failure
                }
            } else {
                // Otherwise, run a normal resolve.
                try swiftTool.resolve()
            }
        }
    }

    struct Fetch: SwiftCommand {
        static let configuration = CommandConfiguration(shouldDisplay: false)

        @OptionGroup(_hiddenFromHelp: true)
        var globalOptions: GlobalOptions

        @OptionGroup()
        var resolveOptions: ResolveOptions

        func run(_ swiftTool: SwiftTool) throws {
            swiftTool.observabilityScope.emit(warning: "'fetch' command is deprecated; use 'resolve' instead")

            let resolveCommand = Resolve(globalOptions: _globalOptions, resolveOptions: _resolveOptions)
            try resolveCommand.run(swiftTool)
        }
    }
}

extension SwiftPackageTool {
    struct CompletionTool: SwiftCommand {
        static let configuration = CommandConfiguration(
            abstract: "Completion tool (for shell completions)"
        )

        enum Mode: String, CaseIterable, ExpressibleByArgument {
            case generateBashScript = "generate-bash-script"
            case generateZshScript = "generate-zsh-script"
            case generateFishScript = "generate-fish-script"
            case listDependencies = "list-dependencies"
            case listExecutables = "list-executables"
            case listSnippets = "list-snippets"
        }

        /// A dummy version of the root `swift` command, to act as a parent
        /// for all the subcommands.
        fileprivate struct SwiftCommand: ParsableCommand {
            static let configuration = CommandConfiguration(
                commandName: "swift",
                abstract: "The Swift compiler",
                subcommands: [
                    SwiftRunTool.self,
                    SwiftBuildTool.self,
                    SwiftTestTool.self,
                    SwiftPackageTool.self,
                ]
            )
        }

        @OptionGroup(_hiddenFromHelp: true)
        var globalOptions: GlobalOptions

        @Argument(help: "generate-bash-script | generate-zsh-script |\ngenerate-fish-script | list-dependencies | list-executables")
        var mode: Mode

        func run(_ swiftTool: SwiftTool) throws {
            switch mode {
            case .generateBashScript:
                let script = SwiftCommand.completionScript(for: .bash)
                print(script)
            case .generateZshScript:
                let script = SwiftCommand.completionScript(for: .zsh)
                print(script)
            case .generateFishScript:
                let script = SwiftCommand.completionScript(for: .fish)
                print(script)
            case .listDependencies:
                let graph = try swiftTool.loadPackageGraph()
                // command's result output goes on stdout
                // ie "swift package list-dependencies" should output to stdout
                ShowDependencies.dumpDependenciesOf(rootPackage: graph.rootPackages[0], mode: .flatlist, on: TSCBasic.stdoutStream)
            case .listExecutables:
                let graph = try swiftTool.loadPackageGraph()
                let package = graph.rootPackages[0].underlyingPackage
                let executables = package.targets.filter { $0.type == .executable }
                for executable in executables {
                    print(executable.name)
                }
            case .listSnippets:
                let graph = try swiftTool.loadPackageGraph()
                let package = graph.rootPackages[0].underlyingPackage
                let executables = package.targets.filter { $0.type == .snippet }
                for executable in executables {
                    print(executable.name)
                }
            }
        }
    }
}

extension SwiftPackageTool {
    struct Learn: SwiftCommand {

        @OptionGroup()
        var globalOptions: GlobalOptions

        static let configuration = CommandConfiguration(abstract: "Learn about Swift and this package")

        func files(fileSystem: FileSystem, in directory: AbsolutePath, fileExtension: String? = nil) throws -> [AbsolutePath] {
            guard fileSystem.isDirectory(directory) else {
                return []
            }

            let files = try fileSystem.getDirectoryContents(directory)
<<<<<<< HEAD
                .map { AbsolutePath((RelativePath($0)).pathString, relativeTo: directory) }
=======
                .map { AbsolutePath($0, relativeTo: directory) }
>>>>>>> b7e7932b
                .filter { fileSystem.isFile($0) }

            guard let fileExtension = fileExtension else {
                return files
            }

            return files.filter { $0.extension == fileExtension }
        }

        func subdirectories(fileSystem: FileSystem, in directory: AbsolutePath) throws -> [AbsolutePath] {
            guard fileSystem.isDirectory(directory) else {
                return []
            }
            return try fileSystem.getDirectoryContents(directory)
<<<<<<< HEAD
                .map { AbsolutePath((RelativePath($0)).pathString, relativeTo: directory) }
=======
                .map { AbsolutePath($0, relativeTo: directory) }
>>>>>>> b7e7932b
                .filter { fileSystem.isDirectory($0) }
        }

        func loadSnippetsAndSnippetGroups(fileSystem: FileSystem, from package: ResolvedPackage) throws -> [SnippetGroup] {
            let snippetsDirectory = package.path.appending(component: "Snippets")
            guard fileSystem.isDirectory(snippetsDirectory) else {
                return []
            }

            let topLevelSnippets = try files(fileSystem: fileSystem, in: snippetsDirectory, fileExtension: "swift")
                .map { try Snippet(parsing: $0) }

            let topLevelSnippetGroup = SnippetGroup(name: "Getting Started",
                                                    baseDirectory: snippetsDirectory,
                                                    snippets: topLevelSnippets,
                                                    explanation: "")

            let subdirectoryGroups = try subdirectories(fileSystem: fileSystem, in: snippetsDirectory)
                .map { subdirectory -> SnippetGroup in
                    let snippets = try files(fileSystem: fileSystem, in: subdirectory, fileExtension: "swift")
                        .map { try Snippet(parsing: $0) }

                    let explanationFile = subdirectory.appending(component: "Explanation.md")

                    let snippetGroupExplanation: String
                    if fileSystem.isFile(explanationFile) {
                        snippetGroupExplanation = try String(contentsOf: explanationFile.asURL)
                    } else {
                        snippetGroupExplanation = ""
                    }

                    return SnippetGroup(name: subdirectory.basename,
                                        baseDirectory: subdirectory,
                                        snippets: snippets,
                                        explanation: snippetGroupExplanation)
                }

            let snippetGroups = [topLevelSnippetGroup] + subdirectoryGroups.sorted {
                $0.baseDirectory.basename < $1.baseDirectory.basename
            }

            return snippetGroups.filter { !$0.snippets.isEmpty }
        }

        func run(_ swiftTool: SwiftTool) throws {
            let graph = try swiftTool.loadPackageGraph()
            let package = graph.rootPackages[0]
            print(package.products.map { $0.description })

            let snippetGroups = try loadSnippetsAndSnippetGroups(fileSystem: swiftTool.fileSystem, from: package)

            var cardStack = CardStack(package: package, snippetGroups: snippetGroups, swiftTool: swiftTool)

            cardStack.run()
        }
    }
}

private extension Basics.Diagnostic {
    static var missingRequiredSubcommand: Self {
        .error("missing required subcommand; use --help to list available subcommands")
    }

    static func missingRequiredArg(_ argument: String) -> Self {
        .error("missing required argument \(argument)")
    }
}

extension BuildOperation {
    fileprivate func buildIgnoringError(subset: BuildSubset) -> Bool {
        do {
            try self.build(subset: subset)
            return true
        } catch {
            return false
        }
    }
}<|MERGE_RESOLUTION|>--- conflicted
+++ resolved
@@ -1873,11 +1873,7 @@
             }
 
             let files = try fileSystem.getDirectoryContents(directory)
-<<<<<<< HEAD
                 .map { AbsolutePath((RelativePath($0)).pathString, relativeTo: directory) }
-=======
-                .map { AbsolutePath($0, relativeTo: directory) }
->>>>>>> b7e7932b
                 .filter { fileSystem.isFile($0) }
 
             guard let fileExtension = fileExtension else {
@@ -1892,11 +1888,7 @@
                 return []
             }
             return try fileSystem.getDirectoryContents(directory)
-<<<<<<< HEAD
                 .map { AbsolutePath((RelativePath($0)).pathString, relativeTo: directory) }
-=======
-                .map { AbsolutePath($0, relativeTo: directory) }
->>>>>>> b7e7932b
                 .filter { fileSystem.isDirectory($0) }
         }
 
