--- conflicted
+++ resolved
@@ -144,6 +144,7 @@
             let builder = PackageBuilder(
                 manifest: manifest,
                 path: try swiftTool.getPackageRoot(),
+                xcTestMinimumDeploymentTargets: MinimumDeploymentTarget.default.xcTestMinimumDeploymentTargets,
                 diagnostics: swiftTool.diagnostics
             )
             let package = try builder.construct()
@@ -206,14 +207,9 @@
 
             let builder = PackageBuilder(
                 manifest: manifest,
-<<<<<<< HEAD
                 path: try swiftTool.getPackageRoot(),
+                xcTestMinimumDeploymentTargets: [:], // Minimum deployment target does not matter for this operation.
                 diagnostics: swiftTool.diagnostics
-=======
-                path: try getPackageRoot(),
-                xcTestMinimumDeploymentTargets: [:], // Minimum deployment target does not matter for this operation.
-                diagnostics: diagnostics
->>>>>>> a9380e35
             )
             let package = try builder.construct()
 
@@ -353,11 +349,14 @@
         @OptionGroup()
         var swiftOptions: SwiftToolOptions
         
+        @Flag(help: "Preserve the internal structure of PIF")
+        var preserveStructure: Bool
+
         func run(_ swiftTool: SwiftTool) throws {
             let graph = try swiftTool.loadPackageGraph(createMultipleTestProducts: true)
             let parameters = try PIFBuilderParameters(swiftTool.buildParameters())
             let builder = PIFBuilder(graph: graph, parameters: parameters, diagnostics: swiftTool.diagnostics)
-            let pif = try builder.generatePIF()
+            let pif = try builder.generatePIF(preservePIFModelStructure: preserveStructure)
             print(pif)
         }
     }
@@ -612,393 +611,11 @@
             // Run the file watcher if requested.
             if options.enableAutogeneration {
                 try WatchmanHelper(
-<<<<<<< HEAD
                     diagnostics: swiftTool.diagnostics,
                     watchmanScriptsDir: swiftTool.buildPath.appending(component: "watchman"),
                     packageRoot: swiftTool.packageRoot!
                 ).runXcodeprojWatcher(options.xcodeprojOptions(with: swiftOptions.buildFlags))
             }
-=======
-                    diagnostics: diagnostics,
-                    watchmanScriptsDir: buildPath.appending(component: "watchman"),
-                    packageRoot: packageRoot!
-                ).runXcodeprojWatcher(options.xcodeprojOptions)
-            }
-
-        case .describe:
-            let workspace = try getActiveWorkspace()
-            let root = try getWorkspaceRoot()
-            let manifests = workspace.loadRootManifests(
-                packages: root.packages, diagnostics: diagnostics)
-            guard let manifest = manifests.first else { return }
-
-            let builder = PackageBuilder(
-                manifest: manifest,
-                path: try getPackageRoot(),
-                xcTestMinimumDeploymentTargets: MinimumDeploymentTarget.default.xcTestMinimumDeploymentTargets,
-                diagnostics: diagnostics
-            )
-            let package = try builder.construct()
-            describe(package, in: options.describeMode, on: stdoutStream)
-
-        case .dumpPackage:
-            let workspace = try getActiveWorkspace()
-            let root = try getWorkspaceRoot()
-            let manifests = workspace.loadRootManifests(
-                packages: root.packages, diagnostics: diagnostics)
-            guard let manifest = manifests.first else { return }
-
-            let encoder = JSONEncoder()
-            encoder.userInfo[Manifest.dumpPackageKey] = true
-            if #available(macOS 10.13, *) {
-                encoder.outputFormatting = [.prettyPrinted, .sortedKeys]
-            }
-
-            let jsonData = try encoder.encode(manifest)
-            let jsonString = String(data: jsonData, encoding: .utf8)!
-            print(jsonString)
-
-        case .dumpPIF:
-            let graph = try loadPackageGraph(createMultipleTestProducts: true)
-            let parameters = try PIFBuilderParameters(buildParameters())
-            let builder = PIFBuilder(graph: graph, parameters: parameters, diagnostics: diagnostics)
-            let pif = try builder.generatePIF(preservePIFModelStructure: options.pifDumpOptions.preservePIFModelStructure)
-            print(pif)
-
-        case .completionTool:
-            switch options.completionToolMode {
-            case .generateBashScript?:
-                bash_template(on: stdoutStream)
-            case .generateZshScript?:
-                zsh_template(on: stdoutStream)
-            case .listDependencies?:
-                let graph = try loadPackageGraph()
-                dumpDependenciesOf(rootPackage: graph.rootPackages[0], mode: .flatlist)
-            case .listExecutables?:
-                let graph = try loadPackageGraph()
-                let package = graph.rootPackages[0].underlyingPackage
-                let executables = package.targets.filter { $0.type == .executable }
-                for executable in executables {
-                    stdoutStream <<< "\(executable.name)\n"
-                }
-                stdoutStream.flush()
-            default:
-                preconditionFailure("somehow we ended up with an invalid positional argument")
-            }
-
-        case .computeChecksum:
-            let workspace = try getActiveWorkspace()
-            let checksum = workspace.checksum(
-                forBinaryArtifactAt: options.computeChecksumOptions.path,
-                diagnostics: diagnostics
-            )
-
-            guard !diagnostics.hasErrors else {
-                return
-            }
-
-            stdoutStream <<< checksum <<< "\n"
-            stdoutStream.flush()
-
-        case .help:
-            parser.printUsage(on: stdoutStream)
-        }
-    }
-
-    override class func defineArguments(parser: ArgumentParser, binder: ArgumentBinder<PackageToolOptions>) {
-        let describeParser = parser.add(
-            subparser: PackageMode.describe.rawValue,
-            overview: "Describe the current package")
-        binder.bind(
-            option: describeParser.add(option: "--type", kind: DescribeMode.self, usage: "json|text"),
-            to: { $0.describeMode = $1 })
-
-        _ = parser.add(subparser: PackageMode.dumpPackage.rawValue, overview: "Print parsed Package.swift as JSON")
-        let dumpPIFParser = parser.add(subparser: PackageMode.dumpPIF.rawValue, overview: "")
-        binder.bind(
-            option: dumpPIFParser.add(
-                option: "--preserve-structure", kind: Bool.self,
-                usage: "Preserve the internal structure of PIF"),
-            to: { $0.pifDumpOptions.preservePIFModelStructure = $1 })
-
-        let editParser = parser.add(subparser: PackageMode.edit.rawValue, overview: "Put a package in editable mode")
-        binder.bind(
-            positional: editParser.add(
-                positional: "name", kind: String.self,
-                usage: "The name of the package to edit",
-                completion: .function("_swift_dependency")),
-            to: { $0.editOptions.packageName = $1 })
-        binder.bind(
-            editParser.add(
-                option: "--revision", kind: String.self,
-                usage: "The revision to edit"),
-            editParser.add(
-                option: "--branch", kind: String.self,
-                usage: "The branch to create"),
-            to: {
-                $0.editOptions.revision = $1
-                $0.editOptions.checkoutBranch = $2})
-
-        binder.bind(
-            option: editParser.add(
-                option: "--path", kind: PathArgument.self,
-                usage: "Create or use the checkout at this path"),
-            to: { $0.editOptions.path = $1.path })
-
-        parser.add(subparser: PackageMode.clean.rawValue, overview: "Delete build artifacts")
-        parser.add(subparser: PackageMode.fetch.rawValue, overview: "")
-        parser.add(subparser: PackageMode.reset.rawValue, overview: "Reset the complete cache/build directory")
-        
-        let updateParser = parser.add(subparser: PackageMode.update.rawValue, overview: "Update package dependencies")
-        binder.bind(
-            positional: updateParser.add(
-                positional: "packages", kind: [String].self, optional: true, strategy: .upToNextOption,
-                usage: "The packages to update (optional)"),
-            to: { $0.updateOptions.packages = $1 })
-
-        binder.bind(
-        option: updateParser.add(
-            option: "--dry-run", shortName: "-n", kind: Bool.self,
-            usage: "Display the list of dependencies that can be updated"),
-            to: { $0.updateOptions.dryRun = $1 })
-
-        let formatParser = parser.add(subparser: PackageMode.format.rawValue, overview: "")
-        binder.bindArray(
-            option: formatParser.add(
-                option: "--", kind: [String].self, strategy: .remaining,
-                usage: "Pass flag through to the swift-format tool"),
-            to: { $0.swiftFormatFlags = $1 })
-
-        let initPackageParser = parser.add(
-            subparser: PackageMode.initPackage.rawValue,
-            overview: "Initialize a new package")
-        binder.bind(
-            option: initPackageParser.add(
-                option: "--type", kind: InitPackage.PackageType.self,
-                usage: "empty|library|executable|system-module|manifest"),
-            to: { $0.initMode = $1 })
-
-        binder.bind(
-            option: initPackageParser.add(
-                option: "--name", kind: String.self,
-                usage: "Provide custom package name"),
-            to: { $0.packageName = $1 })
-
-        let uneditParser = parser.add(
-            subparser: PackageMode.unedit.rawValue,
-            overview: "Remove a package from editable mode")
-        binder.bind(
-            positional: uneditParser.add(
-                positional: "name", kind: String.self,
-                usage: "The name of the package to unedit",
-                completion: .function("_swift_dependency")),
-            to: { $0.editOptions.packageName = $1 })
-        binder.bind(
-            option: uneditParser.add(
-                option: "--force", kind: Bool.self,
-                usage: "Unedit the package even if it has uncommited and unpushed changes."),
-            to: { $0.editOptions.shouldForceRemove = $1 })
-
-        let showDependenciesParser = parser.add(
-            subparser: PackageMode.showDependencies.rawValue,
-            overview: "Print the resolved dependency graph")
-        binder.bind(
-            option: showDependenciesParser.add(
-                option: "--format", kind: ShowDependenciesMode.self,
-                usage: "text|dot|json|flatlist"),
-            to: {
-                $0.showDepsMode = $1})
-
-        let toolsVersionParser = parser.add(
-            subparser: PackageMode.toolsVersion.rawValue,
-            overview: "Manipulate tools version of the current package")
-        binder.bind(
-            option: toolsVersionParser.add(
-                option: "--set", kind: String.self,
-                usage: "Set tools version of package to the given value"),
-            to: { $0.toolsVersionMode = .set($1) })
-
-        binder.bind(
-            option: toolsVersionParser.add(
-                option: "--set-current", kind: Bool.self,
-                usage: "Set tools version of package to the current tools version in use"),
-            to: { if $1 { $0.toolsVersionMode = .setCurrent } })
-
-        // SwiftPM config subcommand.
-        let configParser = parser.add(
-            subparser: PackageMode.config.rawValue,
-            overview: "Manipulate configuration of the package")
-        binder.bind(parser: configParser,
-            to: { $0.configMode = PackageToolOptions.ConfigMode(rawValue: $1)! })
-
-        let setMirrorParser = configParser.add(
-            subparser: PackageToolOptions.ConfigMode.setMirror.rawValue,
-            overview: "Set a mirror for a dependency")
-        binder.bind(
-            setMirrorParser.add(
-                option: "--package-url", kind: String.self,
-                usage: "The package dependency url"),
-            setMirrorParser.add(
-                option: "--original-url", kind: String.self,
-                usage: "The original url"),
-            setMirrorParser.add(
-                option: "--mirror-url", kind: String.self,
-                usage: "The mirror url"),
-            to: {
-                $0.configOptions.originalURL = $1 ?? $2
-                $0.configOptions.mirrorURL = $3
-            }
-        )
-
-        let unsetMirrorParser = configParser.add(
-            subparser: PackageToolOptions.ConfigMode.unsetMirror.rawValue,
-            overview: "Remove an existing mirror")
-        binder.bind(
-            unsetMirrorParser.add(
-                option: "--package-url", kind: String.self,
-                usage: "The package dependency url"),
-            unsetMirrorParser.add(
-                option: "--original-url", kind: String.self,
-                usage: "The original url"),
-            unsetMirrorParser.add(
-                option: "--mirror-url", kind: String.self,
-                usage: "The mirror url"),
-            to: {
-                $0.configOptions.originalURL = $1 ?? $2
-                $0.configOptions.mirrorURL = $3
-            }
-        )
-
-        let getMirrorParser = configParser.add(
-            subparser: PackageToolOptions.ConfigMode.getMirror.rawValue,
-            overview: "Print mirror configuration for the given package dependency")
-        binder.bind(
-            getMirrorParser.add(
-                option: "--package-url", kind: String.self,
-                usage: "The package dependency url"),
-            getMirrorParser.add(
-                option: "--original-url", kind: String.self,
-                usage: "The original url"),
-            to: {
-                $0.configOptions.originalURL = $1 ?? $2
-            }
-        )
-
-        // Xcode project generation.
-        let generateXcodeParser = parser.add(
-            subparser: PackageMode.generateXcodeproj.rawValue,
-            overview: "Generates an Xcode project")
-        binder.bind(
-            generateXcodeParser.add(
-                option: "--xcconfig-overrides", kind: PathArgument.self,
-                usage: "Path to xcconfig file"),
-            generateXcodeParser.add(
-                option: "--enable-code-coverage", kind: Bool.self,
-                usage: "Enable code coverage in the generated project"),
-            generateXcodeParser.add(
-                option: "--output", kind: PathArgument.self,
-                usage: "Path where the Xcode project should be generated"),
-            to: {
-                $0.xcodeprojOptions.flags = $0.buildFlags
-                $0.xcodeprojOptions.xcconfigOverrides = $1?.path
-                if let val = $2 { $0.xcodeprojOptions.isCodeCoverageEnabled = val }
-                $0.outputPath = $3?.path
-            })
-        binder.bind(
-            generateXcodeParser.add(
-                option: "--legacy-scheme-generator", kind: Bool.self,
-                usage: "Use the legacy scheme generator"),
-            generateXcodeParser.add(
-                option: "--watch", kind: Bool.self,
-                usage: "Watch for changes to the Package manifest to regenerate the Xcode project"),
-            generateXcodeParser.add(
-                option: "--skip-extra-files", kind: Bool.self,
-                usage: "Do not add file references for extra files to the generated Xcode project"),
-            to: {
-                $0.xcodeprojOptions.useLegacySchemeGenerator = $1 ?? false
-                $0.xcodeprojOptions.enableAutogeneration = $2 ?? false
-                $0.xcodeprojOptions.addExtraFiles = !($3 ?? false)
-            })
-
-        let completionToolParser = parser.add(
-            subparser: PackageMode.completionTool.rawValue,
-            overview: "Completion tool (for shell completions)")
-        binder.bind(
-            positional: completionToolParser.add(
-                positional: "mode",
-                kind: PackageToolOptions.CompletionToolMode.self,
-                usage: PackageToolOptions.CompletionToolMode.usageText()),
-            to: { $0.completionToolMode = $1 })
-
-        let resolveParser = parser.add(
-            subparser: PackageMode.resolve.rawValue,
-            overview: "Resolve package dependencies")
-        binder.bind(
-            positional: resolveParser.add(
-                positional: "name", kind: String.self, optional: true,
-                usage: "The name of the package to resolve",
-                completion: .function("_swift_dependency")),
-            to: { $0.resolveOptions.packageName = $1 })
-
-        binder.bind(
-            resolveParser.add(
-                option: "--version", kind: String.self,
-                usage: "The version to resolve at"),
-            resolveParser.add(
-                option: "--branch", kind: String.self,
-                usage: "The branch to resolve at"),
-            resolveParser.add(
-                option: "--revision", kind: String.self,
-                usage: "The revision to resolve at"),
-            to: {
-                $0.resolveOptions.version = $1
-                $0.resolveOptions.branch = $2
-                $0.resolveOptions.revision = $3 })
-
-        let apiDiffParser = parser.add(
-            subparser: PackageMode.apidiff.rawValue,
-            overview: ""
-        )
-        binder.bind(
-           positional: apiDiffParser.add(
-               positional: "treeish", kind: String.self,
-               usage: "The baseline treeish"),
-           to: { $0.apiDiffOptions.treeish = $1 })
-        binder.bind(
-            option: apiDiffParser.add(
-                option: "--invert-baseline",
-                kind: Bool.self,
-                usage: "Invert the baseline which is helpful for determining API additions"),
-            to: { $0.apiDiffOptions.invertBaseline = $1 })
-
-        _ = parser.add(
-            subparser: PackageMode.dumpSymbolGraph.rawValue,
-            overview: ""
-        )
-
-        let computeChecksumParser = parser.add(
-            subparser: PackageMode.computeChecksum.rawValue,
-            overview: "Compute the checksum for a binary artifact.")
-        binder.bind(
-            positional: computeChecksumParser.add(
-                positional: "file", kind: PathArgument.self,
-                usage: "The absolute or relative path to the binary artifact"),
-            to: { $0.computeChecksumOptions.path = $1.path })
-
-        binder.bind(
-            parser: parser,
-            to: { $0.mode = PackageMode(rawValue: $1)! })
-    }
-
-    override class func postprocessArgParserResult(
-        result: ArgumentParser.Result,
-        diagnostics: DiagnosticsEngine
-    ) throws {
-        try super.postprocessArgParserResult(result: result, diagnostics: diagnostics)
-
-        if result.exists(arg: "--package-url") {
-            diagnostics.emit(warning: "'--package-url' option is deprecated; use '--original-url' instead")
->>>>>>> a9380e35
         }
     }
 }
@@ -1032,20 +649,10 @@
             let config = try swiftTool.getSwiftPMConfig()
             try config.load()
 
-<<<<<<< HEAD
             if packageURL != nil {
                 swiftTool.diagnostics.emit(
                     warning: "'--package-url' option is deprecated; use '--original-url' instead")
             }
-=======
-    struct PIFDumpOptions {
-        var preservePIFModelStructure: Bool = false
-    }
-    var pifDumpOptions = PIFDumpOptions()
-
-    var outputPath: AbsolutePath?
-    var xcodeprojOptions = XcodeprojOptions()
->>>>>>> a9380e35
 
             guard let originalURL = packageURL ?? originalURL else {
                 swiftTool.diagnostics.emit(.missingRequiredArg("--original-url"))
