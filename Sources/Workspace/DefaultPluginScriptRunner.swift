//===----------------------------------------------------------------------===//
//
// This source file is part of the Swift open source project
//
// Copyright (c) 2021-2022 Apple Inc. and the Swift project authors
// Licensed under Apache License v2.0 with Runtime Library Exception
//
// See http://swift.org/LICENSE.txt for license information
// See http://swift.org/CONTRIBUTORS.txt for the list of Swift project authors
//
//===----------------------------------------------------------------------===//

import Basics
import Foundation
import PackageGraph
import PackageModel
import SPMBuildCore

import struct TSCBasic.ByteString
import struct Basics.AsyncProcessResult
import class Basics.AsyncProcess

import struct TSCUtility.SerializedDiagnostics

/// A plugin script runner that compiles the plugin source files as an executable binary for the host platform, and invokes it as a subprocess.
public struct DefaultPluginScriptRunner: PluginScriptRunner, Cancellable {
    private let fileSystem: FileSystem
    private let cacheDir: Basics.AbsolutePath
    private let toolchain: UserToolchain
    private let extraPluginSwiftCFlags: [String]
    private let enableSandbox: Bool
    private let cancellator: Cancellator
    private let verboseOutput: Bool

    private let sdkRootCache = ThreadSafeBox<Basics.AbsolutePath>()

    public init(
        fileSystem: Basics.FileSystem,
        cacheDir: Basics.AbsolutePath,
        toolchain: UserToolchain,
        extraPluginSwiftCFlags: [String] = [],
        enableSandbox: Bool = true,
        verboseOutput: Bool = false
    ) {
        self.fileSystem = fileSystem
        self.cacheDir = cacheDir
        self.toolchain = toolchain
        self.extraPluginSwiftCFlags = extraPluginSwiftCFlags
        self.enableSandbox = enableSandbox
        self.cancellator = Cancellator(observabilityScope: .none)
        self.verboseOutput = verboseOutput
    }
    
    /// Starts evaluating a plugin by compiling it and running it as a subprocess. The name is used as the basename for the executable and auxiliary files.  The tools version controls the availability of APIs in PackagePlugin, and should be set to the tools version of the package that defines the plugin (not the package containing the target to which it is being applied). This function returns immediately and then repeated calls the output handler on the given callback queue as plain-text output is received from the plugin, and then eventually calls the completion handler on the given callback queue once the plugin is done.
    public func runPluginScript(
        sourceFiles: [Basics.AbsolutePath],
        pluginName: String,
        initialMessage: Data,
        toolsVersion: ToolsVersion,
        workingDirectory: Basics.AbsolutePath,
        writableDirectories: [Basics.AbsolutePath],
        readOnlyDirectories: [Basics.AbsolutePath],
        allowNetworkConnections: [SandboxNetworkPermission],
        fileSystem: FileSystem,
        observabilityScope: ObservabilityScope,
        callbackQueue: DispatchQueue,
        delegate: PluginScriptCompilerDelegate & PluginScriptRunnerDelegate
    ) async throws -> Int32 {
        // If needed, compile the plugin script to an executable (asynchronously). Compilation is skipped if the plugin hasn't changed since it was last compiled.
        let result = try await self.compilePluginScript(
            sourceFiles: sourceFiles,
            pluginName: pluginName,
            toolsVersion: toolsVersion,
            observabilityScope: observabilityScope,
            callbackQueue: DispatchQueue.sharedConcurrent,
            delegate: delegate
        )
        if result.succeeded {
            // Compilation succeeded, so run the executable. We are already running on an asynchronous queue.
            return try await self.invoke(
                compiledExec: result.executableFile,
                workingDirectory: workingDirectory,
                writableDirectories: writableDirectories,
                readOnlyDirectories: readOnlyDirectories,
                allowNetworkConnections: allowNetworkConnections,
                initialMessage: initialMessage,
                observabilityScope: observabilityScope,
                callbackQueue: callbackQueue,
                delegate: delegate
            )
        } else {
            // Compilation failed, so throw an error.
            throw DefaultPluginScriptRunnerError.compilationFailed(result)
        }
    }

    public var hostTriple: Triple {
        return self.toolchain.targetTriple
    }
    
    /// Starts compiling a plugin script asynchronously and when done, calls the completion handler on the callback queue with the results (including the path of the compiled plugin executable and with any emitted diagnostics, etc).  Existing compilation results that are still valid are reused, if possible.  This function itself returns immediately after starting the compile.  Note that the completion handler only receives a `.failure` result if the compiler couldn't be invoked at all; a non-zero exit code from the compiler still returns `.success` with a full compilation result that notes the error in the diagnostics (in other words, a `.failure` result only means "failure to invoke the compiler").
    public func compilePluginScript(
        sourceFiles: [Basics.AbsolutePath],
        pluginName: String,
        toolsVersion: ToolsVersion,
        observabilityScope: ObservabilityScope,
        callbackQueue: DispatchQueue,
        delegate: PluginScriptCompilerDelegate
    ) async throws -> PluginCompilationResult {
        // Determine the path of the executable and other produced files.
        let execName = pluginName.spm_mangledToC99ExtendedIdentifier()
        #if os(Windows)
        let execSuffix = ".exe"
        #else
        let execSuffix = ""
        #endif
        let execFilePath = self.cacheDir.appending(component: execName + execSuffix)
        let diagFilePath = self.cacheDir.appending(component: execName + ".dia")
        observabilityScope.emit(debug: "Compiling plugin to executable at \(execFilePath)")

        // Construct the command line for compiling the plugin script(s).
        // FIXME: Much of this is similar to what the ManifestLoader is doing. This should be consolidated.

        // We use the toolchain's Swift compiler for compiling the plugin.
        var commandLine = [self.toolchain.swiftCompilerPathForManifests.pathString]
        
        observabilityScope.emit(debug: "Using compiler \(self.toolchain.swiftCompilerPathForManifests.pathString)")

        // Get access to the path containing the PackagePlugin module and library.
        let pluginLibraryPath = self.toolchain.swiftPMLibrariesLocation.pluginLibraryPath
        let pluginModulesPath = self.toolchain.swiftPMLibrariesLocation.pluginModulesPath

        // if runtimePath is set to "PackageFrameworks" that means we could be developing SwiftPM in Xcode
        // which produces a framework for dynamic package products.
        if pluginLibraryPath.extension == "framework" {
            commandLine += [
                "-F", pluginLibraryPath.parentDirectory.pathString,
                "-framework", "PackagePlugin",
                "-Xlinker", "-rpath", "-Xlinker", pluginLibraryPath.parentDirectory.pathString,
            ]
        } else {
            commandLine += [
                "-L", pluginLibraryPath.pathString,
                "-lPackagePlugin",
            ]
            #if !os(Windows)
            // -rpath argument is not supported on Windows,
            // so we add runtimePath to PATH when executing the manifest instead
            commandLine += ["-Xlinker", "-rpath", "-Xlinker", pluginLibraryPath.pathString]
            #endif
        }

        #if os(macOS)
        // On macOS earlier than 12, add an rpath to the directory that contains the concurrency fallback library.
        if #available(macOS 12.0, *) {
            // Nothing is needed; the system has everything we need.
        }
        else {
            // Add an `-rpath` so the Swift 5.5 fallback libraries can be found.
            let swiftSupportLibPath = self.toolchain.swiftCompilerPathForManifests.parentDirectory.parentDirectory.appending(components: "lib", "swift-5.5", "macosx")
            commandLine += ["-Xlinker", "-rpath", "-Xlinker", swiftSupportLibPath.pathString]
        }
        #endif

        // Use the same minimum deployment target as the PackagePlugin library (with a fallback to the default host triple).
        #if os(macOS)
        if let version = self.toolchain.swiftPMLibrariesLocation.pluginLibraryMinimumDeploymentTarget?.versionString {
            commandLine += ["-target", "\(self.toolchain.targetTriple.tripleString(forPlatformVersion: version))"]
        } else {
            commandLine += ["-target", self.toolchain.targetTriple.tripleString]
        }
        #endif

        // Add any extra flags required as indicated by the ManifestLoader.
        commandLine += self.toolchain.swiftCompilerFlags

        commandLine.append("-g")

        // Add the Swift language version implied by the package tools version.
        commandLine += ["-swift-version", toolsVersion.swiftLanguageVersion.rawValue]

        // Add the PackageDescription version specified by the package tools version, which controls what PackagePlugin API is seen.
        commandLine += ["-package-description-version", toolsVersion.description]

        // if runtimePath is set to "PackageFrameworks" that means we could be developing SwiftPM in Xcode
        // which produces a framework for dynamic package products.
        if pluginModulesPath.extension == "framework" {
            commandLine += ["-I", pluginModulesPath.parentDirectory.parentDirectory.pathString]
        } else {
            commandLine += ["-I", pluginModulesPath.pathString]
        }
        #if os(macOS)
        if let sdkRoot = self.toolchain.sdkRootPath ?? self.sdkRoot() {
            commandLine += ["-sdk", sdkRoot.pathString]
        }
        #endif

        // Honor any module cache override that's set in the environment.
        let moduleCachePath = Environment.current["SWIFTPM_MODULECACHE_OVERRIDE"] ?? Environment.current["SWIFTPM_TESTS_MODULECACHE"]
        if let moduleCachePath {
            commandLine += ["-module-cache-path", moduleCachePath]
        }

        // Parse the plugin as a library so that `@main` is supported even though there might be only a single source file.
        commandLine += ["-parse-as-library"]

        // Ask the compiler to create a diagnostics file (we'll put it next to the executable).
        commandLine += ["-Xfrontend", "-serialize-diagnostics-path", "-Xfrontend", diagFilePath.pathString]

        // Add all the source files that comprise the plugin scripts.
        commandLine += sourceFiles.map { $0.pathString }

        // Finally add the output path of the compiled executable.
        commandLine += ["-o", execFilePath.pathString]

        // Add any extra flags passed for the host in the command line
        commandLine += self.extraPluginSwiftCFlags

        if (verboseOutput) {
            commandLine.append("-v")
        }
        // Pass through the compilation environment.
        let environment = toolchain.swiftCompilerEnvironment

        // First try to create the output directory.
        do {
            observabilityScope.emit(debug: "Plugin compilation output directory '\(execFilePath.parentDirectory)'")
            try FileManager.default.createDirectory(at: execFilePath.parentDirectory.asURL, withIntermediateDirectories: true, attributes: nil)
        }
        catch {
            // Bail out right away if we didn't even get this far.
            throw DefaultPluginScriptRunnerError.compilationPreparationFailed(error: error)
        }
        
        // Hash the compiler inputs to decide whether we really need to recompile.
        let compilerInputHash: String?
        do {
            // Include the full compiler arguments and environment, and the contents of the source files.
            var stringToHash = commandLine.description
            for (key, value) in toolchain.swiftCompilerEnvironment.sorted(by: { $0.key < $1.key }) {
                stringToHash.append("\(key)=\(value)\n")
            }
            for sourceFile in sourceFiles {
                let source: String = try fileSystem.readFileContents(sourceFile)
                stringToHash.append(source)
            }
            compilerInputHash = ByteString(encodingAsUTF8: stringToHash).sha256Checksum
            observabilityScope.emit(debug: "Computed hash of plugin compilation inputs: \(compilerInputHash!)")
        }
        catch {
            // We couldn't compute the hash. We warn about it but proceed with the compilation (a cache miss).
            observabilityScope.emit(debug: "Couldn't compute hash of plugin compilation inputs", underlyingError: error)
            compilerInputHash = .none
        }
        
        /// Persisted information about the last time the compiler was invoked.
        struct PersistedCompilationState: Codable {
            var commandLine: [String]
            var environment: Environment
            var inputHash: String?
            var output: String
            var result: Result
            enum Result: Equatable, Codable {
                case exit(code: Int32)
                case abnormal(exception: UInt32)
                case signal(number: Int32)
                
                init(_ processExitStatus: AsyncProcessResult.ExitStatus) {
                    switch processExitStatus {
                    case .terminated(let code):
                        self = .exit(code: code)
                    #if os(Windows)
                    case .abnormal(let exception):
                        self = .abnormal(exception: exception)
                    #else
                    case .signalled(let signal):
                        self = .signal(number: signal)
                    #endif
                    }
                }
            }
            
            var succeeded: Bool {
                return result == .exit(code: 0)
            }
        }
        
        // Check if we already have a compiled executable and a persisted state (we only recompile if things have changed).
        let stateFilePath = self.cacheDir.appending(component: execName + "-state" + ".json")
        var compilationState: PersistedCompilationState? = .none
        if fileSystem.exists(execFilePath) && fileSystem.exists(stateFilePath) {
            do {
                // Try to load the previous compilation state.
                let previousState = try JSONDecoder.makeWithDefaults().decode(
                    path: stateFilePath,
                    fileSystem: fileSystem,
                    as: PersistedCompilationState.self)
                
                // If it succeeded last time and the compiler inputs are the same, we don't need to recompile.
                if previousState.succeeded && previousState.inputHash == compilerInputHash {
                    compilationState = previousState
                }
            }
            catch {
                // We couldn't read the compilation state file even though it existed. We warn about it but proceed with recompiling.
                observabilityScope.emit(debug: "Couldn't read previous compilation state", underlyingError: error)
            }
        }
        
        // If we still have a compilation state, it means the executable is still valid and we don't need to do anything.
        if let compilationState {
            // Just call the completion handler with the persisted results.
            let result = PluginCompilationResult(
                succeeded: compilationState.succeeded,
                commandLine: commandLine,
                executableFile: execFilePath,
                diagnosticsFile: diagFilePath,
                compilerOutput: compilationState.output,
                cached: true
            )
            delegate.skippedCompilingPlugin(cachedResult: result)
            return result
        }

        // Otherwise we need to recompile. We start by telling the delegate.
        delegate.willCompilePlugin(commandLine: commandLine, environment: .init(environment))

        // Clean up any old files to avoid confusion if the compiler can't be invoked.
        do {
            try fileSystem.removeFileTree(execFilePath)
            try fileSystem.removeFileTree(diagFilePath)
            try fileSystem.removeFileTree(stateFilePath)
        }
        catch {
            observabilityScope.emit(debug: "Couldn't clean up before invoking compiler", underlyingError: error)
        }
        
        // Now invoke the compiler asynchronously.
<<<<<<< HEAD
        let process = try await TSCBasic.Process.popen(arguments: commandLine, environment: environment)
=======
        AsyncProcess.popen(arguments: commandLine, environment: environment, queue: callbackQueue) {
            // We are now on our caller's requested callback queue, so we just call the completion handler directly.
            dispatchPrecondition(condition: .onQueue(callbackQueue))
            completion($0.tryMap { process in
                // Emit the compiler output as observable info.
                let compilerOutput = ((try? process.utf8Output()) ?? "") + ((try? process.utf8stderrOutput()) ?? "")
                if !compilerOutput.isEmpty {
                    observabilityScope.emit(info: compilerOutput)
                }
>>>>>>> 338edfde

        // Emit the compiler output as observable info.
        let compilerOutput = ((try? process.utf8Output()) ?? "") + ((try? process.utf8stderrOutput()) ?? "")
        if !compilerOutput.isEmpty {
            observabilityScope.emit(info: compilerOutput)
        }

        // Save the persisted compilation state for possible reuse next time.
        let newCompilationState = PersistedCompilationState(
            commandLine: commandLine,
            environment: toolchain.swiftCompilerEnvironment.cachable,
            inputHash: compilerInputHash,
            output: compilerOutput,
            result: .init(process.exitStatus))
        do {
            try JSONEncoder.makeWithDefaults().encode(path: stateFilePath, fileSystem: self.fileSystem, newCompilationState)
        }
        catch {
            // We couldn't write out the `.state` file. We warn about it but proceed.
            observabilityScope.emit(debug: "Couldn't save plugin compilation state", underlyingError: error)
        }

        // Construct a PluginCompilationResult for both the successful and unsuccessful cases (to convey diagnostics, etc).
        let result = PluginCompilationResult(
            succeeded: newCompilationState.succeeded,
            commandLine: commandLine,
            executableFile: execFilePath,
            diagnosticsFile: diagFilePath,
            compilerOutput: compilerOutput,
            cached: false)

        // Tell the delegate that we're done compiling the plugin, passing it the result.
        delegate.didCompilePlugin(result: result)

        // Also return the result to the caller.
        return result
    }

    /// Returns path to the sdk, if possible.
    // FIXME: This is copied from ManifestLoader.  This should be consolidated when ManifestLoader is cleaned up.
    private func sdkRoot() -> Basics.AbsolutePath? {
        if let sdkRoot = self.sdkRootCache.get() {
            return sdkRoot
        }

        var sdkRootPath: Basics.AbsolutePath?
        // Find SDKROOT on macOS using xcrun.
        #if os(macOS)
        let foundPath = try? AsyncProcess.checkNonZeroExit(
            args: "/usr/bin/xcrun", "--sdk", "macosx", "--show-sdk-path"
        )
        guard let sdkRoot = foundPath?.spm_chomp(), !sdkRoot.isEmpty else {
            return nil
        }
        if let path = try? Basics.AbsolutePath(validating: sdkRoot) {
            sdkRootPath = path
            self.sdkRootCache.put(path)
        }
        #endif

        return sdkRootPath
    }

    private func invoke(
        compiledExec: Basics.AbsolutePath,
        workingDirectory: Basics.AbsolutePath,
        writableDirectories: [Basics.AbsolutePath],
        readOnlyDirectories: [Basics.AbsolutePath],
        allowNetworkConnections: [SandboxNetworkPermission],
        initialMessage: Data,
        observabilityScope: ObservabilityScope,
        callbackQueue: DispatchQueue,
        delegate: PluginScriptRunnerDelegate
    ) async throws -> Int32 {
        try await withCheckedThrowingContinuation {
            self.invoke(
                compiledExec: compiledExec,
                workingDirectory: workingDirectory,
                writableDirectories: writableDirectories,
                readOnlyDirectories: readOnlyDirectories,
                allowNetworkConnections: allowNetworkConnections,
                initialMessage: initialMessage,
                observabilityScope: observabilityScope,
                callbackQueue: callbackQueue,
                delegate: delegate,
                completion: $0.resume(with:)
            )
        }
    }

    /// Private function that invokes a compiled plugin executable and communicates with it until it finishes.
    fileprivate func invoke(
        compiledExec: Basics.AbsolutePath,
        workingDirectory: Basics.AbsolutePath,
        writableDirectories: [Basics.AbsolutePath],
        readOnlyDirectories: [Basics.AbsolutePath],
        allowNetworkConnections: [SandboxNetworkPermission],
        initialMessage: Data,
        observabilityScope: ObservabilityScope,
        callbackQueue: DispatchQueue,
        delegate: PluginScriptRunnerDelegate,
        completion: @escaping (Result<Int32, Error>) -> Void
    ) {
#if os(iOS) || os(watchOS) || os(tvOS)
        callbackQueue.async {
            completion(.failure(DefaultPluginScriptRunnerError.pluginUnavailable(reason: "subprocess invocations are unavailable on this platform")))
        }
#else
        // Construct the command line. Currently we just invoke the executable built from the plugin without any parameters.
        var command = [compiledExec.pathString]

        // Optionally wrap the command in a sandbox, which places some limits on what it can do. In particular, it blocks network access and restricts the paths to which the plugin can make file system changes. It does allow writing to temporary directories.
        if self.enableSandbox {
            do {
                command = try Sandbox.apply(
                    command: command,
                    fileSystem: self.fileSystem,
                    strictness: .writableTemporaryDirectory,
                    writableDirectories: writableDirectories + [self.cacheDir],
                    readOnlyDirectories: readOnlyDirectories,
                    allowNetworkConnections: allowNetworkConnections
                )
            } catch {
                return callbackQueue.async {
                    completion(.failure(error))
                }
            }
        }

        // Create and configure a Process. We set the working directory to the cache directory, so that relative paths end up there.
        let process = Foundation.Process()
        process.executableURL = URL(fileURLWithPath: command[0])
        process.arguments = Array(command.dropFirst())
        process.environment = ProcessInfo.processInfo.environment
#if os(Windows)
        let pluginLibraryPath = self.toolchain.swiftPMLibrariesLocation.pluginLibraryPath.pathString
        var env = ProcessInfo.processInfo.environment
        if let Path = env["Path"] {
            env["Path"] = "\(pluginLibraryPath);\(Path)"
        } else {
            env["Path"] = pluginLibraryPath
        }
        process.environment = env
#endif
        process.currentDirectoryURL = workingDirectory.asURL
        
        // Set up a pipe for sending structured messages to the plugin on its stdin.
        let stdinPipe = Pipe()
        let outputHandle = stdinPipe.fileHandleForWriting
        let outputQueue = DispatchQueue(label: "plugin-send-queue")
        process.standardInput = stdinPipe

        // Set up a pipe for receiving messages from the plugin on its stdout.
        let stdoutPipe = Pipe()
        let stdoutLock = NSLock()
        stdoutPipe.fileHandleForReading.readabilityHandler = { fileHandle in
            // Receive the next message and pass it on to the delegate.
            stdoutLock.withLock {
                do {
                    while let message = try fileHandle.readPluginMessage() {
                        // FIXME: We should handle backpressure and errors here.
                        do {
                            try await delegate.handleMessage(data: message, responder: { data in
                                outputQueue.async {
                                    do {
                                        try outputHandle.writePluginMessage(data)
                                    }
                                    catch {
                                        print("error while trying to send message to plugin: \(error.interpolationDescription)")
                                    }
                                }
                            })
                        }
                        catch DecodingError.keyNotFound(let key, _) where key.stringValue == "version" {
                            observabilityScope.emit(error: "message from plugin did not contain a 'version' key, likely an incompatible plugin library is being loaded by the plugin")
                        }
                        catch {
                            observabilityScope.emit(error: "error while trying to handle message from plugin: \(error.interpolationDescription)")
                        }

                    }
                }
                catch {
                    observabilityScope.emit(error: "error while trying to read message from plugin: \(error.interpolationDescription)")
                }
            }
        }
        process.standardOutput = stdoutPipe

        // Set up a pipe for receiving free-form text output from the plugin on its stderr.
        let stderrPipe = Pipe()
        let stderrLock = NSLock()
        var stderrData = Data()
        let stderrHandler = { (data: Data) in
            // Pass on any available data to the delegate.
            if data.isEmpty { return }
            stderrData.append(contentsOf: data)
            callbackQueue.async { delegate.handleOutput(data: data) }
        }
        stderrPipe.fileHandleForReading.readabilityHandler = { fileHandle in
            // Read and pass on any available free-form text output from the plugin.
            // We need the lock since we could run concurrently with the termination handler.
            stderrLock.withLock { stderrHandler(fileHandle.availableData) }
        }
        process.standardError = stderrPipe
        
        // Add it to the list of currently running plugin processes, so it can be cancelled if the host is interrupted.
        guard let cancellationKey = self.cancellator.register(process) else {
            return callbackQueue.async {
                completion(.failure(CancellationError()))
            }
        }

        // Set up a handler to deal with the exit of the plugin process.
        process.terminationHandler = { process in
            // Remove the process from the list of currently running ones.
            self.cancellator.deregister(cancellationKey)

            // Close the output handle through which we talked to the plugin.
            try? outputHandle.close()

            // Read and pass on any remaining free-form text output from the plugin.
            // We need the lock since we could run concurrently with the readability handler.
            stderrLock.withLock {
                try? stderrPipe.fileHandleForReading.readToEnd().map{ stderrHandler($0) }
            }

            // Read and pass on any remaining messages from the plugin.
            let handle = stdoutPipe.fileHandleForReading
            if let handler = handle.readabilityHandler {
                handler(handle)
            }

            // Call the completion block with a result that depends on how the process ended.
            callbackQueue.async {
                completion(Result {
                    // We throw an error if the plugin ended with a signal.
                    if process.terminationReason == .uncaughtSignal {
                        throw DefaultPluginScriptRunnerError.invocationEndedBySignal(
                            signal: process.terminationStatus,
                            command: command,
                            output: String(decoding: stderrData, as: UTF8.self))
                    }
                    // Otherwise return the termination satatus.
                    return process.terminationStatus
                })
            }
        }
 
        // Start the plugin process.
        do {
            try process.run()
        }
        catch {
            callbackQueue.async {
                completion(.failure(DefaultPluginScriptRunnerError.invocationFailed(error: error, command: command)))
            }
        }

        /// Send the initial message to the plugin.
        outputQueue.async {
            try? outputHandle.writePluginMessage(initialMessage)
        }
#endif
    }

    public func cancel(deadline: DispatchTime) throws {
        try self.cancellator.cancel(deadline: deadline)
    }
}

/// An error encountered by the default plugin runner.
public enum DefaultPluginScriptRunnerError: Error, CustomStringConvertible {
    /// The plugin is not available for some reason.
    case pluginUnavailable(reason: String)

    /// An error occurred while preparing to compile the plugin script.
    case compilationPreparationFailed(error: Error)

    /// An error occurred while compiling the plugin script (e.g. syntax error).
    /// The diagnostics are available in the plugin compilation result.
    case compilationFailed(PluginCompilationResult)

    /// The plugin invocation couldn't be started.
    case invocationFailed(error: Error, command: [String])

    /// The plugin invocation ended by a signal.
    case invocationEndedBySignal(signal: Int32, command: [String], output: String)

    /// The plugin invocation ended with a non-zero exit code.
    case invocationEndedWithNonZeroExitCode(exitCode: Int32, command: [String], output: String)

    /// There was an error communicating with the plugin.
    case pluginCommunicationError(message: String, command: [String], output: String)

    public var description: String {
        func makeContextString(_ command: [String], _ output: String) -> String {
            return "<command: \(command.map{ $0.spm_shellEscaped() }.joined(separator: " "))>, <output:\n\(output.spm_shellEscaped())>"
        }
        switch self {
        case .pluginUnavailable(let reason):
            return "plugin is unavailable: \(reason)"
        case .compilationPreparationFailed(let error):
            return "plugin compilation preparation failed: \(error.interpolationDescription)"
        case .compilationFailed(let result):
            return "plugin compilation failed: \(result)"
        case .invocationFailed(let error, let command):
            return "plugin invocation failed: \(error.interpolationDescription) \(makeContextString(command, ""))"
        case .invocationEndedBySignal(let signal, let command, let output):
            return "plugin process ended by an uncaught signal: \(signal) \(makeContextString(command, output))"
        case .invocationEndedWithNonZeroExitCode(let exitCode, let command, let output):
            return "plugin process ended with a non-zero exit code: \(exitCode) \(makeContextString(command, output))"
        case .pluginCommunicationError(let message, let command, let output):
            return "plugin communication error: \(message) \(makeContextString(command, output))"
        }
    }
}

fileprivate extension FileHandle {
    
    func writePluginMessage(_ message: Data) throws {
        // Write the header (a 64-bit length field in little endian byte order).
        var length = UInt64(littleEndian: UInt64(message.count))
        let header = Swift.withUnsafeBytes(of: &length) { Data($0) }
        assert(header.count == 8)
        try self.write(contentsOf: header)
        
        // Write the payload.
        try self.write(contentsOf: message)
    }
    
    func readPluginMessage() throws -> Data? {
        // Read the header (a 64-bit length field in little endian byte order).
        guard let header = try self.read(upToCount: 8) else { return nil }
        guard header.count == 8 else {
            throw PluginMessageError.truncatedHeader
        }
        let length = header.withUnsafeBytes{ $0.loadUnaligned(as: UInt64.self).littleEndian }
        guard length >= 2 else {
            throw PluginMessageError.invalidPayloadSize
        }

        // Read and return the message.
        guard let message = try self.read(upToCount: Int(length)), message.count == length else {
            throw PluginMessageError.truncatedPayload
        }
        return message
    }

    enum PluginMessageError: Swift.Error {
        case truncatedHeader
        case invalidPayloadSize
        case truncatedPayload
    }
}<|MERGE_RESOLUTION|>--- conflicted
+++ resolved
@@ -336,19 +336,7 @@
         }
         
         // Now invoke the compiler asynchronously.
-<<<<<<< HEAD
-        let process = try await TSCBasic.Process.popen(arguments: commandLine, environment: environment)
-=======
-        AsyncProcess.popen(arguments: commandLine, environment: environment, queue: callbackQueue) {
-            // We are now on our caller's requested callback queue, so we just call the completion handler directly.
-            dispatchPrecondition(condition: .onQueue(callbackQueue))
-            completion($0.tryMap { process in
-                // Emit the compiler output as observable info.
-                let compilerOutput = ((try? process.utf8Output()) ?? "") + ((try? process.utf8stderrOutput()) ?? "")
-                if !compilerOutput.isEmpty {
-                    observabilityScope.emit(info: compilerOutput)
-                }
->>>>>>> 338edfde
+        let process = try await AsyncPorcess.Process.popen(arguments: commandLine, environment: environment)
 
         // Emit the compiler output as observable info.
         let compilerOutput = ((try? process.utf8Output()) ?? "") + ((try? process.utf8stderrOutput()) ?? "")
