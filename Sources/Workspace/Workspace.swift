--- conflicted
+++ resolved
@@ -14,22 +14,22 @@
 import Basics
 import Foundation
 import OrderedCollections
+import PackageFingerprint
+import PackageGraph
 import PackageLoading
 import PackageModel
-import PackageFingerprint
-import PackageGraph
 import PackageRegistry
 import PackageSigning
 import SourceControl
 
+import func TSCBasic.findCycle
 import protocol TSCBasic.HashAlgorithm
 import class TSCBasic.InMemoryFileSystem
 import struct TSCBasic.KeyedPair
+import struct TSCBasic.SHA256
 import var TSCBasic.stderrStream
-import struct TSCBasic.SHA256
 import func TSCBasic.topologicalSort
 import func TSCBasic.transitiveClosure
-import func TSCBasic.findCycle
 
 import enum TSCUtility.Diagnostics
 import struct TSCUtility.Version
@@ -59,7 +59,8 @@
 public struct PackageFetchDetails {
     /// Indicates if the package was fetched from the cache or from the remote.
     public let fromCache: Bool
-    /// Indicates wether the wether the package was already present in the cache and updated or if a clean fetch was performed.
+    /// Indicates wether the wether the package was already present in the cache and updated or if a clean fetch was
+    /// performed.
     public let updatedCache: Bool
 }
 
@@ -99,7 +100,7 @@
     let fileSystem: any FileSystem
 
     /// The host toolchain to use.
-    fileprivate let hostToolchain: UserToolchain
+    private let hostToolchain: UserToolchain
 
     /// The manifest loader to use.
     let manifestLoader: ManifestLoaderProtocol
@@ -119,7 +120,7 @@
 
     /// The package container provider used by this workspace.
     var packageContainerProvider: PackageContainerProvider {
-        return self.customPackageContainerProvider ?? self
+        self.customPackageContainerProvider ?? self
     }
 
     /// Source control repository manager used for interacting with source control based dependencies
@@ -133,7 +134,7 @@
 
     /// Binary artifacts manager used for downloading and extracting binary artifacts
     let binaryArtifactsManager: BinaryArtifactsManager
-    
+
     /// The package fingerprints storage
     let fingerprints: PackageFingerprintStorage?
 
@@ -164,9 +165,11 @@
     ///   - configuration: Configuration to fine tune the dependency resolution behavior.
     ///   - cancellator: Cancellation handler
     ///   - initializationWarningHandler: Initialization warnings handler
-    ///   - customHostToolchain: Custom host toolchain. Used to create a customized ManifestLoader, customizing how manifest are loaded.
+    ///   - customHostToolchain: Custom host toolchain. Used to create a customized ManifestLoader, customizing how
+    /// manifest are loaded.
     ///   - customManifestLoader: Custom manifest loader. Used to customize how manifest are loaded.
-    ///   - customPackageContainerProvider: Custom package container provider. Used to provide specialized package providers.
+    ///   - customPackageContainerProvider: Custom package container provider. Used to provide specialized package
+    /// providers.
     ///   - customRepositoryProvider: Custom repository provider. Used to customize source control access.
     ///   - delegate: Delegate for workspace events
     public convenience init(
@@ -228,7 +231,8 @@
     ///   - cancellator: Cancellation handler
     ///   - initializationWarningHandler: Initialization warnings handler
     ///   - customManifestLoader: Custom manifest loader. Used to customize how manifest are loaded.
-    ///   - customPackageContainerProvider: Custom package container provider. Used to provide specialized package providers.
+    ///   - customPackageContainerProvider: Custom package container provider. Used to provide specialized package
+    /// providers.
     ///   - customRepositoryProvider: Custom repository provider. Used to customize source control access.
     ///   - delegate: Delegate for workspace events
     public convenience init(
@@ -262,7 +266,7 @@
             delegate: delegate
         )
     }
-    
+
     /// A convenience method for creating a workspace for the given root
     /// package path.
     ///
@@ -277,8 +281,10 @@
     ///   - configuration: Configuration to fine tune the dependency resolution behavior.
     ///   - cancellator: Cancellation handler
     ///   - initializationWarningHandler: Initialization warnings handler
-    ///   - customHostToolchain: Custom host toolchain. Used to create a customized ManifestLoader, customizing how manifest are loaded.
-    ///   - customPackageContainerProvider: Custom package container provider. Used to provide specialized package providers.
+    ///   - customHostToolchain: Custom host toolchain. Used to create a customized ManifestLoader, customizing how
+    /// manifest are loaded.
+    ///   - customPackageContainerProvider: Custom package container provider. Used to provide specialized package
+    /// providers.
     ///   - customRepositoryProvider: Custom repository provider. Used to customize source control access.
     ///   - delegate: Delegate for workspace events
     public convenience init(
@@ -409,11 +415,16 @@
         // delegate
         delegate: Delegate?
     ) throws {
-        // we do not store an observabilityScope in the workspace initializer as the workspace is designed to be long lived.
+        // we do not store an observabilityScope in the workspace initializer as the workspace is designed to be long
+        // lived.
         // instead, observabilityScope is passed into the individual workspace methods which are short lived.
         let initializationWarningHandler = initializationWarningHandler ?? warnToStderr
-        // validate locations, returning a potentially modified one to deal with non-accessible or non-writable shared locations
-        let location = try location.validatingSharedLocations(fileSystem: fileSystem, warningHandler: initializationWarningHandler)
+        // validate locations, returning a potentially modified one to deal with non-accessible or non-writable shared
+        // locations
+        let location = try location.validatingSharedLocations(
+            fileSystem: fileSystem,
+            warningHandler: initializationWarningHandler
+        )
 
         let currentToolsVersion = customToolsVersion ?? ToolsVersion.current
         let hostToolchain = try customHostToolchain ?? UserToolchain(swiftSDK: .hostSwiftSDK())
@@ -431,11 +442,10 @@
 
         let mirrors = try customMirrors ?? Workspace.Configuration.Mirrors(
             fileSystem: fileSystem,
-            localMirrorsFile: try location.localMirrorsConfigurationFile,
+            localMirrorsFile: location.localMirrorsConfigurationFile,
             sharedMirrorsFile: location.sharedMirrorsConfigurationFile
         ).mirrors
 
-        
         let identityResolver = customIdentityResolver ?? DefaultIdentityResolver(
             locationMapper: mirrors.effective(for:),
             identityMapper: mirrors.effectiveIdentity(for:)
@@ -461,7 +471,7 @@
                 directoryPath: $0
             )
         }
-        
+
         let signingEntities = customSigningEntities ?? location.sharedSigningEntitiesDirectory.map {
             FilePackageSigningEntityStorage(
                 fileSystem: fileSystem,
@@ -495,14 +505,17 @@
         let registryDownloadsManager = RegistryDownloadsManager(
             fileSystem: fileSystem,
             path: location.registryDownloadDirectory,
-            cachePath: configuration.sharedDependenciesCacheEnabled ? location.sharedRegistryDownloadsCacheDirectory : .none,
+            cachePath: configuration.sharedDependenciesCacheEnabled ? location
+                .sharedRegistryDownloadsCacheDirectory : .none,
             registryClient: registryClient,
             delegate: delegate.map(WorkspaceRegistryDownloadsManagerDelegate.init(workspaceDelegate:))
         )
         // register the registry dependencies downloader with the cancellation handler
         cancellator?.register(name: "registry downloads", handler: registryDownloadsManager)
 
-        if let transformationMode = RegistryAwareManifestLoader.TransformationMode(configuration.sourceControlToRegistryDependencyTransformation) {
+        if let transformationMode = RegistryAwareManifestLoader
+            .TransformationMode(configuration.sourceControlToRegistryDependencyTransformation)
+        {
             manifestLoader = RegistryAwareManifestLoader(
                 underlying: manifestLoader,
                 registryClient: registryClient,
@@ -563,7 +576,6 @@
 // MARK: - Public API
 
 extension Workspace {
-
     /// Puts a dependency in edit mode creating a checkout in editables directory.
     ///
     /// - Parameters:
@@ -615,8 +627,11 @@
             observabilityScope.emit(.dependencyNotFound(packageName: packageName))
             return
         }
-        
-        let observabilityScope = observabilityScope.makeChildScope(description: "editing package", metadata: dependency.packageRef.diagnosticsMetadata)
+
+        let observabilityScope = observabilityScope.makeChildScope(
+            description: "editing package",
+            metadata: dependency.packageRef.diagnosticsMetadata
+        )
 
         try self.unedit(
             dependency: dependency,
@@ -642,7 +657,8 @@
         try self._resolve(
             root: root,
             explicitProduct: explicitProduct,
-            resolvedFileStrategy: forceResolvedVersions ? .lockFile : forceResolution ? .update(forceResolution: true) : .bestEffort,
+            resolvedFileStrategy: forceResolvedVersions ? .lockFile : forceResolution ? .update(forceResolution: true) :
+                .bestEffort,
             observabilityScope: observabilityScope
         )
     }
@@ -673,7 +689,10 @@
             throw StringError("dependency '\(packageName)' was not found")
         }
 
-        let observabilityScope = observabilityScope.makeChildScope(description: "editing package", metadata: dependency.packageRef.diagnosticsMetadata)
+        let observabilityScope = observabilityScope.makeChildScope(
+            description: "editing package",
+            metadata: dependency.packageRef.diagnosticsMetadata
+        )
 
         let defaultRequirement: PackageRequirement
         switch dependency.state {
@@ -700,7 +719,11 @@
         }
 
         // If any products are required, the rest of the package graph will supply those constraints.
-        let constraint = PackageContainerConstraint(package: dependency.packageRef, requirement: requirement, products: .nothing)
+        let constraint = PackageContainerConstraint(
+            package: dependency.packageRef,
+            requirement: requirement,
+            products: .nothing
+        )
 
         // Run the resolution.
         try self.resolveAndUpdateResolvedFile(
@@ -737,25 +760,30 @@
             self.location.repositoriesCheckoutsDirectory,
             self.location.artifactsDirectory,
             self.state.storagePath,
-        ].map({ path -> String in
+        ].map { path -> String in
             // Assert that these are present inside data directory.
             assert(path.parentDirectory == self.location.scratchDirectory)
             return path.basename
-        })
+        }
 
         // If we have no data yet, we're done.
-        guard fileSystem.exists(self.location.scratchDirectory) else {
+        guard self.fileSystem.exists(self.location.scratchDirectory) else {
             return
         }
 
-        guard let contents = observabilityScope.trap({ try fileSystem.getDirectoryContents(self.location.scratchDirectory) }) else {
+        guard let contents = observabilityScope
+            .trap({ try fileSystem.getDirectoryContents(self.location.scratchDirectory) })
+        else {
             return
         }
 
         // Remove all but protected paths.
         let contentsToRemove = Set(contents).subtracting(protectedAssets)
         for name in contentsToRemove {
-            try? fileSystem.removeFileTree(AbsolutePath(validating: name, relativeTo: self.location.scratchDirectory))
+            try? self.fileSystem.removeFileTree(AbsolutePath(
+                validating: name,
+                relativeTo: self.location.scratchDirectory
+            ))
         }
     }
 
@@ -775,13 +803,17 @@
     ///     - observabilityScope: The observability scope that reports errors, warnings, etc
     public func reset(observabilityScope: ObservabilityScope) {
         let removed = observabilityScope.trap { () -> Bool in
-            try self.fileSystem.chmod(.userWritable, path: self.location.repositoriesCheckoutsDirectory, options: [.recursive, .onlyFiles])
+            try self.fileSystem.chmod(
+                .userWritable,
+                path: self.location.repositoriesCheckoutsDirectory,
+                options: [.recursive, .onlyFiles]
+            )
             // Reset state.
             try self.resetState()
             return true
         }
 
-        guard (removed ?? false) else {
+        guard removed ?? false else {
             return
         }
 
@@ -844,7 +876,8 @@
         }
 
         // reload state in case it was modified externally (eg by another process) before reloading the graph
-        // long running host processes (ie IDEs) need this in case other SwiftPM processes (ie CLI) made changes to the state
+        // long running host processes (ie IDEs) need this in case other SwiftPM processes (ie CLI) made changes to the
+        // state
         // such hosts processes call loadPackageGraph to make sure the workspace state is correct
         try self.state.reload()
 
@@ -856,9 +889,14 @@
             observabilityScope: observabilityScope
         )
 
-        let binaryArtifacts = self.state.artifacts.reduce(into: [PackageIdentity: [String: BinaryArtifact]]()) { partial, artifact in
-            partial[artifact.packageRef.identity, default: [:]][artifact.targetName] = BinaryArtifact(kind: artifact.kind, originURL: artifact.originURL, path: artifact.path)
-        }
+        let binaryArtifacts = self.state.artifacts
+            .reduce(into: [PackageIdentity: [String: BinaryArtifact]]()) { partial, artifact in
+                partial[artifact.packageRef.identity, default: [:]][artifact.targetName] = BinaryArtifact(
+                    kind: artifact.kind,
+                    originURL: artifact.originURL,
+                    path: artifact.path
+                )
+            }
 
         // Load the graph.
         let packageGraph = try PackageGraph.load(
@@ -873,7 +911,7 @@
             createREPLProduct: self.configuration.createREPLProduct,
             customXCTestMinimumDeploymentTargets: customXCTestMinimumDeploymentTargets,
             testEntryPointPath: testEntryPointPath,
-            fileSystem: fileSystem,
+            fileSystem: self.fileSystem,
             observabilityScope: observabilityScope
         )
 
@@ -899,8 +937,11 @@
     }
 
     /// Loads and returns manifests at the given paths.
-    public func loadRootManifests(packages: [AbsolutePath], observabilityScope: ObservabilityScope) async throws -> [AbsolutePath: Manifest] {
-        return try await withCheckedThrowingContinuation{ continuation in
+    public func loadRootManifests(
+        packages: [AbsolutePath],
+        observabilityScope: ObservabilityScope
+    ) async throws -> [AbsolutePath: Manifest] {
+        try await withCheckedThrowingContinuation { continuation in
             self.loadRootManifests(packages: packages, observabilityScope: observabilityScope) { result in
                 continuation.resume(with: result)
             }
@@ -911,7 +952,7 @@
     public func loadRootManifests(
         packages: [AbsolutePath],
         observabilityScope: ObservabilityScope,
-        completion: @escaping(Result<[AbsolutePath: Manifest], Error>) -> Void
+        completion: @escaping (Result<[AbsolutePath: Manifest], Error>) -> Void
     ) {
         let lock = NSLock()
         let sync = DispatchGroup()
@@ -949,8 +990,11 @@
     }
 
     /// Loads and returns manifest at the given path.
-    public func loadRootManifest(at path: AbsolutePath, observabilityScope: ObservabilityScope) async throws -> Manifest {
-        return try await withCheckedThrowingContinuation{ continuation in
+    public func loadRootManifest(
+        at path: AbsolutePath,
+        observabilityScope: ObservabilityScope
+    ) async throws -> Manifest {
+        try await withCheckedThrowingContinuation { continuation in
             self.loadRootManifest(at: path, observabilityScope: observabilityScope) { result in
                 continuation.resume(with: result)
             }
@@ -964,9 +1008,11 @@
         completion: @escaping (Result<Manifest, Error>) -> Void
     ) {
         self.loadRootManifests(packages: [path], observabilityScope: observabilityScope) { result in
-            completion(result.tryMap{
-                // normally, we call loadRootManifests which attempts to load any manifest it can and report errors via diagnostics
-                // in this case, we want to load a specific manifest, so if the diagnostics contains an error we want to throw
+            completion(result.tryMap {
+                // normally, we call loadRootManifests which attempts to load any manifest it can and report errors via
+                // diagnostics
+                // in this case, we want to load a specific manifest, so if the diagnostics contains an error we want to
+                // throw
                 guard !observabilityScope.errorsReported else {
                     throw Diagnostics.fatalError
                 }
@@ -980,7 +1026,7 @@
 
     /// Loads root package
     public func loadRootPackage(at path: AbsolutePath, observabilityScope: ObservabilityScope) async throws -> Package {
-        return try await withCheckedThrowingContinuation{ continuation in
+        try await withCheckedThrowingContinuation { continuation in
             self.loadRootPackage(at: path, observabilityScope: observabilityScope) { result in
                 continuation.resume(with: result)
             }
@@ -991,7 +1037,7 @@
     public func loadRootPackage(
         at path: AbsolutePath,
         observabilityScope: ObservabilityScope,
-        completion: @escaping(Result<Package, Error>) -> Void
+        completion: @escaping (Result<Package, Error>) -> Void
     ) {
         self.loadRootManifest(at: path, observabilityScope: observabilityScope) { result in
             let result = result.tryMap { manifest -> Package in
@@ -999,21 +1045,37 @@
 
                 // radar/82263304
                 // compute binary artifacts for the sake of constructing a project model
-                // note this does not actually download remote artifacts and as such does not have the artifact's type or path
-                let binaryArtifacts = try manifest.targets.filter{ $0.type == .binary }.reduce(into: [String: BinaryArtifact]()) { partial, target in
-                    if let path = target.path {
-                        let artifactPath = try manifest.path.parentDirectory.appending(RelativePath(validating: path))
-                        guard let (_, artifactKind) = try BinaryArtifactsManager.deriveBinaryArtifact(fileSystem: self.fileSystem, path: artifactPath, observabilityScope: observabilityScope) else {
-                            throw StringError("\(artifactPath) does not contain binary artifact")
+                // note this does not actually download remote artifacts and as such does not have the artifact's type
+                // or path
+                let binaryArtifacts = try manifest.targets.filter { $0.type == .binary }
+                    .reduce(into: [String: BinaryArtifact]()) { partial, target in
+                        if let path = target.path {
+                            let artifactPath = try manifest.path.parentDirectory
+                                .appending(RelativePath(validating: path))
+                            guard let (_, artifactKind) = try BinaryArtifactsManager.deriveBinaryArtifact(
+                                fileSystem: self.fileSystem,
+                                path: artifactPath,
+                                observabilityScope: observabilityScope
+                            ) else {
+                                throw StringError("\(artifactPath) does not contain binary artifact")
+                            }
+                            partial[target.name] = BinaryArtifact(
+                                kind: artifactKind,
+                                originURL: .none,
+                                path: artifactPath
+                            )
+                        } else if let url = target.url.flatMap(URL.init(string:)) {
+                            let fakePath = try manifest.path.parentDirectory.appending(components: "remote", "archive")
+                                .appending(RelativePath(validating: url.lastPathComponent))
+                            partial[target.name] = BinaryArtifact(
+                                kind: .unknown,
+                                originURL: url.absoluteString,
+                                path: fakePath
+                            )
+                        } else {
+                            throw InternalError("a binary target should have either a path or a URL and a checksum")
                         }
-                        partial[target.name] = BinaryArtifact(kind: artifactKind , originURL: .none, path: artifactPath)
-                    } else if let url = target.url.flatMap(URL.init(string:)) {
-                        let fakePath = try manifest.path.parentDirectory.appending(components: "remote", "archive").appending(RelativePath(validating: url.lastPathComponent))
-                        partial[target.name] = BinaryArtifact(kind: .unknown, originURL: url.absoluteString, path: fakePath)
-                    } else {
-                        throw InternalError("a binary target should have either a path or a URL and a checksum")
                     }
-                }
 
                 let builder = PackageBuilder(
                     identity: identity,
@@ -1034,8 +1096,13 @@
     public func loadPluginImports(
         packageGraph: PackageGraph
     ) async throws -> [PackageIdentity: [String: [String]]] {
-        let pluginTargets = packageGraph.allTargets.filter{$0.type == .plugin}
-        let scanner = SwiftcImportScanner(swiftCompilerEnvironment: hostToolchain.swiftCompilerEnvironment, swiftCompilerFlags: hostToolchain.swiftCompilerFlags + ["-I", hostToolchain.swiftPMLibrariesLocation.pluginLibraryPath.pathString], swiftCompilerPath: hostToolchain.swiftCompilerPath)
+        let pluginTargets = packageGraph.allTargets.filter { $0.type == .plugin }
+        let scanner = SwiftcImportScanner(
+            swiftCompilerEnvironment: hostToolchain.swiftCompilerEnvironment,
+            swiftCompilerFlags: self.hostToolchain
+                .swiftCompilerFlags + ["-I", self.hostToolchain.swiftPMLibrariesLocation.pluginLibraryPath.pathString],
+            swiftCompilerPath: self.hostToolchain.swiftCompilerPath
+        )
         var importList = [PackageIdentity: [String: [String]]]()
 
         for pluginTarget in pluginTargets {
@@ -1056,65 +1123,71 @@
         return importList
     }
 
-    /// Loads a single package in the context of a previously loaded graph. This can be useful for incremental loading in a longer-lived program, like an IDE.
+    /// Loads a single package in the context of a previously loaded graph. This can be useful for incremental loading
+    /// in a longer-lived program, like an IDE.
     public func loadPackage(
         with identity: PackageIdentity,
         packageGraph: PackageGraph,
         observabilityScope: ObservabilityScope,
-        completion: @escaping(Result<Package, Error>) -> Void) {
-            guard let previousPackage = packageGraph.packages.first(where: { $0.identity == identity }) else {
-                return completion(.failure(StringError("could not find package with identity \(identity)")))
+        completion: @escaping (Result<Package, Error>) -> Void
+    ) {
+        guard let previousPackage = packageGraph.packages.first(where: { $0.identity == identity }) else {
+            return completion(.failure(StringError("could not find package with identity \(identity)")))
+        }
+
+        self.loadManifest(
+            packageIdentity: identity,
+            packageKind: previousPackage.underlyingPackage.manifest.packageKind,
+            packagePath: previousPackage.path,
+            packageLocation: previousPackage.underlyingPackage.manifest.packageLocation,
+            observabilityScope: observabilityScope
+        ) { result in
+            let result = result.tryMap { manifest -> Package in
+                let builder = PackageBuilder(
+                    identity: identity,
+                    manifest: manifest,
+                    productFilter: .everything,
+                    // TODO: this will not be correct when reloading a transitive dependencies if `ENABLE_TARGET_BASED_DEPENDENCY_RESOLUTION` is enabled
+                    path: previousPackage.path,
+                    additionalFileRules: self.configuration.additionalFileRules,
+                    binaryArtifacts: packageGraph.binaryArtifacts[identity] ?? [:],
+                    shouldCreateMultipleTestProducts: self.configuration.shouldCreateMultipleTestProducts,
+                    createREPLProduct: self.configuration.createREPLProduct,
+                    fileSystem: self.fileSystem,
+                    observabilityScope: observabilityScope
+                )
+                return try builder.construct()
             }
-
-            self.loadManifest(packageIdentity: identity,
-                              packageKind: previousPackage.underlyingPackage.manifest.packageKind,
-                              packagePath: previousPackage.path,
-                              packageLocation: previousPackage.underlyingPackage.manifest.packageLocation,
-                              observabilityScope: observabilityScope) { result in
-                let result = result.tryMap { manifest -> Package in
-                    let builder = PackageBuilder(
-                        identity: identity,
-                        manifest: manifest,
-                        productFilter: .everything, // TODO: this will not be correct when reloading a transitive dependencies if `ENABLE_TARGET_BASED_DEPENDENCY_RESOLUTION` is enabled
-                        path: previousPackage.path,
-                        additionalFileRules: self.configuration.additionalFileRules,
-                        binaryArtifacts: packageGraph.binaryArtifacts[identity] ?? [:],
-                        shouldCreateMultipleTestProducts: self.configuration.shouldCreateMultipleTestProducts,
-                        createREPLProduct: self.configuration.createREPLProduct,
-                        fileSystem: self.fileSystem,
-                        observabilityScope: observabilityScope
-                    )
-                    return try builder.construct()
-                }
-                completion(result)
-            }
-    }
-
-    /// Returns `true` if the file at the given path might influence build settings for a `swiftc` or `clang` invocation generated by SwiftPM.
+            completion(result)
+        }
+    }
+
+    /// Returns `true` if the file at the given path might influence build settings for a `swiftc` or `clang` invocation
+    /// generated by SwiftPM.
     public func fileAffectsSwiftOrClangBuildSettings(filePath: AbsolutePath, packageGraph: PackageGraph) -> Bool {
         // TODO: Implement a more sophisticated check that also verifies if the file is in the sources directories of the passed in `packageGraph`.
-        return FileRuleDescription.builtinRules.contains { fileRuleDescription in
+        FileRuleDescription.builtinRules.contains { fileRuleDescription in
             fileRuleDescription.match(path: filePath, toolsVersion: self.currentToolsVersion)
         }
     }
 
     public func acceptIdentityChange(
-       package: PackageIdentity,
-       version: Version,
-       signingEntity: SigningEntity,
-       origin: SigningEntity.Origin,
-       observabilityScope: ObservabilityScope,
-       callbackQueue: DispatchQueue,
-       completion: @escaping (Result<Void, Error>) -> Void
+        package: PackageIdentity,
+        version: Version,
+        signingEntity: SigningEntity,
+        origin: SigningEntity.Origin,
+        observabilityScope: ObservabilityScope,
+        callbackQueue: DispatchQueue,
+        completion: @escaping (Result<Void, Error>) -> Void
     ) {
         self.registryClient.changeSigningEntityFromVersion(
-           package: package,
-           version: version,
-           signingEntity: signingEntity,
-           origin: origin,
-           observabilityScope: observabilityScope,
-           callbackQueue: callbackQueue,
-           completion: completion
+            package: package,
+            version: version,
+            signingEntity: signingEntity,
+            origin: origin,
+            observabilityScope: observabilityScope,
+            callbackQueue: callbackQueue,
+            completion: completion
         )
     }
 }
@@ -1141,7 +1214,7 @@
 
         // Inform the delegate.
         let repository = try? dependency.packageRef.makeRepositorySpecifier()
-        delegate?.removing(package: package.identity, packageLocation: repository?.location.description)
+        self.delegate?.removing(package: package.identity, packageLocation: repository?.location.description)
 
         // Compute the dependency which we need to remove.
         let dependencyToRemove: ManagedDependency
@@ -1179,1669 +1252,18 @@
 
 // MARK: - Utility extensions
 
-<<<<<<< HEAD
-=======
-    /// Create the cache directories.
-    fileprivate func createCacheDirectories(observabilityScope: ObservabilityScope) {
-        observabilityScope.trap {
-            try fileSystem.createDirectory(self.repositoryManager.path, recursive: true)
-            try fileSystem.createDirectory(self.location.repositoriesCheckoutsDirectory, recursive: true)
-            try fileSystem.createDirectory(self.location.artifactsDirectory, recursive: true)
-        }
-    }
-}
-
-// MARK: - Pinning Functions
-
-extension Workspace {
-    /// Pins all of the current managed dependencies at their checkout state.
-    fileprivate func saveResolvedFile(
-        pinsStore: PinsStore,
-        dependencyManifests: DependencyManifests,
-        originHash: String,
-        rootManifestsMinimumToolsVersion: ToolsVersion,
-        observabilityScope: ObservabilityScope
-    ) throws {
-        var dependenciesToPin = [ManagedDependency]()
-        let requiredDependencies = try dependencyManifests.requiredPackages.filter({ $0.kind.isPinnable })
-        for dependency in requiredDependencies {
-            if let managedDependency = self.state.dependencies[comparingLocation: dependency] {
-                dependenciesToPin.append(managedDependency)
-            } else {
-                observabilityScope.emit(warning: "required dependency \(dependency.identity) (\(dependency.locationString)) was not found in managed dependencies and will not be recorded in resolved file")
-            }
-        }
-
-        // try to load the pin store from disk so we can compare for any changes
-        // this is needed as we want to avoid re-writing the resolved files unless absolutely necessary
-        var needsUpdate = false
-        if let storedPinStore = try? self.pinsStore.load() {
-            // compare for any differences between the existing state and the stored one
-            // subtle changes between versions of SwiftPM could treat URLs differently
-            // in which case we don't want to cause unnecessary churn
-            if dependenciesToPin.count != storedPinStore.pins.count {
-                needsUpdate = true
-            } else {
-                for dependency in dependenciesToPin {
-                    if let pin = storedPinStore.pins[comparingLocation: dependency.packageRef] {
-                        if pin.state != PinsStore.Pin(dependency)?.state {
-                            needsUpdate = true
-                            break
-                        }
-                    } else {
-                        needsUpdate = true
-                        break
-                    }
-                }
-            }
-        } else {
-            needsUpdate = true
-        }
-
-        // exist early is there is nothing to do
-        if !needsUpdate {
-            return
-        }
-
-        // reset the pinsStore and start pinning the required dependencies.
-        pinsStore.unpinAll()
-        for dependency in dependenciesToPin {
-            pinsStore.pin(dependency)
-        }
-
-        observabilityScope.trap {
-            try pinsStore.saveState(
-                toolsVersion: rootManifestsMinimumToolsVersion,
-                originHash: originHash
-            )
-        }
-
-        // Ask resolved file watcher to update its value so we don't fire
-        // an extra event if the file was modified by us.
-        self.resolvedFileWatcher?.updateValue()
-    }
-
-    /// Watch the Package.resolved for changes.
-    ///
-    /// This is useful if clients want to be notified when the Package.resolved
-    /// file is changed *outside* of libSwiftPM operations. For example, as part
-    /// of a git operation.
-    public func watchResolvedFile() throws {
-        // Return if we're already watching it.
-        guard self.resolvedFileWatcher == nil else { return }
-        self.resolvedFileWatcher = try ResolvedFileWatcher(resolvedFile: self.location.resolvedVersionsFile) { [weak self] in
-            self?.delegate?.resolvedFileChanged()
-        }
-    }
-}
-
-fileprivate extension PinsStore {
-    /// Pin a managed dependency at its checkout state.
-    ///
-    /// This method does nothing if the dependency is in edited state.
-    func pin(_ dependency: Workspace.ManagedDependency) {
-        if let pin = PinsStore.Pin(dependency) {
-            self.add(pin)
-        }
-    }
-}
-
-fileprivate extension PinsStore.Pin {
-    init?(_ dependency: Workspace.ManagedDependency) {
-        switch dependency.state {
-        case .sourceControlCheckout(.version(let version, let revision)):
-            self.init(
-                packageRef: dependency.packageRef,
-                state: .version(version, revision: revision.identifier)
-            )
-        case .sourceControlCheckout(.branch(let branch, let revision)):
-            self.init(
-                packageRef: dependency.packageRef,
-                state: .branch(name: branch, revision: revision.identifier)
-            )
-        case .sourceControlCheckout(.revision(let revision)):
-            self.init(
-                packageRef: dependency.packageRef,
-                state: .revision(revision.identifier)
-            )
-        case .registryDownload(let version):
-            self.init(
-                packageRef: dependency.packageRef,
-                state: .version(version, revision: .none)
-            )
-        case .edited, .fileSystem, .custom:
-            // NOOP
-            return nil
-        }
-    }
-}
-
-
-// MARK: - Binary artifacts
-
-extension Workspace {
-    fileprivate func updateBinaryArtifacts(
-        manifests: DependencyManifests,
-        addedOrUpdatedPackages: [PackageReference],
-        observabilityScope: ObservabilityScope
-    ) throws {
-        let manifestArtifacts = try self.binaryArtifactsManager.parseArtifacts(from: manifests, observabilityScope: observabilityScope)
-
-        var artifactsToRemove: [ManagedArtifact] = []
-        var artifactsToAdd: [ManagedArtifact] = []
-        var artifactsToDownload: [BinaryArtifactsManager.RemoteArtifact] = []
-        var artifactsToExtract: [ManagedArtifact] = []
-
-        for artifact in state.artifacts {
-            if !manifestArtifacts.local.contains(where: { $0.packageRef == artifact.packageRef && $0.targetName == artifact.targetName }) &&
-                !manifestArtifacts.remote.contains(where: { $0.packageRef == artifact.packageRef && $0.targetName == artifact.targetName }) {
-                artifactsToRemove.append(artifact)
-            }
-        }
-
-        for artifact in manifestArtifacts.local {
-            let existingArtifact = self.state.artifacts[
-                packageIdentity: artifact.packageRef.identity,
-                targetName: artifact.targetName
-            ]
-
-            if artifact.path.extension?.lowercased() == "zip" {
-                // If we already have an artifact that was extracted from an archive with the same checksum,
-                // we don't need to extract the artifact again.
-                if case .local(let existingChecksum) = existingArtifact?.source, existingChecksum == (try self.binaryArtifactsManager.checksum(forBinaryArtifactAt: artifact.path)) {
-                    continue
-                }
-
-                artifactsToExtract.append(artifact)
-            } else {
-                guard let _ = try BinaryArtifactsManager.deriveBinaryArtifact(fileSystem: self.fileSystem, path: artifact.path, observabilityScope: observabilityScope) else {
-                    observabilityScope.emit(.localArtifactNotFound(artifactPath: artifact.path, targetName: artifact.targetName))
-                    continue
-                }
-                artifactsToAdd.append(artifact)
-            }
-
-            if let existingArtifact, isAtArtifactsDirectory(existingArtifact) {
-                // Remove the old extracted artifact, be it local archived or remote one.
-                artifactsToRemove.append(existingArtifact)
-            }
-        }
-
-        for artifact in manifestArtifacts.remote {
-            let existingArtifact = self.state.artifacts[
-                packageIdentity: artifact.packageRef.identity,
-                targetName: artifact.targetName
-            ]
-
-            if let existingArtifact {
-                if case .remote(let existingURL, let existingChecksum) = existingArtifact.source {
-                    // If we already have an artifact with the same checksum, we don't need to download it again.
-                    if artifact.checksum == existingChecksum {
-                        continue
-                    }
-
-                    let urlChanged = artifact.url != URL(string: existingURL)
-                    // If the checksum is different but the package wasn't updated, this is a security risk.
-                    if !urlChanged && !addedOrUpdatedPackages.contains(artifact.packageRef) {
-                        observabilityScope.emit(.artifactChecksumChanged(targetName: artifact.targetName))
-                        continue
-                    }
-                }
-
-                if isAtArtifactsDirectory(existingArtifact) {
-                    // Remove the old extracted artifact, be it local archived or remote one.
-                    artifactsToRemove.append(existingArtifact)
-                }
-            }
-
-            artifactsToDownload.append(artifact)
-        }
-
-        // Remove the artifacts and directories which are not needed anymore.
-        observabilityScope.trap {
-            for artifact in artifactsToRemove {
-                state.artifacts.remove(packageIdentity: artifact.packageRef.identity, targetName: artifact.targetName)
-
-                if isAtArtifactsDirectory(artifact) {
-                    try fileSystem.removeFileTree(artifact.path)
-                }
-            }
-
-            for directory in try fileSystem.getDirectoryContents(self.location.artifactsDirectory) {
-                let directoryPath = self.location.artifactsDirectory.appending(component: directory)
-                if try fileSystem.isDirectory(directoryPath) && fileSystem.getDirectoryContents(directoryPath).isEmpty {
-                    try fileSystem.removeFileTree(directoryPath)
-                }
-            }
-        }
-
-        guard !observabilityScope.errorsReported else {
-            throw Diagnostics.fatalError
-        }
-
-        // Download the artifacts
-        let downloadedArtifacts = try self.binaryArtifactsManager.download(
-            artifactsToDownload,
-            artifactsDirectory: self.location.artifactsDirectory,
-            observabilityScope: observabilityScope
-        )
-        artifactsToAdd.append(contentsOf: downloadedArtifacts)
-
-        // Extract the local archived artifacts
-        let extractedLocalArtifacts = try self.binaryArtifactsManager.extract(
-            artifactsToExtract,
-            artifactsDirectory: self.location.artifactsDirectory,
-            observabilityScope: observabilityScope
-        )
-        artifactsToAdd.append(contentsOf: extractedLocalArtifacts)
-
-        // Add the new artifacts
-        for artifact in artifactsToAdd {
-            self.state.artifacts.add(artifact)
-        }
-
-        guard !observabilityScope.errorsReported else {
-            throw Diagnostics.fatalError
-        }
-
-        observabilityScope.trap {
-            try self.state.save()
-        }
-
-        func isAtArtifactsDirectory(_ artifact: ManagedArtifact) -> Bool {
-            artifact.path.isDescendant(of: self.location.artifactsDirectory)
-        }
-    }
-}
-
-// MARK: - Dependency Management
-
-extension Workspace {
-    enum ResolvedFileStrategy {
-        case lockFile
-        case update(forceResolution: Bool)
-        case bestEffort
-    }
-
-    @discardableResult
-    private func _resolve(
-        root: PackageGraphRootInput,
-        explicitProduct: String?,
-        resolvedFileStrategy: ResolvedFileStrategy,
-        observabilityScope: ObservabilityScope
-    ) throws -> DependencyManifests {
-        let start = DispatchTime.now()
-        self.delegate?.willResolveDependencies()
-        defer {
-            self.delegate?.didResolveDependencies(duration: start.distance(to: .now()))
-        }
-
-        switch resolvedFileStrategy {
-        case .lockFile:
-            observabilityScope.emit(info: "using '\(self.location.resolvedVersionsFile.basename)' file as lock file")
-            return try self._resolveBasedOnResolvedVersionsFile(
-                root: root,
-                explicitProduct: explicitProduct,
-                observabilityScope: observabilityScope
-            )
-        case .update(let forceResolution):
-            return try resolveAndUpdateResolvedFile(forceResolution: forceResolution)
-        case .bestEffort:
-            guard !self.state.dependencies.hasEditedDependencies() else {
-                return try resolveAndUpdateResolvedFile(forceResolution: false)
-            }
-            guard self.fileSystem.exists(self.location.resolvedVersionsFile) else {
-                return try resolveAndUpdateResolvedFile(forceResolution: false)
-            }
-
-            guard let pinsStore = try? self.pinsStore.load(), let storedHash = pinsStore.originHash else {
-                observabilityScope.emit(debug: "'\(self.location.resolvedVersionsFile.basename)' origin hash is missing. resolving and updating accordingly")
-                return try resolveAndUpdateResolvedFile(forceResolution: false)
-            }
-
-            let currentHash = try self.computeResolvedFileOriginHash(root: root)
-            guard storedHash == currentHash else {
-                observabilityScope.emit(debug: "'\(self.location.resolvedVersionsFile.basename)' origin hash does do not match manifest dependencies. resolving and updating accordingly")
-                return try resolveAndUpdateResolvedFile(forceResolution: false)
-            }
-
-            observabilityScope.emit(debug: "'\(self.location.resolvedVersionsFile.basename)' origin hash matches manifest dependencies, attempting resolution based on this file")
-            let (manifests, precomputationResult) = try self.tryResolveBasedOnResolvedVersionsFile(
-                root: root,
-                explicitProduct: explicitProduct,
-                observabilityScope: observabilityScope
-            )
-            switch precomputationResult {
-            case .notRequired:
-                return manifests
-            case .required(reason: .errorsPreviouslyReported):
-                return manifests
-            case .required(let reason):
-                // FIXME: ideally this is not done based on a side-effect
-                let reasonString = Self.format(workspaceResolveReason: reason)
-                observabilityScope.emit(debug: "resolution based on '\(self.location.resolvedVersionsFile.basename)' could not be completed because \(reasonString). resolving and updating accordingly")
-                return try resolveAndUpdateResolvedFile(forceResolution: false)
-            }
-        }
-
-        func resolveAndUpdateResolvedFile(forceResolution: Bool) throws -> DependencyManifests {
-            observabilityScope.emit(debug: "resolving and updating '\(self.location.resolvedVersionsFile.basename)'")
-            return try self.resolveAndUpdateResolvedFile(
-                root: root,
-                explicitProduct: explicitProduct,
-                forceResolution: forceResolution,
-                constraints: [],
-                observabilityScope: observabilityScope
-            )
-        }
-    }
-
-    private func computeResolvedFileOriginHash(root: PackageGraphRootInput) throws -> String {
-        var content = try root.packages.reduce(into: "", { partial, element in
-            let path = try ManifestLoader.findManifest(
-                packagePath: element,
-                fileSystem: self.fileSystem,
-                currentToolsVersion: self.currentToolsVersion
-            )
-            partial.append(try self.fileSystem.readFileContents(path))
-        })
-        content += root.dependencies.reduce(into: "", { partial, element in
-            partial += element.locationString
-        })
-        return content.sha256Checksum
-    }
-
-    @discardableResult
-    func _resolveBasedOnResolvedVersionsFile(
-        root: PackageGraphRootInput,
-        explicitProduct: String?,
-        observabilityScope: ObservabilityScope) throws -> DependencyManifests {
-        let (manifests, precomputationResult) = try self.tryResolveBasedOnResolvedVersionsFile(
-            root: root,
-            explicitProduct: explicitProduct,
-            observabilityScope: observabilityScope
-        )
-        switch precomputationResult {
-        case .notRequired:
-            return manifests
-        case .required(reason: .errorsPreviouslyReported):
-            return manifests
-        case .required(let reason):
-            // FIXME: ideally this is not done based on a side-effect
-            let reasonString = Self.format(workspaceResolveReason: reason)
-            if !self.fileSystem.exists(self.location.resolvedVersionsFile) {
-                observabilityScope.emit(error: "a resolved file is required when automatic dependency resolution is disabled and should be placed at \(self.location.resolvedVersionsFile.pathString). \(reasonString)")
-            } else {
-                observabilityScope.emit(error: "an out-of-date resolved file was detected at \(self.location.resolvedVersionsFile.pathString), which is not allowed when automatic dependency resolution is disabled; please make sure to update the file to reflect the changes in dependencies. \(reasonString)")
-            }
-            return manifests
-        }
-    }
-
-    /// Resolves the dependencies according to the entries present in the Package.resolved file.
-    ///
-    /// This method bypasses the dependency resolution and resolves dependencies
-    /// according to the information in the resolved file.
-    fileprivate func tryResolveBasedOnResolvedVersionsFile(
-        root: PackageGraphRootInput,
-        explicitProduct: String?,
-        observabilityScope: ObservabilityScope
-    ) throws -> (DependencyManifests, ResolutionPrecomputationResult) {
-        // Ensure the cache path exists.
-        self.createCacheDirectories(observabilityScope: observabilityScope)
-
-        // FIXME: this should not block
-        let rootManifests = try temp_await { self.loadRootManifests(packages: root.packages, observabilityScope: observabilityScope, completion: $0) }
-        let graphRoot = PackageGraphRoot(
-            input: root,
-            manifests: rootManifests,
-            explicitProduct: explicitProduct,
-            dependencyMapper: self.dependencyMapper,
-            observabilityScope: observabilityScope
-        )
-
-        // Load the pins store or abort now.
-        guard let pinsStore = observabilityScope.trap({ try self.pinsStore.load() }), !observabilityScope.errorsReported else {
-            return (try self.loadDependencyManifests(root: graphRoot, observabilityScope: observabilityScope), .notRequired)
-        }
-
-        // Request all the containers to fetch them in parallel.
-        //
-        // We just request the packages here, repository manager will
-        // automatically manage the parallelism.
-        let group = DispatchGroup()
-        for pin in pinsStore.pins.values {
-            group.enter()
-            let observabilityScope = observabilityScope.makeChildScope(description: "requesting package containers", metadata: pin.packageRef.diagnosticsMetadata)
-
-            let updateStrategy: ContainerUpdateStrategy = {
-                if self.configuration.skipDependenciesUpdates {
-                    return .never
-                } else {
-                    switch pin.state {
-                    case .branch(_, let revision):
-                        return .ifNeeded(revision: revision)
-                    case .revision(let revision):
-                        return .ifNeeded(revision: revision)
-                    case .version(_, let .some(revision)):
-                        return .ifNeeded(revision: revision)
-                    case .version(_, .none):
-                        return .always
-                    }
-                }
-            }()
-
-            self.packageContainerProvider.getContainer(
-                for: pin.packageRef,
-                updateStrategy:  updateStrategy,
-                observabilityScope: observabilityScope,
-                on: .sharedConcurrent,
-                completion: { _ in group.leave() }
-            )
-        }
-        group.wait()
-
-        // Compute the pins that we need to actually clone.
-        //
-        // We require cloning if there is no checkout or if the checkout doesn't
-        // match with the pin.
-        let requiredPins = pinsStore.pins.values.filter{ pin in
-            // also compare the location in case it has changed
-            guard let dependency = state.dependencies[comparingLocation: pin.packageRef] else {
-                return true
-            }
-            switch dependency.state {
-            case .sourceControlCheckout(let checkoutState):
-                return !pin.state.equals(checkoutState)
-            case .registryDownload(let version):
-                return !pin.state.equals(version)
-            case .edited, .fileSystem, .custom:
-                return true
-            }
-        }
-
-        // Retrieve the required pins.
-        for pin in requiredPins {
-            observabilityScope.makeChildScope(description: "retrieving dependency pins", metadata: pin.packageRef.diagnosticsMetadata).trap {
-                switch pin.packageRef.kind {
-                case .localSourceControl, .remoteSourceControl:
-                    _ = try self.checkoutRepository(package: pin.packageRef, at: pin.state, observabilityScope: observabilityScope)
-                case .registry:
-                    _ = try self.downloadRegistryArchive(package: pin.packageRef, at: pin.state, observabilityScope: observabilityScope)
-                default:
-                    throw InternalError("invalid pin type \(pin.packageRef.kind)")
-                }
-            }
-        }
-
-        let currentManifests = try self.loadDependencyManifests(root: graphRoot, automaticallyAddManagedDependencies: true, observabilityScope: observabilityScope)
-
-        try self.updateBinaryArtifacts(manifests: currentManifests, addedOrUpdatedPackages: [], observabilityScope: observabilityScope)
-
-        let precomputationResult = try self.precomputeResolution(
-            root: graphRoot,
-            dependencyManifests: currentManifests,
-            pinsStore: pinsStore,
-            constraints: [],
-            observabilityScope: observabilityScope
-        )
-
-        return (currentManifests, precomputationResult)
-    }
-
-    /// Implementation of resolve(root:diagnostics:).
-    ///
-    /// The extra constraints will be added to the main requirements.
-    /// It is useful in situations where a requirement is being
-    /// imposed outside of manifest and pins file. E.g., when using a command
-    /// like `$ swift package resolve foo --version 1.0.0`.
-    @discardableResult
-    fileprivate func resolveAndUpdateResolvedFile(
-        root: PackageGraphRootInput,
-        explicitProduct: String? = nil,
-        forceResolution: Bool,
-        constraints: [PackageContainerConstraint],
-        observabilityScope: ObservabilityScope
-    ) throws -> DependencyManifests {
-        // Ensure the cache path exists and validate that edited dependencies.
-        self.createCacheDirectories(observabilityScope: observabilityScope)
-
-        // FIXME: this should not block
-        // Load the root manifests and currently checked out manifests.
-        let rootManifests = try temp_await { self.loadRootManifests(packages: root.packages, observabilityScope: observabilityScope, completion: $0) }
-        let rootManifestsMinimumToolsVersion = rootManifests.values.map{ $0.toolsVersion }.min() ?? ToolsVersion.current
-        let resolvedFileOriginHash = try self.computeResolvedFileOriginHash(root: root)
-
-        // Load the current manifests.
-        let graphRoot = PackageGraphRoot(
-            input: root,
-            manifests: rootManifests,
-            explicitProduct: explicitProduct,
-            dependencyMapper: self.dependencyMapper,
-            observabilityScope: observabilityScope
-        )
-        let currentManifests = try self.loadDependencyManifests(root: graphRoot, observabilityScope: observabilityScope)
-        guard !observabilityScope.errorsReported else {
-            return currentManifests
-        }
-
-        // load and update the pins store with any changes from loading the top level dependencies
-        guard let pinsStore = self.loadAndUpdatePinsStore(
-            dependencyManifests: currentManifests,
-            rootManifestsMinimumToolsVersion: rootManifestsMinimumToolsVersion,
-            observabilityScope: observabilityScope
-        ) else {
-            // abort if PinsStore reported any errors.
-            return currentManifests
-        }
-
-        // abort if PinsStore reported any errors.
-        guard !observabilityScope.errorsReported else {
-            return currentManifests
-        }
-
-        // Compute the missing package identities.
-        let missingPackages = try currentManifests.missingPackages
-
-        // Compute if we need to run the resolver. We always run the resolver if
-        // there are extra constraints.
-        if !missingPackages.isEmpty {
-            delegate?.willResolveDependencies(reason: .newPackages(packages: Array(missingPackages)))
-        } else if !constraints.isEmpty || forceResolution {
-            delegate?.willResolveDependencies(reason: .forced)
-        } else {
-            let result = try self.precomputeResolution(
-                root: graphRoot,
-                dependencyManifests: currentManifests,
-                pinsStore: pinsStore,
-                constraints: constraints,
-                observabilityScope: observabilityScope
-            )
-
-            switch result {
-            case .notRequired:
-                // since nothing changed we can exit early,
-                // but need update resolved file and download an missing binary artifact
-                try self.saveResolvedFile(
-                    pinsStore: pinsStore,
-                    dependencyManifests: currentManifests,
-                    originHash: resolvedFileOriginHash,
-                    rootManifestsMinimumToolsVersion: rootManifestsMinimumToolsVersion,
-                    observabilityScope: observabilityScope
-                )
-
-                try self.updateBinaryArtifacts(
-                    manifests: currentManifests,
-                    addedOrUpdatedPackages: [],
-                    observabilityScope: observabilityScope
-                )
-
-                return currentManifests
-            case .required(let reason):
-                delegate?.willResolveDependencies(reason: reason)
-            }
-        }
-
-        // Create the constraints.
-        var computedConstraints = [PackageContainerConstraint]()
-        computedConstraints += currentManifests.editedPackagesConstraints
-        computedConstraints += try graphRoot.constraints() + constraints
-
-        // Perform dependency resolution.
-        let resolver = try self.createResolver(pins: pinsStore.pins, observabilityScope: observabilityScope)
-        self.activeResolver = resolver
-
-        let result = self.resolveDependencies(
-            resolver: resolver,
-            constraints: computedConstraints,
-            observabilityScope: observabilityScope
-        )
-
-        // Reset the active resolver.
-        self.activeResolver = nil
-
-        guard !observabilityScope.errorsReported else {
-            return currentManifests
-        }
-
-        // Update the checkouts with dependency resolution result.
-        let packageStateChanges = self.updateDependenciesCheckouts(root: graphRoot, updateResults: result, observabilityScope: observabilityScope)
-        guard !observabilityScope.errorsReported else {
-            return currentManifests
-        }
-
-        // Update the pinsStore.
-        let updatedDependencyManifests = try self.loadDependencyManifests(root: graphRoot, observabilityScope: observabilityScope)
-        // If we still have missing packages, something is fundamentally wrong with the resolution of the graph
-        let stillMissingPackages = try updatedDependencyManifests.missingPackages
-        guard stillMissingPackages.isEmpty else {
-            observabilityScope.emit(.exhaustedAttempts(missing: stillMissingPackages))
-            return updatedDependencyManifests
-        }
-
-        // Update the resolved file.
-        try self.saveResolvedFile(
-            pinsStore: pinsStore,
-            dependencyManifests: updatedDependencyManifests,
-            originHash: resolvedFileOriginHash,
-            rootManifestsMinimumToolsVersion: rootManifestsMinimumToolsVersion,
-            observabilityScope: observabilityScope
-        )
-
-        let addedOrUpdatedPackages = packageStateChanges.compactMap({ $0.1.isAddedOrUpdated ? $0.0 : nil })
-        try self.updateBinaryArtifacts(
-            manifests: updatedDependencyManifests,
-            addedOrUpdatedPackages: addedOrUpdatedPackages,
-            observabilityScope: observabilityScope
-        )
-
-        return updatedDependencyManifests
-    }
-
-
-    /// Updates the current working checkouts i.e. clone or remove based on the
-    /// provided dependency resolution result.
-    ///
-    /// - Parameters:
-    ///   - updateResults: The updated results from dependency resolution.
-    ///   - diagnostics: The diagnostics engine that reports errors, warnings
-    ///     and notes.
-    ///   - updateBranches: If the branches should be updated in case they're pinned.
-    @discardableResult
-    fileprivate func updateDependenciesCheckouts(
-        root: PackageGraphRoot,
-        updateResults: [(PackageReference, BoundVersion, ProductFilter)],
-        updateBranches: Bool = false,
-        observabilityScope: ObservabilityScope
-    ) -> [(PackageReference, PackageStateChange)] {
-        // Get the update package states from resolved results.
-        guard let packageStateChanges = observabilityScope.trap({
-            try self.computePackageStateChanges(
-                root: root,
-                resolvedDependencies: updateResults,
-                updateBranches: updateBranches,
-                observabilityScope: observabilityScope
-            )
-        }) else {
-            return []
-        }
-
-        // First remove the checkouts that are no longer required.
-        for (packageRef, state) in packageStateChanges {
-            observabilityScope.makeChildScope(description: "removing unneeded checkouts", metadata: packageRef.diagnosticsMetadata).trap {
-                switch state {
-                case .added, .updated, .unchanged: 
-                    break
-                case .removed:
-                    try self.remove(package: packageRef)
-                }
-            }
-        }
-
-        // Update or clone new packages.
-        for (packageRef, state) in packageStateChanges {
-            observabilityScope.makeChildScope(description: "updating or cloning new packages", metadata: packageRef.diagnosticsMetadata).trap {
-                switch state {
-                case .added(let state):
-                    _ = try self.updateDependency(package: packageRef, requirement: state.requirement, productFilter: state.products, observabilityScope: observabilityScope)
-                case .updated(let state):
-                    _ = try self.updateDependency(package: packageRef, requirement: state.requirement, productFilter: state.products, observabilityScope: observabilityScope)
-                case .removed, .unchanged:
-                    break
-                }
-            }
-        }
-
-        // Inform the delegate if nothing was updated.
-        if packageStateChanges.filter({ $0.1 == .unchanged }).count == packageStateChanges.count {
-            delegate?.dependenciesUpToDate()
-        }
-
-        return packageStateChanges
-    }
-
-    private func updateDependency(
-        package: PackageReference,
-        requirement: PackageStateChange.Requirement,
-        productFilter: ProductFilter,
-        observabilityScope: ObservabilityScope
-    ) throws -> AbsolutePath {
-        switch requirement {
-        case .version(let version):
-            // FIXME: this should not block
-            let container = try temp_await {
-                packageContainerProvider.getContainer(
-                    for: package,
-                    updateStrategy: .never,
-                    observabilityScope: observabilityScope,
-                    on: .sharedConcurrent,
-                    completion: $0
-                )
-            }
-
-            if let container = container as? SourceControlPackageContainer {
-                // FIXME: We need to get the revision here, and we don't have a
-                // way to get it back out of the resolver which is very
-                // annoying. Maybe we should make an SPI on the provider for this?
-                guard let tag = container.getTag(for: version) else {
-                    throw InternalError("unable to get tag for \(package) \(version); available versions \(try container.versionsDescending())")
-                }
-                let revision = try container.getRevision(forTag: tag)
-                try container.checkIntegrity(version: version, revision: revision)
-                return try self.checkoutRepository(package: package, at: .version(version, revision: revision), observabilityScope: observabilityScope)
-            } else if let _ = container as? RegistryPackageContainer {
-                return try self.downloadRegistryArchive(package: package, at: version, observabilityScope: observabilityScope)
-            } else if let customContainer = container as? CustomPackageContainer {
-                let path = try customContainer.retrieve(at: version, observabilityScope: observabilityScope)
-                let dependency = try ManagedDependency(packageRef: package, state: .custom(version: version, path: path), subpath: RelativePath(validating: ""))
-                self.state.dependencies.add(dependency)
-                try self.state.save()
-                return path
-            } else {
-                throw InternalError("invalid container for \(package.identity) of type \(package.kind)")
-            }
-
-        case .revision(let revision, .none):
-            return try self.checkoutRepository(package: package, at: .revision(revision), observabilityScope: observabilityScope)
-
-        case .revision(let revision, .some(let branch)):
-            return try self.checkoutRepository(package: package, at: .branch(name: branch, revision: revision), observabilityScope: observabilityScope)
-
-        case .unversioned:
-            let dependency = try ManagedDependency.fileSystem(packageRef: package)
-            // this is silly since we just created it above, but no good way to force cast it and extract the path
-            guard case .fileSystem(let path) = dependency.state else {
-                throw InternalError("invalid package type: \(package.kind)")
-            }
-
-            self.state.dependencies.add(dependency)
-            try self.state.save()
-            return path
-        }
-    }
-
-    public enum ResolutionPrecomputationResult: Equatable {
-        case required(reason: WorkspaceResolveReason)
-        case notRequired
-
-        public var isRequired: Bool {
-            switch self {
-            case .required: return true
-            case .notRequired: return false
-            }
-        }
-    }
-
-    /// Computes if dependency resolution is required based on input constraints and pins.
-    ///
-    /// - Returns: Returns a result defining whether dependency resolution is required and the reason for it.
-    // @testable internal
-    public func precomputeResolution(
-        root: PackageGraphRoot,
-        dependencyManifests: DependencyManifests,
-        pinsStore: PinsStore,
-        constraints: [PackageContainerConstraint],
-        observabilityScope: ObservabilityScope
-    ) throws -> ResolutionPrecomputationResult {
-        let computedConstraints =
-            try root.constraints() +
-            // Include constraints from the manifests in the graph root.
-            root.manifests.values.flatMap{ try $0.dependencyConstraints(productFilter: .everything) } +
-            dependencyManifests.dependencyConstraints +
-            constraints
-
-        let precomputationProvider = ResolverPrecomputationProvider(root: root, dependencyManifests: dependencyManifests)
-        let resolver = PubGrubDependencyResolver(provider: precomputationProvider, pins: pinsStore.pins, observabilityScope: observabilityScope)
-        let result = resolver.solve(constraints: computedConstraints)
-
-        guard !observabilityScope.errorsReported else {
-            return .required(reason: .errorsPreviouslyReported)
-        }
-
-        switch result {
-        case .success:
-            return .notRequired
-        case .failure(ResolverPrecomputationError.missingPackage(let package)):
-            return .required(reason: .newPackages(packages: [package]))
-        case .failure(ResolverPrecomputationError.differentRequirement(let package, let state, let requirement)):
-            return .required(reason: .packageRequirementChange(
-                package: package,
-                state: state,
-                requirement: requirement
-            ))
-        case .failure(let error):
-            return .required(reason: .other("\(error.interpolationDescription)"))
-        }
-    }
-
-    /// Validates that each checked out managed dependency has an entry in pinsStore.
-    private func loadAndUpdatePinsStore(
-        dependencyManifests: DependencyManifests,
-        rootManifestsMinimumToolsVersion: ToolsVersion,
-        observabilityScope: ObservabilityScope
-    ) -> PinsStore?  {
-        guard let pinsStore = observabilityScope.trap({ try self.pinsStore.load() }) else {
-            return nil
-        }
-
-        guard let requiredDependencies = observabilityScope.trap({ try dependencyManifests.requiredPackages.filter({ $0.kind.isPinnable }) }) else {
-            return nil
-        }
-        for dependency in self.state.dependencies.filter({ $0.packageRef.kind.isPinnable }) {
-            // a required dependency that is already loaded (managed) should be represented in the pins store.
-            // also comparing location as it may have changed at this point
-            if requiredDependencies.contains(where: { $0.equalsIncludingLocation(dependency.packageRef) }) {
-                // if pin not found, or location is different (it may have changed at this point) pin it
-                if pinsStore.pins[comparingLocation: dependency.packageRef] == .none {
-                    pinsStore.pin(dependency)
-                }
-            } else if let pin = pinsStore.pins[dependency.packageRef.identity]  {
-                // otherwise, it should *not* be in the pins store.
-                pinsStore.remove(pin)
-            }
-        }
-
-        return pinsStore
-    }
-
-    /// This enum represents state of an external package.
-    public enum PackageStateChange: Equatable, CustomStringConvertible {
-
-        /// The requirement imposed by the the state.
-        public enum Requirement: Equatable, CustomStringConvertible {
-            /// A version requirement.
-            case version(Version)
-
-            /// A revision requirement.
-            case revision(Revision, branch: String?)
-
-            case unversioned
-
-            public var description: String {
-                switch self {
-                case .version(let version):
-                    return "requirement(\(version))"
-                case .revision(let revision, let branch):
-                    return "requirement(\(revision) \(branch ?? ""))"
-                case .unversioned:
-                    return "requirement(unversioned)"
-                }
-            }
-
-            public var prettyPrinted: String {
-                switch self {
-                case .version(let version):
-                    return "\(version)"
-                case .revision(let revision, let branch):
-                    return "\(revision) \(branch ?? "")"
-                case .unversioned:
-                    return "unversioned"
-                }
-            }
-        }
-        public struct State: Equatable {
-            public let requirement: Requirement
-            public let products: ProductFilter
-            public init(requirement: Requirement, products: ProductFilter) {
-                self.requirement = requirement
-                self.products = products
-            }
-        }
-
-        /// The package is added.
-        case added(State)
-
-        /// The package is removed.
-        case removed
-
-        /// The package is unchanged.
-        case unchanged
-
-        /// The package is updated.
-        case updated(State)
-
-        public var description: String {
-            switch self {
-            case .added(let requirement):
-                return "added(\(requirement))"
-            case .removed:
-                return "removed"
-            case .unchanged:
-                return "unchanged"
-            case .updated(let requirement):
-                return "updated(\(requirement))"
-            }
-        }
-
-        public var isAddedOrUpdated: Bool {
-            switch self {
-            case .added, .updated:
-                return true
-            case .unchanged, .removed:
-                return false
-            }
-        }
-    }
-
-    /// Computes states of the packages based on last stored state.
-    fileprivate func computePackageStateChanges(
-        root: PackageGraphRoot,
-        resolvedDependencies: [(PackageReference, BoundVersion, ProductFilter)],
-        updateBranches: Bool,
-        observabilityScope: ObservabilityScope
-    ) throws -> [(PackageReference, PackageStateChange)] {
-        // Load pins store and managed dependencies.
-        let pinsStore = try self.pinsStore.load()
-        var packageStateChanges: [PackageIdentity: (PackageReference, PackageStateChange)] = [:]
-
-        // Set the states from resolved dependencies results.
-        for (packageRef, binding, products) in resolvedDependencies {
-            // Get the existing managed dependency for this package ref, if any.
-
-            // first find by identity only since edit location may be different by design
-            var currentDependency = self.state.dependencies[packageRef.identity]
-            // Check if this is an edited dependency.
-            if case .edited(let basedOn, _) = currentDependency?.state, let originalReference = basedOn?.packageRef {
-                packageStateChanges[originalReference.identity] = (originalReference, .unchanged)
-            } else {
-                // if not edited, also compare by location since it may have changed
-                currentDependency = self.state.dependencies[comparingLocation: packageRef]
-            }
-
-            switch binding {
-            case .excluded:
-                throw InternalError("Unexpected excluded binding")
-
-            case .unversioned:
-                // Ignore the root packages.
-                if root.packages.keys.contains(packageRef.identity) {
-                    continue
-                }
-
-                if let currentDependency {
-                    switch currentDependency.state {
-                    case .fileSystem, .edited:
-                        packageStateChanges[packageRef.identity] = (packageRef, .unchanged)
-                    case .sourceControlCheckout:
-                        let newState = PackageStateChange.State(requirement: .unversioned, products: products)
-                        packageStateChanges[packageRef.identity] = (packageRef, .updated(newState))
-                    case .registryDownload:
-                        throw InternalError("Unexpected unversioned binding for downloaded dependency")
-                    case .custom:
-                        throw InternalError("Unexpected unversioned binding for custom dependency")
-                    }
-                } else {
-                    let newState = PackageStateChange.State(requirement: .unversioned, products: products)
-                    packageStateChanges[packageRef.identity] = (packageRef, .added(newState))
-                }
-
-            case .revision(let identifier, let branch):
-                // Get the latest revision from the container.
-                // TODO: replace with async/await when available
-                guard let container = (try temp_await {
-                    packageContainerProvider.getContainer(
-                        for: packageRef,
-                        updateStrategy: .never,
-                        observabilityScope: observabilityScope,
-                        on: .sharedConcurrent,
-                        completion: $0
-                    )
-                }) as? SourceControlPackageContainer else {
-                    throw InternalError("invalid container for \(packageRef) expected a SourceControlPackageContainer")
-                }
-                var revision = try container.getRevision(forIdentifier: identifier)
-                let branch = branch ?? (identifier == revision.identifier ? nil : identifier)
-
-                // If we have a branch and we shouldn't be updating the
-                // branches, use the revision from pin instead (if present).
-                if branch != nil, !updateBranches {
-                    if case .branch(branch, let pinRevision) = pinsStore.pins.values.first(where: { $0.packageRef == packageRef })?.state {
-                        revision = Revision(identifier: pinRevision)
-                    }
-                }
-
-                // First check if we have this dependency.
-                if let currentDependency {
-                    // If current state and new state are equal, we don't need
-                    // to do anything.
-                    let newState: CheckoutState
-                    if let branch {
-                        newState = .branch(name: branch, revision: revision)
-                    } else {
-                        newState = .revision(revision)
-                    }
-                    if case .sourceControlCheckout(let checkoutState) = currentDependency.state, checkoutState == newState {
-                        packageStateChanges[packageRef.identity] = (packageRef, .unchanged)
-                    } else {
-                        // Otherwise, we need to update this dependency to this revision.
-                        let newState = PackageStateChange.State(requirement: .revision(revision, branch: branch), products: products)
-                        packageStateChanges[packageRef.identity] = (packageRef, .updated(newState))
-                    }
-                } else {
-                    let newState = PackageStateChange.State(requirement: .revision(revision, branch: branch), products: products)
-                    packageStateChanges[packageRef.identity] = (packageRef, .added(newState))
-                }
-
-            case .version(let version):
-                let stateChange: PackageStateChange
-                switch currentDependency?.state {
-                case .sourceControlCheckout(.version(version, _)), .registryDownload(version), .custom(version, _):
-                    stateChange = .unchanged
-                case .edited, .fileSystem, .sourceControlCheckout, .registryDownload, .custom:
-                    stateChange = .updated(.init(requirement: .version(version), products: products))
-                case nil:
-                    stateChange = .added(.init(requirement: .version(version), products: products))
-                }
-                packageStateChanges[packageRef.identity] = (packageRef, stateChange)
-            }
-        }
-        // Set the state of any old package that might have been removed.
-        for packageRef in self.state.dependencies.lazy.map({ $0.packageRef }) where packageStateChanges[packageRef.identity] == nil {
-            packageStateChanges[packageRef.identity] = (packageRef, .removed)
-        }
-
-        return Array(packageStateChanges.values)
-    }
-
-    /// Creates resolver for the workspace.
-    fileprivate func createResolver(pins: PinsStore.Pins, observabilityScope: ObservabilityScope) throws -> PubGrubDependencyResolver {
-        var delegate: DependencyResolverDelegate
-        let observabilityDelegate = ObservabilityDependencyResolverDelegate(observabilityScope: observabilityScope)
-        if let workspaceDelegate = self.delegate {
-            delegate = MultiplexResolverDelegate([
-                observabilityDelegate,
-                WorkspaceDependencyResolverDelegate(workspaceDelegate),
-            ])
-        } else {
-            delegate = observabilityDelegate
-        }
-
-        return PubGrubDependencyResolver(
-            provider: packageContainerProvider,
-            pins: pins,
-            skipDependenciesUpdates: self.configuration.skipDependenciesUpdates,
-            prefetchBasedOnResolvedFile: self.configuration.prefetchBasedOnResolvedFile,
-            observabilityScope: observabilityScope,
-            delegate: delegate
-        )
-    }
-
-    /// Runs the dependency resolver based on constraints provided and returns the results.
-    fileprivate func resolveDependencies(
-        resolver: PubGrubDependencyResolver,
-        constraints: [PackageContainerConstraint],
-        observabilityScope: ObservabilityScope
-    ) -> [(package: PackageReference, binding: BoundVersion, products: ProductFilter)] {
-
-        os_signpost(.begin, name: SignpostName.pubgrub)
-        let result = resolver.solve(constraints: constraints)
-        os_signpost(.end, name: SignpostName.pubgrub)
-
-        // Take an action based on the result.
-        switch result {
-        case .success(let bindings):
-            return bindings
-        case .failure(let error):
-            observabilityScope.emit(error)
-            return []
-        }
-    }
-}
-
-
-
-/// A result which can be loaded.
-///
-/// It is useful for objects that holds a state on disk and needs to be
-/// loaded frequently.
-public final class LoadableResult<Value> {
-    /// The constructor closure for the value.
-    private let construct: () throws -> Value
-
-    /// Create a loadable result.
-    public init(_ construct: @escaping () throws -> Value) {
-        self.construct = construct
-    }
-
-    /// Load and return the result.
-    public func loadResult() -> Result<Value, Error> {
-        return Result(catching: {
-            try self.construct()
-        })
-    }
-
-    /// Load and return the value.
-    public func load() throws -> Value {
-        return try loadResult().get()
-    }
-}
-
-// MARK: - Package container provider
-
-extension Workspace: PackageContainerProvider {
-    public func getContainer(
-        for package: PackageReference,
-        updateStrategy: ContainerUpdateStrategy,
-        observabilityScope: ObservabilityScope,
-        on queue: DispatchQueue,
-        completion: @escaping (Result<PackageContainer, Swift.Error>) -> Void
-    ) {
-        do {
-            switch package.kind {
-            // If the container is local, just create and return a local package container.
-            case .root, .fileSystem:
-                let container = try FileSystemPackageContainer(
-                    package: package,
-                    identityResolver: self.identityResolver,
-                    dependencyMapper: self.dependencyMapper,
-                    manifestLoader: self.manifestLoader,
-                    currentToolsVersion: self.currentToolsVersion,
-                    fileSystem: self.fileSystem,
-                    observabilityScope: observabilityScope
-                )
-                queue.async {
-                    completion(.success(container))
-                }
-            // Resolve the container using the repository manager.
-            case .localSourceControl, .remoteSourceControl:
-                let repositorySpecifier = try package.makeRepositorySpecifier()
-                self.repositoryManager.lookup(
-                    package: package.identity,
-                    repository: repositorySpecifier,
-                    updateStrategy: updateStrategy.repositoryUpdateStrategy,
-                    observabilityScope: observabilityScope,
-                    delegateQueue: queue,
-                    callbackQueue: queue
-                ) { result in
-                    dispatchPrecondition(condition: .onQueue(queue))
-                    // Create the container wrapper.
-                    let result = result.tryMap { handle -> PackageContainer in
-                        // Open the repository.
-                        //
-                        // FIXME: Do we care about holding this open for the lifetime of the container.
-                        let repository = try handle.open()
-                        return try SourceControlPackageContainer(
-                            package: package,
-                            identityResolver: self.identityResolver,
-                            dependencyMapper: self.dependencyMapper,
-                            repositorySpecifier: repositorySpecifier,
-                            repository: repository,
-                            manifestLoader: self.manifestLoader,
-                            currentToolsVersion: self.currentToolsVersion,
-                            fingerprintStorage: self.fingerprints,
-                            fingerprintCheckingMode: FingerprintCheckingMode.map(self.configuration.fingerprintCheckingMode),
-                            observabilityScope: observabilityScope
-                        )
-                    }
-                    completion(result)
-                }
-            // Resolve the container using the registry
-            case .registry:
-                let container = RegistryPackageContainer(
-                    package: package,
-                    identityResolver: self.identityResolver,
-                    dependencyMapper: self.dependencyMapper,
-                    registryClient: self.registryClient,
-                    manifestLoader: self.manifestLoader,
-                    currentToolsVersion: self.currentToolsVersion,
-                    observabilityScope: observabilityScope
-                )
-                queue.async {
-                    completion(.success(container))
-                }
-            }
-        } catch {
-            queue.async {
-                completion(.failure(error))
-            }
-        }
-    }
-
-    /// Removes the clone and checkout of the provided specifier.
-    ///
-    /// - Parameters:
-    ///   - package: The package to remove
-    func remove(package: PackageReference) throws {
-        guard let dependency = self.state.dependencies[package.identity] else {
-            throw InternalError("trying to remove \(package.identity) which isn't in workspace")
-        }
-
-        // We only need to update the managed dependency structure to "remove"
-        // a local package.
-        //
-        // Note that we don't actually remove a local package from disk.
-        if case .fileSystem = dependency.state {
-            self.state.dependencies.remove(package.identity)
-            try self.state.save()
-            return
-        }
-
-        // Inform the delegate.
-        let repository = try? dependency.packageRef.makeRepositorySpecifier()
-        delegate?.removing(package: package.identity, packageLocation: repository?.location.description)
-
-        // Compute the dependency which we need to remove.
-        let dependencyToRemove: ManagedDependency
-
-        if case .edited(let _basedOn, let unmanagedPath) = dependency.state, let basedOn = _basedOn {
-            // Remove the underlying dependency for edited packages.
-            dependencyToRemove = basedOn
-            let updatedDependency = Workspace.ManagedDependency.edited(
-                packageRef: dependency.packageRef,
-                subpath: dependency.subpath,
-                basedOn: .none,
-                unmanagedPath: unmanagedPath
-            )
-            self.state.dependencies.add(updatedDependency)
-        } else {
-            dependencyToRemove = dependency
-            self.state.dependencies.remove(dependencyToRemove.packageRef.identity)
-        }
-
-        switch package.kind {
-        case .root, .fileSystem:
-            break // NOOP
-        case .localSourceControl:
-            break // NOOP
-        case .remoteSourceControl:
-            try self.removeRepository(dependency: dependencyToRemove)
-        case .registry:
-            try self.removeRegistryArchive(for: dependencyToRemove)
-        }
-
-        // Save the state.
-        try self.state.save()
-    }
-}
-
-extension FingerprintCheckingMode {
-    static func map(_ checkingMode: WorkspaceConfiguration.CheckingMode) -> FingerprintCheckingMode {
-        switch checkingMode {
-        case .strict:
-            return .strict
-        case .warn:
-            return .warn
-        }
-    }
-}
-
-extension SigningEntityCheckingMode {
-    static func map(_ checkingMode: WorkspaceConfiguration.CheckingMode) -> SigningEntityCheckingMode {
-        switch checkingMode {
-        case .strict:
-            return .strict
-        case .warn:
-            return .warn
-        }
-    }
-}
-
-// MARK: - Source control repository management
-
-// FIXME: this mixes quite a bit of workspace logic with repository specific one
-// need to better separate the concerns
-extension Workspace {
-    /// Create a local clone of the given `repository` checked out to `checkoutState`.
-    ///
-    /// If an existing clone is present, the repository will be reset to the
-    /// requested revision, if necessary.
-    ///
-    /// - Parameters:
-    ///   - package: The package to clone.
-    ///   - checkoutState: The state to check out.
-    /// - Returns: The path of the local repository.
-    /// - Throws: If the operation could not be satisfied.
-    func checkoutRepository(
-        package: PackageReference,
-        at checkoutState: CheckoutState,
-        observabilityScope: ObservabilityScope
-    ) throws -> AbsolutePath {
-        let repository = try package.makeRepositorySpecifier()
-
-        // first fetch the repository
-        let checkoutPath = try self.fetchRepository(
-            package: package,
-            at: checkoutState.revision,
-            observabilityScope: observabilityScope
-        )
-
-        // Check out the given revision.
-        let workingCopy = try self.repositoryManager.openWorkingCopy(at: checkoutPath)
-
-        // Inform the delegate that we're about to start.
-        delegate?.willCheckOut(package: package.identity, repository: repository.location.description, revision: checkoutState.description, at: checkoutPath)
-        let start = DispatchTime.now()
-
-        // Do mutable-immutable dance because checkout operation modifies the disk state.
-        try fileSystem.chmod(.userWritable, path: checkoutPath, options: [.recursive, .onlyFiles])
-        try workingCopy.checkout(revision: checkoutState.revision)
-        try? fileSystem.chmod(.userUnWritable, path: checkoutPath, options: [.recursive, .onlyFiles])
-
-        // Record the new state.
-        observabilityScope.emit(debug: "adding '\(package.identity)' (\(package.locationString)) to managed dependencies", metadata: package.diagnosticsMetadata)
-        self.state.dependencies.add(
-            try .sourceControlCheckout(
-                packageRef: package,
-                state: checkoutState,
-                subpath: checkoutPath.relative(to: self.location.repositoriesCheckoutsDirectory)
-            )
-        )
-        try self.state.save()
-
-        // Inform the delegate that we're done.
-        let duration = start.distance(to: .now())
-        delegate?.didCheckOut(package: package.identity, repository: repository.location.description, revision: checkoutState.description, at: checkoutPath, duration: duration)
-        observabilityScope.emit(debug: "`\(repository.location.description)` checked out at \(checkoutState.debugDescription)")
-
-        return checkoutPath
-    }
-
-    func checkoutRepository(
-        package: PackageReference,
-        at pinState: PinsStore.PinState,
-        observabilityScope: ObservabilityScope
-    ) throws -> AbsolutePath {
-        switch pinState {
-        case .version(let version, revision: let revision) where revision != nil:
-            return try self.checkoutRepository(
-                package: package,
-                at: .version(version, revision: .init(identifier: revision!)), // nil checked above
-                observabilityScope: observabilityScope
-            )
-        case .branch(let branch, revision: let revision):
-            return try self.checkoutRepository(
-                package: package,
-                at: .branch(name: branch, revision: .init(identifier: revision)),
-                observabilityScope: observabilityScope
-            )
-        case .revision(let revision):
-            return try self.checkoutRepository(
-                package: package,
-                at: .revision(.init(identifier: revision)),
-                observabilityScope: observabilityScope
-            )
-        default:
-            throw InternalError("invalid pin state: \(pinState)")
-        }
-    }
-
-    /// Fetch a given `package` and create a local checkout for it.
-    ///
-    /// This will first clone the repository into the canonical repositories
-    /// location, if necessary, and then check it out from there.
-    ///
-    /// - Returns: The path of the local repository.
-    /// - Throws: If the operation could not be satisfied.
-    private func fetchRepository(
-        package: PackageReference,
-        at revision: Revision,
-        observabilityScope: ObservabilityScope
-    ) throws -> AbsolutePath {
-        let repository = try package.makeRepositorySpecifier()
-
-        // If we already have it, fetch to update the repo from its remote.
-        // also compare the location as it may have changed
-        if let dependency = self.state.dependencies[comparingLocation: package] {
-            let checkoutPath = self.location.repositoriesCheckoutSubdirectory(for: dependency)
-
-            // Make sure the directory is not missing (we will have to clone again if not).
-            // This can become invalid if the build directory is moved.
-            fetch: if self.fileSystem.isDirectory(checkoutPath) {
-                // Fetch the checkout in case there are updates available.
-                let workingCopy = try self.repositoryManager.openWorkingCopy(at: checkoutPath)
-
-                // Ensure that the alternative object store is still valid.
-                guard try self.repositoryManager.isValidWorkingCopy(workingCopy, for: repository) else {
-                    observabilityScope.emit(debug: "working copy at '\(checkoutPath)' does not align with expected local path of '\(repository)'")
-                    break fetch
-                }
-
-                // only update if necessary
-                if !workingCopy.exists(revision: revision) {
-                    // The fetch operation may update contents of the checkout,
-                    // so we need to do mutable-immutable dance.
-                    try self.fileSystem.chmod(.userWritable, path: checkoutPath, options: [.recursive, .onlyFiles])
-                    try workingCopy.fetch()
-                    try? self.fileSystem.chmod(.userUnWritable, path: checkoutPath, options: [.recursive, .onlyFiles])
-                }
-
-                return checkoutPath
-            }
-        }
-
-        // If not, we need to get the repository from the checkouts.
-        // FIXME: this should not block
-        let handle = try temp_await {
-            self.repositoryManager.lookup(
-                package: package.identity,
-                repository: repository,
-                updateStrategy: .never,
-                observabilityScope: observabilityScope,
-                delegateQueue: .sharedConcurrent,
-                callbackQueue: .sharedConcurrent,
-                completion: $0
-            )
-        }
-
-        // Clone the repository into the checkouts.
-        let checkoutPath = self.location.repositoriesCheckoutsDirectory.appending(component: repository.basename)
-
-        // Remove any existing content at that path.
-        try self.fileSystem.chmod(.userWritable, path: checkoutPath, options: [.recursive, .onlyFiles])
-        try self.fileSystem.removeFileTree(checkoutPath)
-
-        // Inform the delegate that we're about to start.
-        self.delegate?.willCreateWorkingCopy(package: package.identity, repository: handle.repository.location.description, at: checkoutPath)
-        let start = DispatchTime.now()
-        
-        // Create the working copy.
-        _ = try handle.createWorkingCopy(at: checkoutPath, editable: false)
-
-        // Inform the delegate that we're done.
-        let duration = start.distance(to: .now())
-        self.delegate?.didCreateWorkingCopy(package: package.identity, repository: handle.repository.location.description, at: checkoutPath, duration: duration)
-
-        return checkoutPath
-    }
-
-    /// Removes the clone and checkout of the provided specifier.
-    fileprivate func removeRepository(dependency: ManagedDependency) throws {
-        guard case .sourceControlCheckout = dependency.state else {
-            throw InternalError("cannot remove repository for \(dependency) with state \(dependency.state)")
-        }
-
-        // Remove the checkout.
-        let dependencyPath = self.location.repositoriesCheckoutSubdirectory(for: dependency)
-        let workingCopy = try self.repositoryManager.openWorkingCopy(at: dependencyPath)
-        guard !workingCopy.hasUncommittedChanges() else {
-            throw WorkspaceDiagnostics.UncommitedChanges(repositoryPath: dependencyPath)
-        }
-
-        try self.fileSystem.chmod(.userWritable, path: dependencyPath, options: [.recursive, .onlyFiles])
-        try self.fileSystem.removeFileTree(dependencyPath)
-
-        // Remove the clone.
-        try self.repositoryManager.remove(repository: dependency.packageRef.makeRepositorySpecifier())
-    }
-}
-
-// MARK: - Registry Source archive management
-
- extension Workspace {
-     func downloadRegistryArchive(
-        package: PackageReference,
-        at version: Version,
-        observabilityScope: ObservabilityScope
-     ) throws -> AbsolutePath {
-         // FIXME: this should not block
-         let downloadPath = try temp_await {
-             self.registryDownloadsManager.lookup(
-                package: package.identity,
-                version: version,
-                observabilityScope: observabilityScope,
-                delegateQueue: .sharedConcurrent,
-                callbackQueue: .sharedConcurrent,
-                completion: $0
-             )
-         }
-
-         // Record the new state.
-         observabilityScope.emit(debug: "adding '\(package.identity)' (\(package.locationString)) to managed dependencies", metadata: package.diagnosticsMetadata)
-         self.state.dependencies.add(
-            try .registryDownload(
-                packageRef: package,
-                version: version,
-                subpath: downloadPath.relative(to: self.location.registryDownloadDirectory)
-            )
-         )
-         try self.state.save()
-
-         return downloadPath
-     }
-
-     func downloadRegistryArchive(
-        package: PackageReference,
-        at pinState: PinsStore.PinState,
-        observabilityScope: ObservabilityScope
-     ) throws -> AbsolutePath {
-         switch pinState {
-         case .version(let version, _):
-             return try self.downloadRegistryArchive(
-                package: package,
-                at: version,
-                observabilityScope: observabilityScope
-             )
-         default:
-             throw InternalError("invalid pin state: \(pinState)")
-         }
-     }
-
-     func removeRegistryArchive(for dependency: ManagedDependency) throws {
-         guard case .registryDownload = dependency.state else {
-             throw InternalError("cannot remove source archive for \(dependency) with state \(dependency.state)")
-         }
-
-         let downloadPath = self.location.registryDownloadSubdirectory(for: dependency)
-         try self.fileSystem.removeFileTree(downloadPath)
-
-         // remove the local copy
-         try registryDownloadsManager.remove(package: dependency.packageRef.identity)
-     }
-
-     public func acceptIdentityChange(
-        package: PackageIdentity,
-        version: Version,
-        signingEntity: SigningEntity,
-        origin: SigningEntity.Origin,
-        observabilityScope: ObservabilityScope,
-        callbackQueue: DispatchQueue,
-        completion: @escaping (Result<Void, Error>) -> Void
-     ) {
-         self.registryClient.changeSigningEntityFromVersion(
-            package: package,
-            version: version,
-            signingEntity: signingEntity,
-            origin: origin,
-            observabilityScope: observabilityScope,
-            callbackQueue: callbackQueue,
-            completion: completion
-         )
-     }
- }
-
-// MARK: - Signatures
-
-extension Workspace {
-    private func validateSignatures(
-        packageGraph: PackageGraph,
-        expectedSigningEntities: [PackageIdentity: RegistryReleaseMetadata.SigningEntity]
-    ) throws {
-        try expectedSigningEntities.forEach { identity, expectedSigningEntity in
-            if let package = packageGraph.packages.first(where: { $0.identity == identity }) {
-                guard let actualSigningEntity = package.registryMetadata?.signature?.signedBy else {
-                    throw SigningError.unsigned(package: identity, expected: expectedSigningEntity)
-                }
-                if actualSigningEntity != expectedSigningEntity {
-                    throw SigningError.mismatchedSigningEntity(
-                        package: identity,
-                        expected: expectedSigningEntity,
-                        actual: actualSigningEntity
-                    )
-                }
-            } else {
-                guard let mirror = self.mirrors.mirror(for: identity.description) else {
-                    throw SigningError.expectedIdentityNotFound(package: identity)
-                }
-                let mirroredIdentity = PackageIdentity.plain(mirror)
-                guard mirroredIdentity.isRegistry else {
-                    throw SigningError.expectedSignedMirroredToSourceControl(package: identity, expected: expectedSigningEntity)
-                }
-                guard let package = packageGraph.packages.first(where: { $0.identity == mirroredIdentity }) else {
-                    // Unsure if this case is reachable in practice.
-                    throw SigningError.expectedIdentityNotFound(package: identity)
-                }
-                guard let actualSigningEntity = package.registryMetadata?.signature?.signedBy else {
-                    throw SigningError.unsigned(package: identity, expected: expectedSigningEntity)
-                }
-                if actualSigningEntity != expectedSigningEntity {
-                    throw SigningError.mismatchedSigningEntity(
-                        package: identity,
-                        expected: expectedSigningEntity,
-                        actual: actualSigningEntity
-                    )
-                }
-            }
-        }
-    }
-    
-    public enum SigningError: Swift.Error {
-        case expectedIdentityNotFound(package: PackageIdentity)
-        case expectedSignedMirroredToSourceControl(package: PackageIdentity, expected: RegistryReleaseMetadata.SigningEntity)
-        case mismatchedSigningEntity(package: PackageIdentity, expected: RegistryReleaseMetadata.SigningEntity, actual: RegistryReleaseMetadata.SigningEntity)
-        case unsigned(package: PackageIdentity, expected: RegistryReleaseMetadata.SigningEntity)
-    }
-}
-
-// MARK: - Utility extensions
-
->>>>>>> 21c66846
-fileprivate extension Workspace.ManagedArtifact {
-    var originURL: String? {
+extension Workspace.ManagedArtifact {
+    fileprivate var originURL: String? {
         switch self.source {
         case .remote(let url, _):
             return url
         case .local:
             return nil
-<<<<<<< HEAD
-=======
         }
     }
 }
 
-// FIXME: the manifest loading logic should be changed to use identity instead of location once identity is unique
-// at that time we should remove this
-//@available(*, deprecated)
-fileprivate extension PackageDependency {
-    var locationString: String {
-        switch self {
-        case .fileSystem(let settings):
-            return settings.path.pathString
-        case .sourceControl(let settings):
-            switch settings.location {
-            case .local(let path):
-                return path.pathString
-            case .remote(let url):
-                return url.absoluteString
-            }
-        case .registry:
-            // FIXME: placeholder
-            return self.identity.description
->>>>>>> 21c66846
-        }
-    }
-}
-
-internal extension PackageReference {
+extension PackageReference {
     func makeRepositorySpecifier() throws -> RepositorySpecifier {
         switch self.kind {
         case .localSourceControl(let path):
@@ -2855,8 +1277,8 @@
 }
 
 // FIXME: remove this when remove the single call site that uses it
-fileprivate extension PackageDependency {
-    var isLocal: Bool {
+extension PackageDependency {
+    private var isLocal: Bool {
         switch self {
         case .fileSystem:
             return true
@@ -2880,7 +1302,8 @@
         case .forced:
             result.append("it was forced")
         case .newPackages(let packages):
-            let dependencies = packages.lazy.map({ "'\($0.identity)' (\($0.kind.locationString))" }).joined(separator: ", ")
+            let dependencies = packages.lazy.map { "'\($0.identity)' (\($0.kind.locationString))" }
+                .joined(separator: ", ")
             result.append("the following dependencies were added: \(dependencies)")
         case .packageRequirementChange(let package, let state, let requirement):
             result.append("dependency '\(package.identity)' (\(package.kind.locationString)) was ")
@@ -2890,7 +1313,7 @@
                 switch checkoutState.requirement {
                 case .versionSet(.exact(let version)):
                     result.append("resolved to '\(version)'")
-                case .versionSet(_):
+                case .versionSet:
                     // Impossible
                     break
                 case .revision(let revision):
@@ -3006,14 +1429,16 @@
             } else {
                 if !fileSystem.isWritable(sharedDirectory) {
                     self[keyPath: keyPath] = nil
-                    warningHandler("\(sharedDirectory) is not accessible or not writable, disabling user-level cache features.")
+                    warningHandler(
+                        "\(sharedDirectory) is not accessible or not writable, disabling user-level cache features."
+                    )
                 }
             }
         }
     }
 }
 
-fileprivate func warnToStderr(_ message: String) {
+private func warnToStderr(_ message: String) {
     TSCBasic.stderrStream.write("warning: \(message)\n")
     TSCBasic.stderrStream.flush()
 }
@@ -3032,29 +1457,4 @@
             return .ifNeeded(revision: .init(identifier: revision))
         }
     }
-<<<<<<< HEAD
-=======
-}
-
-extension Workspace.ManagedDependencies {
-    func hasEditedDependencies() -> Bool {
-        self.contains(where: {
-            switch $0.state {
-            case .edited(_, _):
-                return true
-            default:
-                return false
-            }
-        })
-    }
-}
-
-extension PinsStore.Pins {
-    subscript(comparingLocation package: PackageReference) -> PinsStore.Pin? {
-        if let pin = self[package.identity], pin.packageRef.equalsIncludingLocation(package) {
-            return pin
-        }
-        return .none
-    }
->>>>>>> 21c66846
 }