//===----------------------------------------------------------------------===//
//
// This source file is part of the Swift open source project
//
// Copyright (c) 2014-2024 Apple Inc. and the Swift project authors
// Licensed under Apache License v2.0 with Runtime Library Exception
//
// See http://swift.org/LICENSE.txt for license information
// See http://swift.org/CONTRIBUTORS.txt for the list of Swift project authors
//
//===----------------------------------------------------------------------===//

import _Concurrency
import Basics
import Foundation
import PackageFingerprint
import PackageGraph
import PackageLoading
import PackageModel
import PackageRegistry
import PackageSigning
import SourceControl

import func TSCBasic.findCycle
import protocol TSCBasic.HashAlgorithm
import struct TSCBasic.KeyedPair
import struct TSCBasic.SHA256
import var TSCBasic.stderrStream
import func TSCBasic.topologicalSort
import func TSCBasic.transitiveClosure

import enum TSCUtility.Diagnostics
import struct TSCUtility.Version

/// Enumeration of the different reasons for which the resolver needs to be run.
public enum WorkspaceResolveReason: Equatable {
    /// Resolution was forced.
    case forced

    /// Requirements were added for new packages.
    case newPackages(packages: [PackageReference])

    /// The requirement of a dependency has changed.
    case packageRequirementChange(
        package: PackageReference,
        state: Workspace.ManagedDependency.State?,
        requirement: PackageRequirement
    )

    /// An unknown reason.
    case other(String)

    /// Errors previously reported, e.g. during cloning. This will skip emitting additional unhelpful diagnostics.
    case errorsPreviouslyReported
}

public struct PackageFetchDetails {
    /// Indicates if the package was fetched from the cache or from the remote.
    public let fromCache: Bool
    /// Indicates whether the package was already present in the cache and updated or if a clean fetch was
    /// performed.
    public let updatedCache: Bool
}

/// A workspace represents the state of a working project directory.
///
/// The workspace is responsible for managing the persistent working state of a
/// project directory (e.g., the active set of checked out repositories) and for
/// coordinating the changes to that state.
///
/// This class glues together the basic facilities provided by the dependency
/// resolution, source control, and package graph loading subsystems into a
/// cohesive interface for exposing the high-level operations for the package
/// manager to maintain working package directories.
///
/// This class does *not* support concurrent operations.
public class Workspace {
    public typealias Delegate = WorkspaceDelegate

    /// The delegate interface.
    private(set) weak var delegate: Delegate?

    /// The workspace location.
    public let location: Location

    /// The mirrors config.
    let mirrors: DependencyMirrors

    /// The current persisted state of the workspace.
    // public visibility for testing
    public let state: WorkspaceState

    /// The Pins store. The pins file will be created when first pin is added to pins store.
    // public visibility for testing
    public let pinsStore: LoadableResult<PinsStore>

    /// The file system on which the workspace will operate.
    package let fileSystem: any FileSystem

    /// The host toolchain to use.
    private let hostToolchain: UserToolchain

    /// The manifest loader to use.
    let manifestLoader: ManifestLoaderProtocol

    /// The tools version currently in use.
    let currentToolsVersion: ToolsVersion

    /// Utility to resolve package identifiers
    // var for backwards compatibility with deprecated initializers, remove with them
    let identityResolver: IdentityResolver

    /// Utility to map dependencies
    let dependencyMapper: DependencyMapper

    /// The custom package container provider used by this workspace, if any.
    let customPackageContainerProvider: PackageContainerProvider?

    /// The package container provider used by this workspace.
    var packageContainerProvider: PackageContainerProvider {
        self.customPackageContainerProvider ?? self
    }

    /// Source control repository manager used for interacting with source control based dependencies
    let repositoryManager: RepositoryManager

    /// The registry manager.
    let registryClient: RegistryClient

    /// Registry based dependencies downloads manager used for interacting with registry based dependencies
    let registryDownloadsManager: RegistryDownloadsManager

    /// Binary artifacts manager used for downloading and extracting binary artifacts
    let binaryArtifactsManager: BinaryArtifactsManager

    /// The package fingerprints storage
    let fingerprints: PackageFingerprintStorage?

    /// The workspace configuration settings
    let configuration: WorkspaceConfiguration

    // MARK: State

    /// The active package resolver. This is set during a dependency resolution operation.
    var activeResolver: PubGrubDependencyResolver?

    var resolvedFileWatcher: ResolvedFileWatcher?

    /// Create a new package workspace.
    ///
    /// This initializer is designed for use cases when the workspace needs to be highly customized such as testing.
    /// In other cases, use the other, more straight forward, initializers
    ///
    /// This will automatically load the persisted state for the package, if
    /// present. If the state isn't present then a default state will be
    /// constructed.
    ///
    /// - Parameters:
    ///   - fileSystem: The file system to use.
    ///   - location: Workspace location configuration.
    ///   - authorizationProvider: Provider of authentication information for outbound network requests.
    ///   - registryAuthorizationProvider: Provider of authentication information for registry requests.
    ///   - configuration: Configuration to fine tune the dependency resolution behavior.
    ///   - cancellator: Cancellation handler
    ///   - initializationWarningHandler: Initialization warnings handler
    ///   - customHostToolchain: Custom host toolchain. Used to create a customized ManifestLoader, customizing how
    /// manifest are loaded.
    ///   - customManifestLoader: Custom manifest loader. Used to customize how manifest are loaded.
    ///   - customPackageContainerProvider: Custom package container provider. Used to provide specialized package
    /// providers.
    ///   - customRepositoryProvider: Custom repository provider. Used to customize source control access.
    ///   - delegate: Delegate for workspace events
    public convenience init(
        fileSystem: any FileSystem,
        environment: EnvironmentVariables = .process(),
        location: Location,
        authorizationProvider: (any AuthorizationProvider)? = .none,
        registryAuthorizationProvider: (any AuthorizationProvider)? = .none,
        configuration: WorkspaceConfiguration? = .none,
        cancellator: Cancellator? = .none,
        initializationWarningHandler: ((String) -> Void)? = .none,
        // optional customization used for advanced integration situations
        customHostToolchain: UserToolchain? = .none,
        customManifestLoader: (any ManifestLoaderProtocol)? = .none,
        customPackageContainerProvider: (any PackageContainerProvider)? = .none,
        customRepositoryProvider: (any RepositoryProvider)? = .none,
        // delegate
        delegate: Delegate? = .none
    ) throws {
        try self.init(
            fileSystem: fileSystem,
            environment: environment,
            location: location,
            authorizationProvider: authorizationProvider,
            registryAuthorizationProvider: registryAuthorizationProvider,
            configuration: configuration,
            cancellator: cancellator,
            initializationWarningHandler: initializationWarningHandler,
            customRegistriesConfiguration: .none,
            customFingerprints: .none,
            customSigningEntities: .none,
            skipSignatureValidation: false,
            customMirrors: .none,
            customToolsVersion: .none,
            customHostToolchain: customHostToolchain,
            customManifestLoader: customManifestLoader,
            customPackageContainerProvider: customPackageContainerProvider,
            customRepositoryManager: .none,
            customRepositoryProvider: customRepositoryProvider,
            customRegistryClient: .none,
            customBinaryArtifactsManager: .none,
            customIdentityResolver: .none,
            customDependencyMapper: .none,
            customChecksumAlgorithm: .none,
            delegate: delegate
        )
    }

    /// A convenience method for creating a workspace for the given root
    /// package path.
    ///
    /// The root package path is used to compute the build directory and other
    /// default paths.
    ///
    /// - Parameters:
    ///   - fileSystem: The file system to use, defaults to local file system.
    ///   - forRootPackage: The path for the root package.
    ///   - authorizationProvider: Provider of authentication information for outbound network requests.
    ///   - registryAuthorizationProvider: Provider of authentication information for registry requests.
    ///   - configuration: Configuration to fine tune the dependency resolution behavior.
    ///   - cancellator: Cancellation handler
    ///   - initializationWarningHandler: Initialization warnings handler
    ///   - customManifestLoader: Custom manifest loader. Used to customize how manifest are loaded.
    ///   - customPackageContainerProvider: Custom package container provider. Used to provide specialized package
    /// providers.
    ///   - customRepositoryProvider: Custom repository provider. Used to customize source control access.
    ///   - delegate: Delegate for workspace events
    public convenience init(
        fileSystem: FileSystem? = .none,
        environment: EnvironmentVariables = .process(),
        forRootPackage packagePath: AbsolutePath,
        authorizationProvider: AuthorizationProvider? = .none,
        registryAuthorizationProvider: AuthorizationProvider? = .none,
        configuration: WorkspaceConfiguration? = .none,
        cancellator: Cancellator? = .none,
        initializationWarningHandler: ((String) -> Void)? = .none,
        // optional customization used for advanced integration situations
        customHostToolchain: UserToolchain? = .none,
        customManifestLoader: ManifestLoaderProtocol? = .none,
        customPackageContainerProvider: PackageContainerProvider? = .none,
        customRepositoryProvider: RepositoryProvider? = .none,
        // delegate
        delegate: Delegate? = .none
    ) throws {
        let fileSystem = fileSystem ?? localFileSystem
        let location = try Location(forRootPackage: packagePath, fileSystem: fileSystem)
        try self.init(
            fileSystem: fileSystem,
            environment: environment,
            location: location,
            authorizationProvider: authorizationProvider,
            registryAuthorizationProvider: registryAuthorizationProvider,
            configuration: configuration,
            cancellator: cancellator,
            initializationWarningHandler: initializationWarningHandler,
            customHostToolchain: customHostToolchain,
            customManifestLoader: customManifestLoader,
            customPackageContainerProvider: customPackageContainerProvider,
            customRepositoryProvider: customRepositoryProvider,
            delegate: delegate
        )
    }

    /// A convenience method for creating a workspace for the given root
    /// package path.
    ///
    /// The root package path is used to compute the build directory and other
    /// default paths.
    ///
    /// - Parameters:
    ///   - fileSystem: The file system to use, defaults to local file system.
    ///   - forRootPackage: The path for the root package.
    ///   - authorizationProvider: Provider of authentication information for outbound network requests.
    ///   - registryAuthorizationProvider: Provider of authentication information for registry requests.
    ///   - configuration: Configuration to fine tune the dependency resolution behavior.
    ///   - cancellator: Cancellation handler
    ///   - initializationWarningHandler: Initialization warnings handler
    ///   - customHostToolchain: Custom host toolchain. Used to create a customized ManifestLoader, customizing how
    /// manifest are loaded.
    ///   - customPackageContainerProvider: Custom package container provider. Used to provide specialized package
    /// providers.
    ///   - customRepositoryProvider: Custom repository provider. Used to customize source control access.
    ///   - delegate: Delegate for workspace events
    public convenience init(
        fileSystem: FileSystem? = .none,
        forRootPackage packagePath: AbsolutePath,
        authorizationProvider: AuthorizationProvider? = .none,
        registryAuthorizationProvider: AuthorizationProvider? = .none,
        configuration: WorkspaceConfiguration? = .none,
        cancellator: Cancellator? = .none,
        initializationWarningHandler: ((String) -> Void)? = .none,
        // optional customization used for advanced integration situations
        customHostToolchain: UserToolchain,
        customPackageContainerProvider: PackageContainerProvider? = .none,
        customRepositoryProvider: RepositoryProvider? = .none,
        // delegate
        delegate: Delegate? = .none
    ) throws {
        let fileSystem = fileSystem ?? localFileSystem
        let location = try Location(forRootPackage: packagePath, fileSystem: fileSystem)
        let manifestLoader = ManifestLoader(
            toolchain: customHostToolchain,
            cacheDir: location.sharedManifestsCacheDirectory,
            importRestrictions: configuration?.manifestImportRestrictions,
            delegate: delegate.map(WorkspaceManifestLoaderDelegate.init(workspaceDelegate:))
        )
        try self.init(
            fileSystem: fileSystem,
            location: location,
            authorizationProvider: authorizationProvider,
            registryAuthorizationProvider: registryAuthorizationProvider,
            configuration: configuration,
            cancellator: cancellator,
            initializationWarningHandler: initializationWarningHandler,
            customHostToolchain: customHostToolchain,
            customManifestLoader: manifestLoader,
            customPackageContainerProvider: customPackageContainerProvider,
            customRepositoryProvider: customRepositoryProvider,
            delegate: delegate
        )
    }

    /// Initializer for testing purposes only. Use non underscored initializers instead.
    // this initializer is only public because of cross module visibility (eg MockWorkspace)
    // as such it is by design an exact mirror of the private initializer below
    public static func _init(
        // core
        fileSystem: FileSystem,
        environment: EnvironmentVariables,
        location: Location,
        authorizationProvider: AuthorizationProvider? = .none,
        registryAuthorizationProvider: AuthorizationProvider? = .none,
        configuration: WorkspaceConfiguration? = .none,
        cancellator: Cancellator? = .none,
        initializationWarningHandler: ((String) -> Void)? = .none,
        // optional customization, primarily designed for testing but also used in some cases by libSwiftPM consumers
        customRegistriesConfiguration: RegistryConfiguration? = .none,
        customFingerprints: PackageFingerprintStorage? = .none,
        customSigningEntities: PackageSigningEntityStorage? = .none,
        skipSignatureValidation: Bool = false,
        customMirrors: DependencyMirrors? = .none,
        customToolsVersion: ToolsVersion? = .none,
        customHostToolchain: UserToolchain? = .none,
        customManifestLoader: ManifestLoaderProtocol? = .none,
        customPackageContainerProvider: PackageContainerProvider? = .none,
        customRepositoryManager: RepositoryManager? = .none,
        customRepositoryProvider: RepositoryProvider? = .none,
        customRegistryClient: RegistryClient? = .none,
        customBinaryArtifactsManager: CustomBinaryArtifactsManager? = .none,
        customIdentityResolver: IdentityResolver? = .none,
        customDependencyMapper: DependencyMapper? = .none,
        customChecksumAlgorithm: HashAlgorithm? = .none,
        // delegate
        delegate: Delegate? = .none
    ) throws -> Workspace {
        try .init(
            fileSystem: fileSystem,
            environment: environment,
            location: location,
            authorizationProvider: authorizationProvider,
            registryAuthorizationProvider: registryAuthorizationProvider,
            configuration: configuration,
            cancellator: cancellator,
            initializationWarningHandler: initializationWarningHandler,
            customRegistriesConfiguration: customRegistriesConfiguration,
            customFingerprints: customFingerprints,
            customSigningEntities: customSigningEntities,
            skipSignatureValidation: skipSignatureValidation,
            customMirrors: customMirrors,
            customToolsVersion: customToolsVersion,
            customHostToolchain: customHostToolchain,
            customManifestLoader: customManifestLoader,
            customPackageContainerProvider: customPackageContainerProvider,
            customRepositoryManager: customRepositoryManager,
            customRepositoryProvider: customRepositoryProvider,
            customRegistryClient: customRegistryClient,
            customBinaryArtifactsManager: customBinaryArtifactsManager,
            customIdentityResolver: customIdentityResolver,
            customDependencyMapper: customDependencyMapper,
            customChecksumAlgorithm: customChecksumAlgorithm,
            delegate: delegate
        )
    }

    private init(
        // core
        fileSystem: FileSystem,
        environment: EnvironmentVariables,
        location: Location,
        authorizationProvider: AuthorizationProvider?,
        registryAuthorizationProvider: AuthorizationProvider?,
        configuration: WorkspaceConfiguration?,
        cancellator: Cancellator?,
        initializationWarningHandler: ((String) -> Void)?,
        // optional customization, primarily designed for testing but also used in some cases by libSwiftPM consumers
        customRegistriesConfiguration: RegistryConfiguration?,
        customFingerprints: PackageFingerprintStorage?,
        customSigningEntities: PackageSigningEntityStorage?,
        skipSignatureValidation: Bool,
        customMirrors: DependencyMirrors?,
        customToolsVersion: ToolsVersion?,
        customHostToolchain: UserToolchain?,
        customManifestLoader: ManifestLoaderProtocol?,
        customPackageContainerProvider: PackageContainerProvider?,
        customRepositoryManager: RepositoryManager?,
        customRepositoryProvider: RepositoryProvider?,
        customRegistryClient: RegistryClient?,
        customBinaryArtifactsManager: CustomBinaryArtifactsManager?,
        customIdentityResolver: IdentityResolver?,
        customDependencyMapper: DependencyMapper?,
        customChecksumAlgorithm: HashAlgorithm?,
        // delegate
        delegate: Delegate?
    ) throws {
        // we do not store an observabilityScope in the workspace initializer as the workspace is designed to be long
        // lived.
        // instead, observabilityScope is passed into the individual workspace methods which are short lived.
        let initializationWarningHandler = initializationWarningHandler ?? warnToStderr
        // validate locations, returning a potentially modified one to deal with non-accessible or non-writable shared
        // locations
        let location = try location.validatingSharedLocations(
            fileSystem: fileSystem,
            warningHandler: initializationWarningHandler
        )

        let currentToolsVersion = customToolsVersion ?? ToolsVersion.current
<<<<<<< HEAD
        let hostToolchain = try customHostToolchain ?? UserToolchain(swiftSDK: .hostSwiftSDK(), fileSystem: fileSystem)
=======
        let hostToolchain = try customHostToolchain ?? UserToolchain(
            swiftSDK: .hostSwiftSDK(
                environment: environment
            ),
            environment: environment,
            fileSystem: fileSystem
        )
>>>>>>> 9e5f8b7c
        var manifestLoader = customManifestLoader ?? ManifestLoader(
            toolchain: hostToolchain,
            cacheDir: location.sharedManifestsCacheDirectory,
            importRestrictions: configuration?.manifestImportRestrictions
        )
        // set delegate if not set
        if let manifestLoader = manifestLoader as? ManifestLoader, manifestLoader.delegate == nil {
            manifestLoader.delegate = delegate.map(WorkspaceManifestLoaderDelegate.init(workspaceDelegate:))
        }

        let configuration = configuration ?? .default

        let mirrors = try customMirrors ?? Workspace.Configuration.Mirrors(
            fileSystem: fileSystem,
            localMirrorsFile: location.localMirrorsConfigurationFile,
            sharedMirrorsFile: location.sharedMirrorsConfigurationFile
        ).mirrors

        let identityResolver = customIdentityResolver ?? DefaultIdentityResolver(
            locationMapper: mirrors.effective(for:),
            identityMapper: mirrors.effectiveIdentity(for:)
        )
        let dependencyMapper = customDependencyMapper ?? DefaultDependencyMapper(identityResolver: identityResolver)
        let checksumAlgorithm = customChecksumAlgorithm ?? SHA256()

        let repositoryProvider = customRepositoryProvider ?? GitRepositoryProvider()
        let repositoryManager = customRepositoryManager ?? RepositoryManager(
            fileSystem: fileSystem,
            path: location.repositoriesDirectory,
            provider: repositoryProvider,
            cachePath: configuration.sharedDependenciesCacheEnabled ? location.sharedRepositoriesCacheDirectory : .none,
            initializationWarningHandler: initializationWarningHandler,
            delegate: delegate.map(WorkspaceRepositoryManagerDelegate.init(workspaceDelegate:))
        )
        // register the source control dependencies fetcher with the cancellation handler
        cancellator?.register(name: "repository fetching", handler: repositoryManager)

        let fingerprints = customFingerprints ?? location.sharedFingerprintsDirectory.map {
            FilePackageFingerprintStorage(
                fileSystem: fileSystem,
                directoryPath: $0
            )
        }

        let signingEntities = customSigningEntities ?? location.sharedSigningEntitiesDirectory.map {
            FilePackageSigningEntityStorage(
                fileSystem: fileSystem,
                directoryPath: $0
            )
        }

        let registriesConfiguration = try customRegistriesConfiguration ?? Workspace.Configuration.Registries(
            fileSystem: fileSystem,
            localRegistriesFile: location.localRegistriesConfigurationFile,
            sharedRegistriesFile: location.sharedRegistriesConfigurationFile
        ).configuration

        let registryClient = customRegistryClient ?? RegistryClient(
            configuration: registriesConfiguration,
            fingerprintStorage: fingerprints,
            fingerprintCheckingMode: FingerprintCheckingMode.map(configuration.fingerprintCheckingMode),
            skipSignatureValidation: skipSignatureValidation,
            signingEntityStorage: signingEntities,
            signingEntityCheckingMode: SigningEntityCheckingMode.map(configuration.signingEntityCheckingMode),
            authorizationProvider: registryAuthorizationProvider,
            delegate: WorkspaceRegistryClientDelegate(workspaceDelegate: delegate),
            checksumAlgorithm: checksumAlgorithm
        )

        // set default registry if not already set by configuration
        if registryClient.defaultRegistry == nil, let defaultRegistry = configuration.defaultRegistry {
            registryClient.defaultRegistry = defaultRegistry
        }

        let registryDownloadsManager = RegistryDownloadsManager(
            fileSystem: fileSystem,
            path: location.registryDownloadDirectory,
            cachePath: configuration.sharedDependenciesCacheEnabled ? location
                .sharedRegistryDownloadsCacheDirectory : .none,
            registryClient: registryClient,
            delegate: delegate.map(WorkspaceRegistryDownloadsManagerDelegate.init(workspaceDelegate:))
        )
        // register the registry dependencies downloader with the cancellation handler
        cancellator?.register(name: "registry downloads", handler: registryDownloadsManager)

        if let transformationMode = RegistryAwareManifestLoader
            .TransformationMode(configuration.sourceControlToRegistryDependencyTransformation)
        {
            manifestLoader = RegistryAwareManifestLoader(
                underlying: manifestLoader,
                registryClient: registryClient,
                transformationMode: transformationMode
            )
        }

        let binaryArtifactsManager = BinaryArtifactsManager(
            fileSystem: fileSystem,
            authorizationProvider: authorizationProvider,
            hostToolchain: hostToolchain,
            checksumAlgorithm: checksumAlgorithm,
            cachePath:  customBinaryArtifactsManager?.useCache == false || !configuration.sharedDependenciesCacheEnabled ? .none : location.sharedBinaryArtifactsCacheDirectory,
            customHTTPClient: customBinaryArtifactsManager?.httpClient,
            customArchiver: customBinaryArtifactsManager?.archiver,
            delegate: delegate.map(WorkspaceBinaryArtifactsManagerDelegate.init(workspaceDelegate:))
        )
        // register the binary artifacts downloader with the cancellation handler
        cancellator?.register(name: "binary artifacts downloads", handler: binaryArtifactsManager)

        // initialize
        self.fileSystem = fileSystem
        self.configuration = configuration
        self.location = location
        self.delegate = delegate
        self.mirrors = mirrors

        self.hostToolchain = hostToolchain
        self.manifestLoader = manifestLoader
        self.currentToolsVersion = currentToolsVersion

        self.customPackageContainerProvider = customPackageContainerProvider
        self.repositoryManager = repositoryManager
        self.registryClient = registryClient
        self.registryDownloadsManager = registryDownloadsManager
        self.binaryArtifactsManager = binaryArtifactsManager

        self.identityResolver = identityResolver
        self.dependencyMapper = dependencyMapper
        self.fingerprints = fingerprints

        self.pinsStore = LoadableResult {
            try PinsStore(
                pinsFile: location.resolvedVersionsFile,
                workingDirectory: location.scratchDirectory,
                fileSystem: fileSystem,
                mirrors: mirrors
            )
        }

        self.state = WorkspaceState(
            fileSystem: fileSystem,
            storageDirectory: self.location.scratchDirectory,
            initializationWarningHandler: initializationWarningHandler
        )
    }

    var providedLibraries: [ProvidedLibrary] {
        // Note: Eventually, we should get these from the individual SDKs, but the first step is providing the metadata centrally in the toolchain.
        self.hostToolchain.providedLibraries
    }
}

// MARK: - Public API

extension Workspace {
    /// Puts a dependency in edit mode creating a checkout in editables directory.
    ///
    /// - Parameters:
    ///     - packageName: The name of the package to edit.
    ///     - path: If provided, creates or uses the checkout at this location.
    ///     - revision: If provided, the revision at which the dependency
    ///       should be checked out to otherwise current revision.
    ///     - checkoutBranch: If provided, a new branch with this name will be
    ///       created from the revision provided.
    ///     - observabilityScope: The observability scope that reports errors, warnings, etc
    public func edit(
        packageName: String,
        path: AbsolutePath? = nil,
        revision: Revision? = nil,
        checkoutBranch: String? = nil,
        observabilityScope: ObservabilityScope
    ) {
        do {
            try self._edit(
                packageName: packageName,
                path: path,
                revision: revision,
                checkoutBranch: checkoutBranch,
                observabilityScope: observabilityScope
            )
        } catch {
            observabilityScope.emit(error)
        }
    }

    /// Ends the edit mode of an edited dependency.
    ///
    /// This will re-resolve the dependencies after ending edit as the original
    /// checkout may be outdated.
    ///
    /// - Parameters:
    ///     - packageName: The name of the package to edit.
    ///     - forceRemove: If true, the dependency will be unedited even if has unpushed
    ///           or uncommitted changes. Otherwise will throw respective errors.
    ///     - root: The workspace root. This is used to resolve the dependencies post unediting.
    ///     - observabilityScope: The observability scope that reports errors, warnings, etc
    public func unedit(
        packageName: String,
        forceRemove: Bool,
        root: PackageGraphRootInput,
        observabilityScope: ObservabilityScope
    ) throws {
        guard let dependency = self.state.dependencies[.plain(packageName)] else {
            observabilityScope.emit(.dependencyNotFound(packageName: packageName))
            return
        }

        let observabilityScope = observabilityScope.makeChildScope(
            description: "editing package",
            metadata: dependency.packageRef.diagnosticsMetadata
        )

        try self.unedit(
            dependency: dependency,
            forceRemove: forceRemove,
            root: root,
            observabilityScope: observabilityScope
        )
    }

    /// Perform dependency resolution if needed.
    ///
    /// This method will perform dependency resolution based on the root
    /// manifests and pins file.  Pins are respected as long as they are
    /// satisfied by the root manifest closure requirements.  Any outdated
    /// checkout will be restored according to its pin.
    public func resolve(
        root: PackageGraphRootInput,
        explicitProduct: String? = .none,
        forceResolution: Bool = false,
        forceResolvedVersions: Bool = false,
        observabilityScope: ObservabilityScope
    ) throws {
        try self._resolve(
            root: root,
            explicitProduct: explicitProduct,
            resolvedFileStrategy: forceResolvedVersions ? .lockFile : forceResolution ? .update(forceResolution: true) :
                .bestEffort,
            observabilityScope: observabilityScope
        )
    }

    /// Resolve a package at the given state.
    ///
    /// Only one of version, branch and revision will be used and in the same
    /// order. If none of these is provided, the dependency will be pinned at
    /// the current checkout state.
    ///
    /// - Parameters:
    ///   - packageName: The name of the package which is being resolved.
    ///   - root: The workspace's root input.
    ///   - version: The version to pin at.
    ///   - branch: The branch to pin at.
    ///   - revision: The revision to pin at.
    ///   - observabilityScope: The observability scope that reports errors, warnings, etc
    public func resolve(
        packageName: String,
        root: PackageGraphRootInput,
        version: Version? = nil,
        branch: String? = nil,
        revision: String? = nil,
        observabilityScope: ObservabilityScope
    ) throws {
        // Look up the dependency and check if we can pin it.
        guard let dependency = self.state.dependencies[.plain(packageName)] else {
            throw StringError("dependency '\(packageName)' was not found")
        }

        let observabilityScope = observabilityScope.makeChildScope(
            description: "editing package",
            metadata: dependency.packageRef.diagnosticsMetadata
        )

        let defaultRequirement: PackageRequirement
        switch dependency.state {
        case .sourceControlCheckout(let checkoutState):
            defaultRequirement = checkoutState.requirement
        case .registryDownload(let version), .custom(let version, _):
            defaultRequirement = .versionSet(.exact(version))
        case .providedLibrary(_, version: let version):
            defaultRequirement = .versionSet(.exact(version))
        case .fileSystem:
            throw StringError("local dependency '\(dependency.packageRef.identity)' can't be resolved")
        case .edited:
            throw StringError("edited dependency '\(dependency.packageRef.identity)' can't be resolved")
        }

        // Compute the custom or extra constraint we need to impose.
        let requirement: PackageRequirement
        if let version {
            requirement = .versionSet(.exact(version))
        } else if let branch {
            requirement = .revision(branch)
        } else if let revision {
            requirement = .revision(revision)
        } else {
            requirement = defaultRequirement
        }

        // If any products are required, the rest of the package graph will supply those constraints.
        let constraint = PackageContainerConstraint(
            package: dependency.packageRef,
            requirement: requirement,
            products: .nothing
        )

        // Run the resolution.
        try self.resolveAndUpdateResolvedFile(
            root: root,
            forceResolution: false,
            constraints: [constraint],
            observabilityScope: observabilityScope
        )
    }

    /// Resolves the dependencies according to the entries present in the Package.resolved file.
    ///
    /// This method bypasses the dependency resolution and resolves dependencies
    /// according to the information in the resolved file.
    public func resolveBasedOnResolvedVersionsFile(
        root: PackageGraphRootInput,
        observabilityScope: ObservabilityScope
    ) throws {
        try self._resolveBasedOnResolvedVersionsFile(
            root: root,
            explicitProduct: .none,
            observabilityScope: observabilityScope
        )
    }

    /// Cleans the build artifacts from workspace data.
    ///
    /// - Parameters:
    ///     - observabilityScope: The observability scope that reports errors, warnings, etc
    public func clean(observabilityScope: ObservabilityScope) {
        // These are the things we don't want to remove while cleaning.
        let protectedAssets = [
            self.repositoryManager.path,
            self.location.repositoriesCheckoutsDirectory,
            self.location.artifactsDirectory,
            self.state.storagePath,
        ].map { path -> String in
            // Assert that these are present inside data directory.
            assert(path.parentDirectory == self.location.scratchDirectory)
            return path.basename
        }

        // If we have no data yet, we're done.
        guard self.fileSystem.exists(self.location.scratchDirectory) else {
            return
        }

        guard let contents = observabilityScope
            .trap({ try fileSystem.getDirectoryContents(self.location.scratchDirectory) })
        else {
            return
        }

        // Remove all but protected paths.
        let contentsToRemove = Set(contents).subtracting(protectedAssets)
        for name in contentsToRemove {
            try? self.fileSystem.removeFileTree(AbsolutePath(
                validating: name,
                relativeTo: self.location.scratchDirectory
            ))
        }
    }

    /// Cleans the build artifacts from workspace data.
    ///
    /// - Parameters:
    ///     - observabilityScope: The observability scope that reports errors, warnings, etc
    public func purgeCache(observabilityScope: ObservabilityScope) {
        self.repositoryManager.purgeCache(observabilityScope: observabilityScope)
        self.registryDownloadsManager.purgeCache(observabilityScope: observabilityScope)
        self.manifestLoader.purgeCache(observabilityScope: observabilityScope)
    }

    /// Resets the entire workspace by removing the data directory.
    ///
    /// - Parameters:
    ///     - observabilityScope: The observability scope that reports errors, warnings, etc
    public func reset(observabilityScope: ObservabilityScope) {
        let removed = observabilityScope.trap { () -> Bool in
            try self.fileSystem.chmod(
                .userWritable,
                path: self.location.repositoriesCheckoutsDirectory,
                options: [.recursive, .onlyFiles]
            )
            // Reset state.
            try self.resetState()
            return true
        }

        guard removed ?? false else {
            return
        }

        self.repositoryManager.reset(observabilityScope: observabilityScope)
        self.registryDownloadsManager.reset(observabilityScope: observabilityScope)
        self.manifestLoader.resetCache(observabilityScope: observabilityScope)
        do {
            try self.fileSystem.removeFileTree(self.location.scratchDirectory)
        } catch {
            observabilityScope.emit(
                error: "Error removing scratch directory at '\(self.location.scratchDirectory)'",
                underlyingError: error
            )
        }
    }

    // FIXME: @testable internal
    public func resetState() throws {
        try self.state.reset()
    }

    /// Cancel the active dependency resolution operation.
    public func cancelActiveResolverOperation() {
        // FIXME: Need to add cancel support.
    }

    /// Updates the current dependencies.
    ///
    /// - Parameters:
    ///     - observabilityScope: The observability scope that reports errors, warnings, etc
    @discardableResult
    public func updateDependencies(
        root: PackageGraphRootInput,
        packages: [String] = [],
        dryRun: Bool = false,
        observabilityScope: ObservabilityScope
    ) throws -> [(PackageReference, Workspace.PackageStateChange)]? {
        try self._updateDependencies(
            root: root,
            packages: packages,
            dryRun: dryRun,
            observabilityScope: observabilityScope
        )
    }

    @discardableResult
    public func loadPackageGraph(
        rootInput root: PackageGraphRootInput,
        explicitProduct: String? = nil,
        forceResolvedVersions: Bool = false,
        customXCTestMinimumDeploymentTargets: [PackageModel.Platform: PlatformVersion]? = .none,
        testEntryPointPath: AbsolutePath? = nil,
        expectedSigningEntities: [PackageIdentity: RegistryReleaseMetadata.SigningEntity] = [:],
        observabilityScope: ObservabilityScope
    ) throws -> ModulesGraph {
        let start = DispatchTime.now()
        self.delegate?.willLoadGraph()
        defer {
            self.delegate?.didLoadGraph(duration: start.distance(to: .now()))
        }

        // reload state in case it was modified externally (eg by another process) before reloading the graph
        // long running host processes (ie IDEs) need this in case other SwiftPM processes (ie CLI) made changes to the
        // state
        // such hosts processes call loadPackageGraph to make sure the workspace state is correct
        try self.state.reload()

        // Perform dependency resolution, if required.
        let manifests = try self._resolve(
            root: root,
            explicitProduct: explicitProduct,
            resolvedFileStrategy: forceResolvedVersions ? .lockFile : .bestEffort,
            observabilityScope: observabilityScope
        )

        let binaryArtifacts = self.state.artifacts
            .reduce(into: [PackageIdentity: [String: BinaryArtifact]]()) { partial, artifact in
                partial[artifact.packageRef.identity, default: [:]][artifact.targetName] = BinaryArtifact(
                    kind: artifact.kind,
                    originURL: artifact.originURL,
                    path: artifact.path
                )
            }

        // Load the graph.
        let packageGraph = try ModulesGraph.load(
            root: manifests.root,
            identityResolver: self.identityResolver,
            additionalFileRules: self.configuration.additionalFileRules,
            externalManifests: manifests.allDependencyManifests,
            requiredDependencies: manifests.requiredPackages,
            unsafeAllowedPackages: manifests.unsafeAllowedPackages,
            binaryArtifacts: binaryArtifacts,
            shouldCreateMultipleTestProducts: self.configuration.shouldCreateMultipleTestProducts,
            createREPLProduct: self.configuration.createREPLProduct,
            customXCTestMinimumDeploymentTargets: customXCTestMinimumDeploymentTargets,
            testEntryPointPath: testEntryPointPath,
            fileSystem: self.fileSystem,
            observabilityScope: observabilityScope
        )

        try self.validateSignatures(
            packageGraph: packageGraph,
            expectedSigningEntities: expectedSigningEntities
        )

        return packageGraph
    }

    @discardableResult
    public func loadPackageGraph(
        rootPath: AbsolutePath,
        explicitProduct: String? = nil,
        observabilityScope: ObservabilityScope
    ) throws -> ModulesGraph {
        try self.loadPackageGraph(
            rootInput: PackageGraphRootInput(packages: [rootPath]),
            explicitProduct: explicitProduct,
            observabilityScope: observabilityScope
        )
    }

    /// Loads and returns manifests at the given paths.
    public func loadRootManifests(
        packages: [AbsolutePath],
        observabilityScope: ObservabilityScope
    ) async throws -> [AbsolutePath: Manifest] {
        try await withCheckedThrowingContinuation { continuation in
            self.loadRootManifests(packages: packages, observabilityScope: observabilityScope) { result in
                continuation.resume(with: result)
            }
        }
    }

    /// Loads and returns manifests at the given paths.
    @available(*, noasync, message: "Use the async alternative")
    public func loadRootManifests(
        packages: [AbsolutePath],
        observabilityScope: ObservabilityScope,
        completion: @escaping (Result<[AbsolutePath: Manifest], Error>) -> Void
    ) {
        let lock = NSLock()
        let sync = DispatchGroup()
        var rootManifests = [AbsolutePath: Manifest]()
        Set(packages).forEach { package in
            sync.enter()
            // TODO: this does not use the identity resolver which is probably fine since its the root packages
            self.loadManifest(
                packageIdentity: PackageIdentity(path: package),
                packageKind: .root(package),
                packagePath: package,
                packageLocation: package.pathString,
                observabilityScope: observabilityScope
            ) { result in
                defer { sync.leave() }
                if case .success(let manifest) = result {
                    lock.withLock {
                        rootManifests[package] = manifest
                    }
                }
            }
        }

        sync.notify(queue: .sharedConcurrent) {
            // Check for duplicate root packages.
            let duplicateRoots = rootManifests.values.spm_findDuplicateElements(by: \.displayName)
            if !duplicateRoots.isEmpty {
                let name = duplicateRoots[0][0].displayName
                observabilityScope.emit(error: "found multiple top-level packages named '\(name)'")
                return completion(.success([:]))
            }

            completion(.success(rootManifests))
        }
    }

    /// Loads and returns manifest at the given path.
    public func loadRootManifest(
        at path: AbsolutePath,
        observabilityScope: ObservabilityScope
    ) async throws -> Manifest {
        try await withCheckedThrowingContinuation { continuation in
            self.loadRootManifest(at: path, observabilityScope: observabilityScope) { result in
                continuation.resume(with: result)
            }
        }
    }

    /// Loads and returns manifest at the given path.
    public func loadRootManifest(
        at path: AbsolutePath,
        observabilityScope: ObservabilityScope,
        completion: @escaping (Result<Manifest, Error>) -> Void
    ) {
        self.loadRootManifests(packages: [path], observabilityScope: observabilityScope) { result in
            completion(result.tryMap {
                // normally, we call loadRootManifests which attempts to load any manifest it can and report errors via
                // diagnostics
                // in this case, we want to load a specific manifest, so if the diagnostics contains an error we want to
                // throw
                guard !observabilityScope.errorsReported else {
                    throw Diagnostics.fatalError
                }
                guard let manifest = $0[path] else {
                    throw InternalError("Unknown manifest for '\(path)'")
                }
                return manifest
            })
        }
    }

    /// Loads root package
    public func loadRootPackage(at path: AbsolutePath, observabilityScope: ObservabilityScope) async throws -> Package {
        try await withCheckedThrowingContinuation { continuation in
            self.loadRootPackage(at: path, observabilityScope: observabilityScope) { result in
                continuation.resume(with: result)
            }
        }
    }

    /// Loads root package
    public func loadRootPackage(
        at path: AbsolutePath,
        observabilityScope: ObservabilityScope,
        completion: @escaping (Result<Package, Error>) -> Void
    ) {
        self.loadRootManifest(at: path, observabilityScope: observabilityScope) { result in
            let result = result.tryMap { manifest -> Package in
                let identity = try self.identityResolver.resolveIdentity(for: manifest.packageKind)

                // radar/82263304
                // compute binary artifacts for the sake of constructing a project model
                // note this does not actually download remote artifacts and as such does not have the artifact's type
                // or path
                let binaryArtifacts = try manifest.targets.filter { $0.type == .binary }
                    .reduce(into: [String: BinaryArtifact]()) { partial, target in
                        if let path = target.path {
                            let artifactPath = try manifest.path.parentDirectory
                                .appending(RelativePath(validating: path))
                            guard let (_, artifactKind) = try BinaryArtifactsManager.deriveBinaryArtifact(
                                fileSystem: self.fileSystem,
                                path: artifactPath,
                                observabilityScope: observabilityScope
                            ) else {
                                throw StringError("\(artifactPath) does not contain binary artifact")
                            }
                            partial[target.name] = BinaryArtifact(
                                kind: artifactKind,
                                originURL: .none,
                                path: artifactPath
                            )
                        } else if let url = target.url.flatMap(URL.init(string:)) {
                            let fakePath = try manifest.path.parentDirectory.appending(components: "remote", "archive")
                                .appending(RelativePath(validating: url.lastPathComponent))
                            partial[target.name] = BinaryArtifact(
                                kind: .unknown,
                                originURL: url.absoluteString,
                                path: fakePath
                            )
                        } else {
                            throw InternalError("a binary target should have either a path or a URL and a checksum")
                        }
                    }

                let builder = PackageBuilder(
                    identity: identity,
                    manifest: manifest,
                    productFilter: .everything,
                    path: path,
                    additionalFileRules: [],
                    binaryArtifacts: binaryArtifacts,
                    fileSystem: self.fileSystem,
                    observabilityScope: observabilityScope,
                    // For now we enable all traits
                    enabledTraits: Set(manifest.traits.map { $0.name })
                )
                return try builder.construct()
            }
            completion(result)
        }
    }

    public func loadPluginImports(
        packageGraph: ModulesGraph
    ) async throws -> [PackageIdentity: [String: [String]]] {
        let pluginTargets = packageGraph.allTargets.filter { $0.type == .plugin }
        let scanner = SwiftcImportScanner(
            swiftCompilerEnvironment: hostToolchain.swiftCompilerEnvironment,
            swiftCompilerFlags: self.hostToolchain
                .swiftCompilerFlags + ["-I", self.hostToolchain.swiftPMLibrariesLocation.pluginLibraryPath.pathString],
            swiftCompilerPath: self.hostToolchain.swiftCompilerPath
        )
        var importList = [PackageIdentity: [String: [String]]]()

        for pluginTarget in pluginTargets {
            let paths = pluginTarget.sources.paths
            guard let pkgId = packageGraph.package(for: pluginTarget)?.identity else { continue }

            if importList[pkgId] == nil {
                importList[pkgId] = [pluginTarget.name: []]
            } else if importList[pkgId]?[pluginTarget.name] == nil {
                importList[pkgId]?[pluginTarget.name] = []
            }

            for path in paths {
                let result = try await scanner.scanImports(path)
                importList[pkgId]?[pluginTarget.name]?.append(contentsOf: result)
            }
        }
        return importList
    }
    
    public func loadPackage(
        with identity: PackageIdentity,
        packageGraph: ModulesGraph,
        observabilityScope: ObservabilityScope
    ) async throws -> Package {
        try await safe_async {
            self.loadPackage(with: identity, packageGraph: packageGraph, observabilityScope: observabilityScope, completion: $0)
        }
    }

    /// Loads a single package in the context of a previously loaded graph. This can be useful for incremental loading
    /// in a longer-lived program, like an IDE.
    @available(*, noasync, message: "Use the async alternative")
    public func loadPackage(
        with identity: PackageIdentity,
        packageGraph: ModulesGraph,
        observabilityScope: ObservabilityScope,
        completion: @escaping (Result<Package, Error>) -> Void
    ) {
        guard let previousPackage = packageGraph.package(for: identity) else {
            return completion(.failure(StringError("could not find package with identity \(identity)")))
        }

        self.loadManifest(
            packageIdentity: identity,
            packageKind: previousPackage.underlying.manifest.packageKind,
            packagePath: previousPackage.path,
            packageLocation: previousPackage.underlying.manifest.packageLocation,
            observabilityScope: observabilityScope
        ) { result in
            let result = result.tryMap { manifest -> Package in
                let builder = PackageBuilder(
                    identity: identity,
                    manifest: manifest,
                    productFilter: .everything,
                    // TODO: this will not be correct when reloading a transitive dependencies if `ENABLE_TARGET_BASED_DEPENDENCY_RESOLUTION` is enabled
                    path: previousPackage.path,
                    additionalFileRules: self.configuration.additionalFileRules,
                    binaryArtifacts: packageGraph.binaryArtifacts[identity] ?? [:],
                    shouldCreateMultipleTestProducts: self.configuration.shouldCreateMultipleTestProducts,
                    createREPLProduct: self.configuration.createREPLProduct,
                    fileSystem: self.fileSystem,
                    observabilityScope: observabilityScope,
                    // For now we enable all traits
                    enabledTraits: Set(manifest.traits.map { $0.name })
                )
                return try builder.construct()
            }
            completion(result)
        }
    }

    /// Returns `true` if the file at the given path might influence build settings for a `swiftc` or `clang` invocation
    /// generated by SwiftPM.
    public func fileAffectsSwiftOrClangBuildSettings(filePath: AbsolutePath, packageGraph: ModulesGraph) -> Bool {
        // TODO: Implement a more sophisticated check that also verifies if the file is in the sources directories of the passed in `packageGraph`.
        FileRuleDescription.builtinRules.contains { fileRuleDescription in
            fileRuleDescription.match(path: filePath, toolsVersion: self.currentToolsVersion)
        }
    }

    public func acceptIdentityChange(
        package: PackageIdentity,
        version: Version,
        signingEntity: SigningEntity,
        origin: SigningEntity.Origin,
        observabilityScope: ObservabilityScope,
        callbackQueue: DispatchQueue,
        completion: @escaping (Result<Void, Error>) -> Void
    ) {
        self.registryClient.changeSigningEntityFromVersion(
            package: package,
            version: version,
            signingEntity: signingEntity,
            origin: origin,
            observabilityScope: observabilityScope,
            callbackQueue: callbackQueue,
            completion: completion
        )
    }
}

extension Workspace {
    /// Removes the clone and checkout of the provided specifier.
    ///
    /// - Parameters:
    ///   - package: The package to remove
    func remove(package: PackageReference) throws {
        guard let dependency = self.state.dependencies[package.identity] else {
            throw InternalError("trying to remove \(package.identity) which isn't in workspace")
        }

        // We only need to update the managed dependency structure to "remove"
        // a local package.
        //
        // Note that we don't actually remove a local package from disk.
        if case .fileSystem = dependency.state {
            self.state.dependencies.remove(package.identity)
            try self.state.save()
            return
        }

        // Inform the delegate.
        let repository = try? dependency.packageRef.makeRepositorySpecifier()
        self.delegate?.removing(package: package.identity, packageLocation: repository?.location.description)

        // Compute the dependency which we need to remove.
        let dependencyToRemove: ManagedDependency

        if case .edited(let _basedOn, let unmanagedPath) = dependency.state, let basedOn = _basedOn {
            // Remove the underlying dependency for edited packages.
            dependencyToRemove = basedOn
            let updatedDependency = Workspace.ManagedDependency.edited(
                packageRef: dependency.packageRef,
                subpath: dependency.subpath,
                basedOn: .none,
                unmanagedPath: unmanagedPath
            )
            self.state.dependencies.add(updatedDependency)
        } else {
            dependencyToRemove = dependency
            self.state.dependencies.remove(dependencyToRemove.packageRef.identity)
        }

        switch package.kind {
        case .root, .fileSystem:
            break // NOOP
        case .localSourceControl:
            break // NOOP
        case .remoteSourceControl:
            try self.removeRepository(dependency: dependencyToRemove)
        case .registry:
            try self.removeRegistryArchive(for: dependencyToRemove)
        }

        // Save the state.
        try self.state.save()
    }
}

// MARK: - Utility extensions

extension Workspace.ManagedArtifact {
    fileprivate var originURL: String? {
        switch self.source {
        case .remote(let url, _):
            return url
        case .local:
            return nil
        }
    }
}

extension PackageReference {
    func makeRepositorySpecifier() throws -> RepositorySpecifier {
        switch self.kind {
        case .localSourceControl(let path):
            return .init(path: path)
        case .remoteSourceControl(let url):
            return .init(url: url)
        default:
            throw StringError("invalid dependency kind \(self.kind)")
        }
    }
}

// FIXME: remove this when remove the single call site that uses it
extension PackageDependency {
    private var isLocal: Bool {
        switch self {
        case .fileSystem:
            return true
        case .sourceControl:
            return false
        case .registry:
            return false
        }
    }
}

extension Workspace {
    public static func format(workspaceResolveReason reason: WorkspaceResolveReason) -> String {
        guard reason != .errorsPreviouslyReported else {
            return ""
        }

        var result = "Running resolver because "

        switch reason {
        case .forced:
            result.append("it was forced")
        case .newPackages(let packages):
            let dependencies = packages.lazy.map { "'\($0.identity)' (\($0.kind.locationString))" }
                .joined(separator: ", ")
            result.append("the following dependencies were added: \(dependencies)")
        case .packageRequirementChange(let package, let state, let requirement):
            result.append("dependency '\(package.identity)' (\(package.kind.locationString)) was ")

            switch state {
            case .sourceControlCheckout(let checkoutState)?:
                switch checkoutState.requirement {
                case .versionSet(.exact(let version)):
                    result.append("resolved to '\(version)'")
                case .versionSet:
                    // Impossible
                    break
                case .revision(let revision):
                    result.append("resolved to '\(revision)'")
                case .unversioned:
                    result.append("unversioned")
                }
            case .registryDownload(let version)?, .custom(let version, _):
                result.append("resolved to '\(version)'")
            case .providedLibrary(_, version: let version):
                result.append("resolved to '\(version)'")
            case .edited?:
                result.append("edited")
            case .fileSystem?:
                result.append("versioned")
            case nil:
                result.append("root")
            }

            result.append(" but now has a ")

            switch requirement {
            case .versionSet:
                result.append("different version-based")
            case .revision:
                result.append("different revision-based")
            case .unversioned:
                result.append("unversioned")
            }

            result.append(" requirement.")
        default:
            result.append("requirements have changed.")
        }

        return result
    }
}

extension Workspace.Location {
    /// Returns the path to the dependency's repository checkout directory.
    func repositoriesCheckoutSubdirectory(for dependency: Workspace.ManagedDependency) -> AbsolutePath {
        self.repositoriesCheckoutsDirectory.appending(dependency.subpath)
    }

    /// Returns the path to the  dependency's download directory.
    func registryDownloadSubdirectory(for dependency: Workspace.ManagedDependency) -> AbsolutePath {
        self.registryDownloadDirectory.appending(dependency.subpath)
    }

    /// Returns the path to the dependency's edit directory.
    func editSubdirectory(for dependency: Workspace.ManagedDependency) -> AbsolutePath {
        self.editsDirectory.appending(dependency.subpath)
    }
}

extension Workspace.Location {
    func validatingSharedLocations(
        fileSystem: FileSystem,
        warningHandler: @escaping (String) -> Void
    ) throws -> Self {
        var location = self

        try location.validate(
            keyPath: \.sharedConfigurationDirectory,
            fileSystem: fileSystem,
            getOrCreateHandler: {
                try fileSystem.getOrCreateSwiftPMConfigurationDirectory(
                    warningHandler: self.emitDeprecatedConfigurationWarning ? warningHandler : { _ in }
                )
            },
            warningHandler: warningHandler
        )

        try location.validate(
            keyPath: \.sharedSecurityDirectory,
            fileSystem: fileSystem,
            getOrCreateHandler: fileSystem.getOrCreateSwiftPMSecurityDirectory,
            warningHandler: warningHandler
        )

        try location.validate(
            keyPath: \.sharedCacheDirectory,
            fileSystem: fileSystem,
            getOrCreateHandler: fileSystem.getOrCreateSwiftPMCacheDirectory,
            warningHandler: warningHandler
        )

        try location.validate(
            keyPath: \.sharedSwiftSDKsDirectory,
            fileSystem: fileSystem,
            getOrCreateHandler: fileSystem.getOrCreateSwiftPMSwiftSDKsDirectory,
            warningHandler: warningHandler
        )

        return location
    }

    mutating func validate(
        keyPath: WritableKeyPath<Workspace.Location, AbsolutePath?>,
        fileSystem: FileSystem,
        getOrCreateHandler: () throws -> AbsolutePath,
        warningHandler: @escaping (String) -> Void
    ) throws {
        // check that shared configuration directory is accessible, or warn + reset if not
        if let sharedDirectory = self[keyPath: keyPath] {
            // It may not always be possible to create default location (for example de to restricted sandbox),
            // in which case defaultDirectory would be nil.
            let defaultDirectory = try? getOrCreateHandler()
            if defaultDirectory != nil, sharedDirectory != defaultDirectory {
                // custom location _must_ be writable, throw if we cannot access it
                guard fileSystem.isWritable(sharedDirectory) else {
                    throw StringError("\(sharedDirectory) is not accessible or not writable")
                }
            } else {
                if !fileSystem.isWritable(sharedDirectory) {
                    self[keyPath: keyPath] = nil
                    warningHandler(
                        "\(sharedDirectory) is not accessible or not writable, disabling user-level cache features."
                    )
                }
            }
        }
    }
}

private func warnToStderr(_ message: String) {
    TSCBasic.stderrStream.write("warning: \(message)\n")
    TSCBasic.stderrStream.flush()
}

// used for manifest validation
#if compiler(<6.0)
extension RepositoryManager: ManifestSourceControlValidator {}
#else
extension RepositoryManager: @retroactive ManifestSourceControlValidator {}
#endif

extension ContainerUpdateStrategy {
    var repositoryUpdateStrategy: RepositoryUpdateStrategy {
        switch self {
        case .always:
            return .always
        case .never:
            return .never
        case .ifNeeded(let revision):
            return .ifNeeded(revision: .init(identifier: revision))
        }
    }
}<|MERGE_RESOLUTION|>--- conflicted
+++ resolved
@@ -434,9 +434,6 @@
         )
 
         let currentToolsVersion = customToolsVersion ?? ToolsVersion.current
-<<<<<<< HEAD
-        let hostToolchain = try customHostToolchain ?? UserToolchain(swiftSDK: .hostSwiftSDK(), fileSystem: fileSystem)
-=======
         let hostToolchain = try customHostToolchain ?? UserToolchain(
             swiftSDK: .hostSwiftSDK(
                 environment: environment
@@ -444,7 +441,6 @@
             environment: environment,
             fileSystem: fileSystem
         )
->>>>>>> 9e5f8b7c
         var manifestLoader = customManifestLoader ?? ManifestLoader(
             toolchain: hostToolchain,
             cacheDir: location.sharedManifestsCacheDirectory,
