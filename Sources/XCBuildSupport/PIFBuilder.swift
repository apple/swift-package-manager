--- conflicted
+++ resolved
@@ -259,15 +259,10 @@
             metadata: package.underlying.diagnosticsMetadata
         )
 
-<<<<<<< HEAD
-        self.executableTargetProductMap = try Dictionary(throwingUniqueKeysWithValues:
-            package.products.filter { $0.type == .executable }.map { ($0.mainTarget, $0) }
-=======
         self.executableTargetProductMap = try Dictionary(
             throwingUniqueKeysWithValues: package.products
                 .filter { $0.type == .executable }
                 .map { ($0.mainTarget.id, $0) }
->>>>>>> 3baeee5f
         )
 
         super.init()
