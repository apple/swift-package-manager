//===----------------------------------------------------------------------===//
//
// This source file is part of the Swift open source project
//
// Copyright (c) 2014-2024 Apple Inc. and the Swift project authors
// Licensed under Apache License v2.0 with Runtime Library Exception
//
// See http://swift.org/LICENSE.txt for license information
// See http://swift.org/CONTRIBUTORS.txt for the list of Swift project authors
//
//===----------------------------------------------------------------------===//

import Foundation
import Basics
import PackageModel
import PackageLoading
import PackageGraph

@_spi(SwiftPMInternal)
import SPMBuildCore

import func TSCBasic.topologicalSort
import func TSCBasic.memoize

/// The parameters required by `PIFBuilder`.
struct PIFBuilderParameters {
    /// Whether the toolchain supports `-package-name` option.
    let isPackageAccessModifierSupported: Bool

    /// Whether or not build for testability is enabled.
    let enableTestability: Bool

    /// Whether to create dylibs for dynamic library products.
    let shouldCreateDylibForDynamicProducts: Bool

    /// The path to the library directory of the active toolchain.
    let toolchainLibDir: AbsolutePath

    /// An array of paths to search for pkg-config `.pc` files.
    let pkgConfigDirectories: [AbsolutePath]

    /// The toolchain's SDK root path.
    let sdkRootPath: AbsolutePath?
}

/// PIF object builder for a package graph.
public final class PIFBuilder {

    /// Name of the PIF target aggregating all targets (excluding tests).
    public static let allExcludingTestsTargetName = "AllExcludingTests"

    /// Name of the PIF target aggregating all targets (including tests).
    public static let allIncludingTestsTargetName = "AllIncludingTests"

    /// The package graph to build from.
    let graph: ModulesGraph

    /// The parameters used to configure the PIF.
    let parameters: PIFBuilderParameters

    /// The ObservabilityScope to emit diagnostics to.
    let observabilityScope: ObservabilityScope

    /// The file system to read from.
    let fileSystem: FileSystem

    private var pif: PIF.TopLevelObject?

    /// Creates a `PIFBuilder` instance.
    /// - Parameters:
    ///   - graph: The package graph to build from.
    ///   - parameters: The parameters used to configure the PIF.
    ///   - fileSystem: The file system to read from.
    ///   - observabilityScope: The ObservabilityScope to emit diagnostics to.
    init(
        graph: ModulesGraph,
        parameters: PIFBuilderParameters,
        fileSystem: FileSystem,
        observabilityScope: ObservabilityScope
    ) {
        self.graph = graph
        self.parameters = parameters
        self.fileSystem = fileSystem
        self.observabilityScope = observabilityScope.makeChildScope(description: "PIF Builder")
    }

    /// Generates the PIF representation.
    /// - Parameters:
    ///   - prettyPrint: Whether to return a formatted JSON.
    /// - Returns: The package graph in the JSON PIF format.
    func generatePIF(
        prettyPrint: Bool = true,
        preservePIFModelStructure: Bool = false
    ) throws -> String {
        let encoder = prettyPrint ? JSONEncoder.makeWithDefaults() : JSONEncoder()

        if !preservePIFModelStructure {
            encoder.userInfo[.encodeForXCBuild] = true
        }

        let topLevelObject = try self.construct()

        // Sign the pif objects before encoding it for XCBuild.
        try PIF.sign(topLevelObject.workspace)

        let pifData = try encoder.encode(topLevelObject)
        return String(decoding: pifData, as: UTF8.self)
    }

    /// Constructs a `PIF.TopLevelObject` representing the package graph.
    public func construct() throws -> PIF.TopLevelObject {
        try memoize(to: &pif) {
            let rootPackage = self.graph.rootPackages[graph.rootPackages.startIndex]

            let sortedPackages = graph.packages.sorted { $0.manifest.displayName < $1.manifest.displayName } // TODO: use identity instead?
            var projects: [PIFProjectBuilder] = try sortedPackages.map { package in
                try PackagePIFProjectBuilder(
                    package: package,
                    parameters: parameters,
                    fileSystem: self.fileSystem,
                    observabilityScope: self.observabilityScope
                )
            }

            projects.append(AggregatePIFProjectBuilder(projects: projects))

            let workspace = PIF.Workspace(
                guid: "Workspace:\(rootPackage.path.pathString)",
                name: rootPackage.manifest.displayName,  // TODO: use identity instead?
                path: rootPackage.path,
                projects: try projects.map { try $0.construct() }
            )

            return PIF.TopLevelObject(workspace: workspace)
        }
    }

    // Convenience method for generating PIF.
    public static func generatePIF(
        buildParameters: BuildParameters,
<<<<<<< HEAD
        packageGraph: PackageGraph,
=======
        packageGraph: ModulesGraph,
>>>>>>> 6ff5cbdf
        fileSystem: FileSystem,
        observabilityScope: ObservabilityScope,
        preservePIFModelStructure: Bool
    ) throws -> String {
        let parameters = PIFBuilderParameters(buildParameters)
        let builder = Self.init(
            graph: packageGraph,
            parameters: parameters,
            fileSystem: fileSystem,
            observabilityScope: observabilityScope
        )
        return try builder.generatePIF(preservePIFModelStructure: preservePIFModelStructure)
    }
}

class PIFProjectBuilder {
    let groupTree: PIFGroupBuilder
    private(set) var targets: [PIFBaseTargetBuilder]
    private(set) var buildConfigurations: [PIFBuildConfigurationBuilder]

    @DelayedImmutable
    var guid: PIF.GUID
    @DelayedImmutable
    var name: String
    @DelayedImmutable
    var path: AbsolutePath
    @DelayedImmutable
    var projectDirectory: AbsolutePath
    @DelayedImmutable
    var developmentRegion: String

    fileprivate init() {
        groupTree = PIFGroupBuilder(path: "")
        targets = []
        buildConfigurations = []
    }

    /// Creates and adds a new empty build configuration, i.e. one that does not initially have any build settings.
    /// The name must not be empty and must not be equal to the name of any existing build configuration in the target.
    @discardableResult
    func addBuildConfiguration(
        name: String,
        settings: PIF.BuildSettings = PIF.BuildSettings(),
        impartedBuildProperties: PIF.ImpartedBuildProperties = PIF.ImpartedBuildProperties(settings: PIF.BuildSettings())
    ) -> PIFBuildConfigurationBuilder {
        let builder = PIFBuildConfigurationBuilder(name: name, settings: settings, impartedBuildProperties: impartedBuildProperties)
        buildConfigurations.append(builder)
        return builder
    }

    /// Creates and adds a new empty target, i.e. one that does not initially have any build phases. If provided,
    /// the ID must be non-empty and unique within the PIF workspace; if not provided, an arbitrary guaranteed-to-be-
    /// unique identifier will be assigned. The name must not be empty and must not be equal to the name of any existing
    /// target in the project.
    @discardableResult
    func addTarget(
        guid: PIF.GUID,
        name: String,
        productType: PIF.Target.ProductType,
        productName: String
    ) -> PIFTargetBuilder {
        let target = PIFTargetBuilder(guid: guid, name: name, productType: productType, productName: productName)
        targets.append(target)
        return target
    }

    @discardableResult
    func addAggregateTarget(guid: PIF.GUID, name: String) -> PIFAggregateTargetBuilder {
        let target = PIFAggregateTargetBuilder(guid: guid, name: name)
        targets.append(target)
        return target
    }

    func construct() throws -> PIF.Project {
        let buildConfigurations = self.buildConfigurations.map { builder -> PIF.BuildConfiguration in
            builder.guid = "\(guid)::BUILDCONFIG_\(builder.name)"
            return builder.construct()
        }

        // Construct group tree before targets to make sure file references have GUIDs.
        groupTree.guid = "\(guid)::MAINGROUP"
        let groupTree = self.groupTree.construct() as! PIF.Group
        let targets = try self.targets.map { try $0.construct() }

        return PIF.Project(
            guid: guid,
            name: name,
            path: path,
            projectDirectory: projectDirectory,
            developmentRegion: developmentRegion,
            buildConfigurations: buildConfigurations,
            targets: targets,
            groupTree: groupTree
        )
    }
}

final class PackagePIFProjectBuilder: PIFProjectBuilder {
    private let package: ResolvedPackage
    private let parameters: PIFBuilderParameters
    private let fileSystem: FileSystem
    private let observabilityScope: ObservabilityScope
    private var binaryGroup: PIFGroupBuilder!
    private let executableTargetProductMap: [ResolvedTarget.ID: ResolvedProduct]

    var isRootPackage: Bool { package.manifest.packageKind.isRoot }

    init(
        package: ResolvedPackage,
        parameters: PIFBuilderParameters,
        fileSystem: FileSystem,
        observabilityScope: ObservabilityScope
    ) throws {
        self.package = package
        self.parameters = parameters
        self.fileSystem = fileSystem
        self.observabilityScope = observabilityScope.makeChildScope(
            description: "Package PIF Builder",
            metadata: package.underlying.diagnosticsMetadata
        )

        self.executableTargetProductMap = try Dictionary(
            throwingUniqueKeysWithValues: package.products
                .filter { $0.type == .executable }
                .map { ($0.mainTarget.id, $0) }
        )

        super.init()

        self.guid = package.pifProjectGUID
        self.name = package.manifest.displayName // TODO: use identity instead?
        self.path = package.path
        self.projectDirectory = package.path
        self.developmentRegion = package.manifest.defaultLocalization ?? "en"
        self.binaryGroup = groupTree.addGroup(path: "/", sourceTree: .absolute, name: "Binaries")

        // Configure the project-wide build settings.  First we set those that are in common between the "Debug" and
        // "Release" configurations, and then we set those that are different.
        var settings = PIF.BuildSettings()
        settings[.PRODUCT_NAME] = "$(TARGET_NAME)"
        settings[.SUPPORTED_PLATFORMS] = ["$(AVAILABLE_PLATFORMS)"]
        settings[.SDKROOT] = "auto"
        settings[.SDK_VARIANT] = "auto"
        settings[.SKIP_INSTALL] = "YES"
        settings[.MACOSX_DEPLOYMENT_TARGET] = package.deploymentTarget(for: .macOS)
        settings[.IPHONEOS_DEPLOYMENT_TARGET] = package.deploymentTarget(for: .iOS)
        settings[.IPHONEOS_DEPLOYMENT_TARGET, for: .macCatalyst] = package.deploymentTarget(for: .macCatalyst)
        settings[.TVOS_DEPLOYMENT_TARGET] = package.deploymentTarget(for: .tvOS)
        settings[.WATCHOS_DEPLOYMENT_TARGET] = package.deploymentTarget(for: .watchOS)
        settings[.XROS_DEPLOYMENT_TARGET] = package.deploymentTarget(for: .visionOS)
        settings[.DRIVERKIT_DEPLOYMENT_TARGET] = package.deploymentTarget(for: .driverKit)
        settings[.DYLIB_INSTALL_NAME_BASE] = "@rpath"
        settings[.USE_HEADERMAP] = "NO"
        settings[.SWIFT_ACTIVE_COMPILATION_CONDITIONS] = ["$(inherited)", "SWIFT_PACKAGE"]
        settings[.GCC_PREPROCESSOR_DEFINITIONS] = ["$(inherited)", "SWIFT_PACKAGE"]
        settings[.CLANG_ENABLE_OBJC_ARC] = "YES"
        settings[.KEEP_PRIVATE_EXTERNS] = "NO"
        // We currently deliberately do not support Swift ObjC interface headers.
        settings[.SWIFT_INSTALL_OBJC_HEADER] = "NO"
        settings[.SWIFT_OBJC_INTERFACE_HEADER_NAME] = ""
        settings[.OTHER_LDRFLAGS] = []

        // This will add the XCTest related search paths automatically
        // (including the Swift overlays).
        settings[.ENABLE_TESTING_SEARCH_PATHS] = "YES"

        // XCTest search paths should only be specified for certain platforms (watchOS doesn't have XCTest).
        for platform: PIF.BuildSettings.Platform in [.macOS, .iOS, .tvOS] {
            settings[.FRAMEWORK_SEARCH_PATHS, for: platform, default: ["$(inherited)"]]
                .append("$(PLATFORM_DIR)/Developer/Library/Frameworks")
        }

        PlatformRegistry.default.knownPlatforms.forEach {
            guard let platform = PIF.BuildSettings.Platform.from(platform: $0) else { return }
            let supportedPlatform = package.getSupportedPlatform(for: $0, usingXCTest: false)
            if !supportedPlatform.options.isEmpty {
                settings[.SPECIALIZATION_SDK_OPTIONS, for: platform] = supportedPlatform.options
            }
        }

        // Disable signing for all the things since there is no way to configure
        // signing information in packages right now.
        settings[.ENTITLEMENTS_REQUIRED] = "NO"
        settings[.CODE_SIGNING_REQUIRED] = "NO"
        settings[.CODE_SIGN_IDENTITY] = ""

        var debugSettings = settings
        debugSettings[.COPY_PHASE_STRIP] = "NO"
        debugSettings[.DEBUG_INFORMATION_FORMAT] = "dwarf"
        debugSettings[.ENABLE_NS_ASSERTIONS] = "YES"
        debugSettings[.GCC_OPTIMIZATION_LEVEL] = "0"
        debugSettings[.ONLY_ACTIVE_ARCH] = "YES"
        debugSettings[.SWIFT_OPTIMIZATION_LEVEL] = "-Onone"
        debugSettings[.ENABLE_TESTABILITY] = "YES"
        debugSettings[.SWIFT_ACTIVE_COMPILATION_CONDITIONS, default: []].append("DEBUG")
        debugSettings[.GCC_PREPROCESSOR_DEFINITIONS, default: ["$(inherited)"]].append("DEBUG=1")
        addBuildConfiguration(name: "Debug", settings: debugSettings)

        var releaseSettings = settings
        releaseSettings[.COPY_PHASE_STRIP] = "YES"
        releaseSettings[.DEBUG_INFORMATION_FORMAT] = "dwarf-with-dsym"
        releaseSettings[.GCC_OPTIMIZATION_LEVEL] = "s"
        releaseSettings[.SWIFT_OPTIMIZATION_LEVEL] = "-Owholemodule"

        if parameters.enableTestability {
            releaseSettings[.ENABLE_TESTABILITY] = "YES"
        }

        addBuildConfiguration(name: "Release", settings: releaseSettings)

        for product in package.products.sorted(by: { $0.name < $1.name }) {
            try addTarget(for: product)
        }

        for target in package.targets.sorted(by: { $0.name < $1.name }) {
            try self.addTarget(for: target)
        }

        if binaryGroup.children.isEmpty {
            groupTree.removeChild(binaryGroup)
        }
    }

    private func addTarget(for product: ResolvedProduct) throws {
        switch product.type {
        case .executable, .snippet, .test:
            try addMainModuleTarget(for: product)
        case .library:
            addLibraryTarget(for: product)
        case .plugin, .macro:
            return
        }
    }

    private func addTarget(for target: ResolvedTarget) throws {
        switch target.type {
        case .library:
            try self.addLibraryTarget(for: target)
        case .systemModule:
            try self.addSystemTarget(for: target)
        case .executable, .snippet, .test:
            // Skip executable module targets and test module targets (they will have been dealt with as part of the
            // products to which they belong).
            return
        case .binary:
            // Binary target don't need to be built.
            return
        case .plugin:
            // Package plugin targets.
            return
        case .macro:
            // Macros are not supported when using XCBuild, similar to package plugins.
            return
        }
    }

    private func targetName(for product: ResolvedProduct) -> String {
        return Self.targetName(for: product.name)
    }

    static func targetName(for productName: String) -> String {
        return "\(productName)_\(String(productName.hash, radix: 16, uppercase: true))_PackageProduct"
    }

    private func addMainModuleTarget(for product: ResolvedProduct) throws {
        let productType: PIF.Target.ProductType = product.type == .executable ? .executable : .unitTest
        let pifTarget = addTarget(
            guid: product.pifTargetGUID,
            name: targetName(for: product),
            productType: productType,
            productName: product.name
        )

        // We'll be infusing the product's main module target into the one for the product itself.
        let mainTarget = product.mainTarget

        addSources(mainTarget.sources, to: pifTarget)

        let dependencies = try! topologicalSort(mainTarget.dependencies) { $0.packageDependencies }.sorted()
        for dependency in dependencies {
            addDependency(to: dependency, in: pifTarget, linkProduct: true)
        }

        // Configure the target-wide build settings. The details depend on the kind of product we're building, but are
        // in general the ones that are suitable for end-product artifacts such as executables and test bundles.
        var settings = PIF.BuildSettings()
        settings[.TARGET_NAME] = product.name
        settings[.PACKAGE_RESOURCE_TARGET_KIND] = "regular"
        settings[.PRODUCT_NAME] = product.name
        settings[.PRODUCT_MODULE_NAME] = mainTarget.c99name
        settings[.PRODUCT_BUNDLE_IDENTIFIER] = product.name
        settings[.EXECUTABLE_NAME] = product.name
        settings[.CLANG_ENABLE_MODULES] = "YES"
        settings[.DEFINES_MODULE] = "YES"
        settings[.SWIFT_FORCE_STATIC_LINK_STDLIB] = "NO"
        settings[.SWIFT_FORCE_DYNAMIC_LINK_STDLIB] = "YES"

        if product.type == .executable || product.type == .test {
            settings[.LIBRARY_SEARCH_PATHS] = ["$(inherited)", "\(parameters.toolchainLibDir.pathString)/swift/macosx"]
        }

        // Tests can have a custom deployment target based on the minimum supported by XCTest.
        if mainTarget.underlying.type == .test {
            settings[.MACOSX_DEPLOYMENT_TARGET] = mainTarget.deploymentTarget(for: .macOS, usingXCTest: true)
            settings[.IPHONEOS_DEPLOYMENT_TARGET] = mainTarget.deploymentTarget(for: .iOS, usingXCTest: true)
            settings[.TVOS_DEPLOYMENT_TARGET] = mainTarget.deploymentTarget(for: .tvOS, usingXCTest: true)
            settings[.WATCHOS_DEPLOYMENT_TARGET] = mainTarget.deploymentTarget(for: .watchOS, usingXCTest: true)
            settings[.XROS_DEPLOYMENT_TARGET] = mainTarget.deploymentTarget(for: .visionOS, usingXCTest: true)
        }

        if product.type == .executable {
            // Command-line tools are only supported for the macOS platforms.
            settings[.SDKROOT] = "macosx"
            settings[.SUPPORTED_PLATFORMS] = ["macosx", "linux"]

            // Setup install path for executables if it's in root of a pure Swift package.
            if isRootPackage {
                settings[.SKIP_INSTALL] = "NO"
                settings[.INSTALL_PATH] = "/usr/local/bin"
                settings[.LD_RUNPATH_SEARCH_PATHS, default: ["$(inherited)"]].append("@executable_path/../lib")
            }
        } else {
            // FIXME: we shouldn't always include both the deep and shallow bundle paths here, but for that we'll need
            // rdar://problem/31867023
            settings[.LD_RUNPATH_SEARCH_PATHS, default: ["$(inherited)"]] +=
                ["@loader_path/Frameworks", "@loader_path/../Frameworks"]
            settings[.GENERATE_INFOPLIST_FILE] = "YES"
        }

        if let clangTarget = mainTarget.underlying as? ClangTarget {
            // Let the target itself find its own headers.
            settings[.HEADER_SEARCH_PATHS, default: ["$(inherited)"]].append(clangTarget.includeDir.pathString)
            settings[.GCC_C_LANGUAGE_STANDARD] = clangTarget.cLanguageStandard
            settings[.CLANG_CXX_LANGUAGE_STANDARD] = clangTarget.cxxLanguageStandard
        } else if let swiftTarget = mainTarget.underlying as? SwiftTarget {
            settings[.SWIFT_VERSION] = swiftTarget.swiftVersion.description

            settings.addCommonSwiftSettings(package: self.package, target: mainTarget, parameters: self.parameters)
        }

        if let resourceBundle = addResourceBundle(for: mainTarget, in: pifTarget) {
            settings[.PACKAGE_RESOURCE_BUNDLE_NAME] = resourceBundle
            settings[.GENERATE_RESOURCE_ACCESSORS] = "YES"
        }

        // For targets, we use the common build settings for both the "Debug" and the "Release" configurations (all
        // differentiation is at the project level).
        var debugSettings = settings
        var releaseSettings = settings

        var impartedSettings = PIF.BuildSettings()
        try addManifestBuildSettings(
            from: mainTarget.underlying,
            debugSettings: &debugSettings,
            releaseSettings: &releaseSettings,
            impartedSettings: &impartedSettings
        )

        let impartedBuildProperties = PIF.ImpartedBuildProperties(settings: impartedSettings)
        pifTarget.addBuildConfiguration(name: "Debug", settings: debugSettings, impartedBuildProperties: impartedBuildProperties)
        pifTarget.addBuildConfiguration(name: "Release", settings: releaseSettings, impartedBuildProperties: impartedBuildProperties)
    }

    private func addLibraryTarget(for product: ResolvedProduct) {
        let pifTargetProductName: String
        let executableName: String
        let productType: PIF.Target.ProductType
        if product.type == .library(.dynamic) {
            if self.parameters.shouldCreateDylibForDynamicProducts {
                pifTargetProductName = "lib\(product.name).dylib"
                executableName = pifTargetProductName
                productType = .dynamicLibrary
            } else {
                pifTargetProductName = product.name + ".framework"
                executableName = product.name
                productType = .framework
            }
        } else {
            pifTargetProductName = "lib\(product.name).a"
            executableName = pifTargetProductName
            productType = .packageProduct
        }

        // Create a special kind of .packageProduct PIF target that just "groups" a set of targets for clients to
        // depend on. XCBuild will not produce a separate artifact for a package product, but will instead consider any
        // dependency on the package product to be a dependency on the whole set of targets on which the package product
        // depends.
        let pifTarget = self.addTarget(
            guid: product.pifTargetGUID,
            name: targetName(for: product),
            productType: productType,
            productName: pifTargetProductName
        )

        // Handle the dependencies of the targets in the product (and link against them, which in the case of a package
        // product, really just means that clients should link against them).
        let dependencies = product.recursivePackageDependencies()
        for dependency in dependencies {
            switch dependency {
            case .target(let target, let conditions):
                if target.type != .systemModule {
                    addDependency(to: target, in: pifTarget, conditions: conditions, linkProduct: true)
                }
            case .product(let product, let conditions):
                addDependency(to: product, in: pifTarget, conditions: conditions, linkProduct: true)
            }
        }

        var settings = PIF.BuildSettings()
        let usesUnsafeFlags = dependencies.contains { $0.target?.underlying.usesUnsafeFlags == true }
        settings[.USES_SWIFTPM_UNSAFE_FLAGS] = usesUnsafeFlags ? "YES" : "NO"

        // If there are no system modules in the dependency graph, mark the target as extension-safe.
        let dependsOnAnySystemModules = dependencies.contains { $0.target?.type == .systemModule }
        if !dependsOnAnySystemModules {
            settings[.APPLICATION_EXTENSION_API_ONLY] = "YES"
        }

        // Add other build settings when we're building an actual dylib.
        if product.type == .library(.dynamic) {
            settings[.TARGET_NAME] = product.name
            settings[.PRODUCT_NAME] = executableName
            settings[.PRODUCT_MODULE_NAME] = product.name
            settings[.PRODUCT_BUNDLE_IDENTIFIER] = product.name
            settings[.EXECUTABLE_NAME] = executableName
            settings[.CLANG_ENABLE_MODULES] = "YES"
            settings[.DEFINES_MODULE] = "YES"
            settings[.SKIP_INSTALL] = "NO"
            settings[.INSTALL_PATH] = "/usr/local/lib"
            settings[.LIBRARY_SEARCH_PATHS] = ["$(inherited)", "\(parameters.toolchainLibDir.pathString)/swift/macosx"]

            if !parameters.shouldCreateDylibForDynamicProducts {
                settings[.GENERATE_INFOPLIST_FILE] = "YES"
                // If the built framework is named same as one of the target in the package, it can be picked up
                // automatically during indexing since the build system always adds a -F flag to the built products dir.
                // To avoid this problem, we build all package frameworks in a subdirectory.
                settings[.BUILT_PRODUCTS_DIR] = "$(BUILT_PRODUCTS_DIR)/PackageFrameworks"
                settings[.TARGET_BUILD_DIR] = "$(TARGET_BUILD_DIR)/PackageFrameworks"

                // Set the project and marketing version for the framework because the app store requires these to be
                // present. The AppStore requires bumping the project version when ingesting new builds but that's for
                // top-level apps and not frameworks embedded inside it.
                settings[.MARKETING_VERSION] = "1.0" // Version
                settings[.CURRENT_PROJECT_VERSION] = "1" // Build
            }

            pifTarget.addSourcesBuildPhase()
        }

        pifTarget.addBuildConfiguration(name: "Debug", settings: settings)
        pifTarget.addBuildConfiguration(name: "Release", settings: settings)
    }

    private func addLibraryTarget(for target: ResolvedTarget) throws {
        let pifTarget = addTarget(
            guid: target.pifTargetGUID,
            name: target.name,
            productType: .objectFile,
            productName: "\(target.name).o"
        )

        var settings = PIF.BuildSettings()
        settings[.TARGET_NAME] = target.name
        settings[.PACKAGE_RESOURCE_TARGET_KIND] = "regular"
        settings[.PRODUCT_NAME] = "\(target.name).o"
        settings[.PRODUCT_MODULE_NAME] = target.c99name
        settings[.PRODUCT_BUNDLE_IDENTIFIER] = target.name
        settings[.EXECUTABLE_NAME] = "\(target.name).o"
        settings[.CLANG_ENABLE_MODULES] = "YES"
        settings[.DEFINES_MODULE] = "YES"
        settings[.MACH_O_TYPE] = "mh_object"
        settings[.GENERATE_MASTER_OBJECT_FILE] = "NO"
        // Disable code coverage linker flags since we're producing .o files. Otherwise, we will run into duplicated
        // symbols when there are more than one targets that produce .o as their product.
        settings[.CLANG_COVERAGE_MAPPING_LINKER_ARGS] = "NO"
        if let aliases = target.moduleAliases {
            settings[.SWIFT_MODULE_ALIASES] = aliases.map{ $0.key + "=" + $0.value }
        }

        // Create a set of build settings that will be imparted to any target that depends on this one.
        var impartedSettings = PIF.BuildSettings()

        let generatedModuleMapDir = "$(OBJROOT)/GeneratedModuleMaps/$(PLATFORM_NAME)"
        let moduleMapFile = "\(generatedModuleMapDir)/\(target.name).modulemap"
        let moduleMapFileContents: String?
        let shouldImpartModuleMap: Bool

        if let clangTarget = target.underlying as? ClangTarget {
            // Let the target itself find its own headers.
            settings[.HEADER_SEARCH_PATHS, default: ["$(inherited)"]].append(clangTarget.includeDir.pathString)
            settings[.GCC_C_LANGUAGE_STANDARD] = clangTarget.cLanguageStandard
            settings[.CLANG_CXX_LANGUAGE_STANDARD] = clangTarget.cxxLanguageStandard

            // Also propagate this search path to all direct and indirect clients.
            impartedSettings[.HEADER_SEARCH_PATHS, default: ["$(inherited)"]].append(clangTarget.includeDir.pathString)

            if !fileSystem.exists(clangTarget.moduleMapPath) {
                impartedSettings[.OTHER_SWIFT_FLAGS, default: ["$(inherited)"]] +=
                    ["-Xcc", "-fmodule-map-file=\(moduleMapFile)"]

                moduleMapFileContents = """
                    module \(target.c99name) {
                        umbrella "\(clangTarget.includeDir.pathString)"
                        export *
                    }
                    """

                shouldImpartModuleMap = true
            } else {
                moduleMapFileContents = nil
                shouldImpartModuleMap = false
            }
        } else if let swiftTarget = target.underlying as? SwiftTarget {
            settings[.SWIFT_VERSION] = swiftTarget.swiftVersion.description
            // Generate ObjC compatibility header for Swift library targets.
            settings[.SWIFT_OBJC_INTERFACE_HEADER_DIR] = "$(OBJROOT)/GeneratedModuleMaps/$(PLATFORM_NAME)"
            settings[.SWIFT_OBJC_INTERFACE_HEADER_NAME] = "\(target.name)-Swift.h"

            settings.addCommonSwiftSettings(package: self.package, target: target, parameters: self.parameters)

            moduleMapFileContents = """
                module \(target.c99name) {
                    header "\(target.name)-Swift.h"
                    export *
                }
                """

            shouldImpartModuleMap = true
        } else {
            throw InternalError("unexpected target")
        }

        if let moduleMapFileContents {
            settings[.MODULEMAP_PATH] = moduleMapFile
            settings[.MODULEMAP_FILE_CONTENTS] = moduleMapFileContents
        }

        // Pass the path of the module map up to all direct and indirect clients.
        if shouldImpartModuleMap {
            impartedSettings[.OTHER_CFLAGS, default: ["$(inherited)"]].append("-fmodule-map-file=\(moduleMapFile)")
        }
        impartedSettings[.OTHER_LDRFLAGS] = []

        if target.underlying.isCxx {
            impartedSettings[.OTHER_LDFLAGS, default: ["$(inherited)"]].append("-lc++")
        }

        addSources(target.sources, to: pifTarget)

        // Handle the target's dependencies (but don't link against them).
        let dependencies = try! topologicalSort(target.dependencies) { $0.packageDependencies }.sorted()
        for dependency in dependencies {
            addDependency(to: dependency, in: pifTarget, linkProduct: false)
        }

        if let resourceBundle = addResourceBundle(for: target, in: pifTarget) {
            settings[.PACKAGE_RESOURCE_BUNDLE_NAME] = resourceBundle
            settings[.GENERATE_RESOURCE_ACCESSORS] = "YES"
            impartedSettings[.EMBED_PACKAGE_RESOURCE_BUNDLE_NAMES, default: ["$(inherited)"]].append(resourceBundle)
        }

        // For targets, we use the common build settings for both the "Debug" and the "Release" configurations (all
        // differentiation is at the project level).
        var debugSettings = settings
        var releaseSettings = settings

        try addManifestBuildSettings(
            from: target.underlying,
            debugSettings: &debugSettings,
            releaseSettings: &releaseSettings,
            impartedSettings: &impartedSettings
        )

        let impartedBuildProperties = PIF.ImpartedBuildProperties(settings: impartedSettings)
        pifTarget.addBuildConfiguration(name: "Debug", settings: debugSettings, impartedBuildProperties: impartedBuildProperties)
        pifTarget.addBuildConfiguration(name: "Release", settings: releaseSettings, impartedBuildProperties: impartedBuildProperties)
        pifTarget.impartedBuildSettings = impartedSettings
    }

    private func addSystemTarget(for target: ResolvedTarget) throws {
        guard let systemTarget = target.underlying as? SystemLibraryTarget else {
            throw InternalError("unexpected target type")
        }

        // Impart the header search path to all direct and indirect clients.
        var impartedSettings = PIF.BuildSettings()

        var cFlags: [String] = []
        for result in try pkgConfigArgs(
            for: systemTarget,
            pkgConfigDirectories: parameters.pkgConfigDirectories,
            sdkRootPath: parameters.sdkRootPath,
            fileSystem: fileSystem,
            observabilityScope: observabilityScope
        ) {
            if let error = result.error {
                self.observabilityScope.emit(
                    warning: "\(error.interpolationDescription)",
                    metadata: .pkgConfig(pcFile: result.pkgConfigName, targetName: target.name)
                )
            } else {
                cFlags = result.cFlags
                impartedSettings[.OTHER_LDFLAGS, default: ["$(inherited)"]] += result.libs
            }
        }

        impartedSettings[.OTHER_LDRFLAGS] = []
        impartedSettings[.OTHER_CFLAGS, default: ["$(inherited)"]] += ["-fmodule-map-file=\(systemTarget.moduleMapPath)"] + cFlags
        impartedSettings[.OTHER_SWIFT_FLAGS, default: ["$(inherited)"]] += ["-Xcc", "-fmodule-map-file=\(systemTarget.moduleMapPath)"] + cFlags
        let impartedBuildProperties = PIF.ImpartedBuildProperties(settings: impartedSettings)

        // Create an aggregate PIF target (which doesn't have an actual product).
        let pifTarget = addAggregateTarget(guid: target.pifTargetGUID, name: target.name)
        pifTarget.addBuildConfiguration(name: "Debug", settings: PIF.BuildSettings(), impartedBuildProperties: impartedBuildProperties)
        pifTarget.addBuildConfiguration(name: "Release", settings: PIF.BuildSettings(), impartedBuildProperties: impartedBuildProperties)
        pifTarget.impartedBuildSettings = impartedSettings
    }

    private func addSources(_ sources: Sources, to pifTarget: PIFTargetBuilder) {
        // Create a group for the target's source files.  For now we use an absolute path for it, but we should really
        // make it be container-relative, since it's always inside the package directory.
        let targetGroup = groupTree.addGroup(
            path: sources.root.relative(to: package.path).pathString,
            sourceTree: .group
        )

        // Add a source file reference for each of the source files, and also an indexable-file URL for each one.
        for path in sources.relativePaths {
            pifTarget.addSourceFile(targetGroup.addFileReference(path: path.pathString, sourceTree: .group))
        }
    }

    private func addDependency(
        to dependency: ResolvedTarget.Dependency,
        in pifTarget: PIFTargetBuilder,
        linkProduct: Bool
    ) {
        switch dependency {
        case .target(let target, let conditions):
            addDependency(
                to: target,
                in: pifTarget,
                conditions: conditions,
                linkProduct: linkProduct
            )
        case .product(let product, let conditions):
            addDependency(
                to: product,
                in: pifTarget,
                conditions: conditions,
                linkProduct: linkProduct
            )
        }
    }

    private func addDependency(
        to target: ResolvedTarget,
        in pifTarget: PIFTargetBuilder,
        conditions: [PackageCondition],
        linkProduct: Bool
    ) {
        // Only add the binary target as a library when we want to link against the product.
        if let binaryTarget = target.underlying as? BinaryTarget {
            let ref = binaryGroup.addFileReference(path: binaryTarget.artifactPath.pathString)
            pifTarget.addLibrary(ref, platformFilters: conditions.toPlatformFilters())
        } else {
            // If this is an executable target, the dependency should be to the PIF target created from the its
            // product, as we don't have PIF targets corresponding to executable targets.
            let targetGUID = executableTargetProductMap[target.id]?.pifTargetGUID ?? target.pifTargetGUID
            let linkProduct = linkProduct && target.type != .systemModule && target.type != .executable
            pifTarget.addDependency(
                toTargetWithGUID: targetGUID,
                platformFilters: conditions.toPlatformFilters(),
                linkProduct: linkProduct)
        }
    }

    private func addDependency(
        to product: ResolvedProduct,
        in pifTarget: PIFTargetBuilder,
        conditions: [PackageCondition],
        linkProduct: Bool
    ) {
        pifTarget.addDependency(
            toTargetWithGUID: product.pifTargetGUID,
            platformFilters: conditions.toPlatformFilters(),
            linkProduct: linkProduct
        )
    }

    private func addResourceBundle(for target: ResolvedTarget, in pifTarget: PIFTargetBuilder) -> String? {
        guard !target.underlying.resources.isEmpty else {
            return nil
        }

        let bundleName = "\(package.manifest.displayName)_\(target.name)" // TODO: use identity instead?
        let resourcesTarget = addTarget(
            guid: target.pifResourceTargetGUID,
            name: bundleName,
            productType: .bundle,
            productName: bundleName
        )

        pifTarget.addDependency(
            toTargetWithGUID: resourcesTarget.guid,
            platformFilters: [],
            linkProduct: false
        )

        var settings = PIF.BuildSettings()
        settings[.TARGET_NAME] = bundleName
        settings[.PRODUCT_NAME] = bundleName
        settings[.PRODUCT_MODULE_NAME] = bundleName
        let bundleIdentifier = "\(package.manifest.displayName).\(target.name).resources".spm_mangledToBundleIdentifier() // TODO: use identity instead?
        settings[.PRODUCT_BUNDLE_IDENTIFIER] = bundleIdentifier
        settings[.GENERATE_INFOPLIST_FILE] = "YES"
        settings[.PACKAGE_RESOURCE_TARGET_KIND] = "resource"

        resourcesTarget.addBuildConfiguration(name: "Debug", settings: settings)
        resourcesTarget.addBuildConfiguration(name: "Release", settings: settings)

        let coreDataFileTypes = [XCBuildFileType.xcdatamodeld, .xcdatamodel].flatMap { $0.fileTypes }
        for resource in target.underlying.resources {
            // FIXME: Handle rules here.
            let resourceFile = groupTree.addFileReference(
                path: resource.path.pathString,
                sourceTree: .absolute
            )

            // CoreData files should also be in the actual target because they can end up generating code during the
            // build. The build system will only perform codegen tasks for the main target in this case.
            if coreDataFileTypes.contains(resource.path.extension ?? "") {
                pifTarget.addSourceFile(resourceFile)
            }

            resourcesTarget.addResourceFile(resourceFile)
        }

        let targetGroup = groupTree.addGroup(path: "/", sourceTree: .group)
        pifTarget.addResourceFile(targetGroup.addFileReference(path: "\(bundleName).bundle", sourceTree: .builtProductsDir))

        return bundleName
    }

    // Add inferred build settings for a particular value for a manifest setting and value.
    private func addInferredBuildSettings(
        for setting: PIF.BuildSettings.MultipleValueSetting,
        value: [String],
        platform: PIF.BuildSettings.Platform? = nil,
        configuration: BuildConfiguration,
        settings: inout PIF.BuildSettings
    ) {
        // Automatically set SWIFT_EMIT_MODULE_INTERFACE if the package author uses unsafe flags to enable
        // library evolution (this is needed until there is a way to specify this in the package manifest).
        if setting == .OTHER_SWIFT_FLAGS && value.contains("-enable-library-evolution") {
            settings[.SWIFT_EMIT_MODULE_INTERFACE] = "YES"
        }
    }

    // Apply target-specific build settings defined in the manifest.
    private func addManifestBuildSettings(
        from target: Target,
        debugSettings: inout PIF.BuildSettings,
        releaseSettings: inout PIF.BuildSettings,
        impartedSettings: inout PIF.BuildSettings
    ) throws {
        for (setting, assignments) in target.buildSettings.pifAssignments {
            for assignment in assignments {
                var value = assignment.value
                if setting == .HEADER_SEARCH_PATHS {
                    value = try value.map { try AbsolutePath(validating: $0, relativeTo: target.sources.root).pathString }
                }

                if let platforms = assignment.platforms {
                    for platform in platforms {
                        for configuration in assignment.configurations {
                            switch configuration {
                            case .debug:
                                debugSettings[setting, for: platform, default: ["$(inherited)"]] += value
                                addInferredBuildSettings(for: setting, value: value, platform: platform, configuration: .debug, settings: &debugSettings)
                            case .release:
                                releaseSettings[setting, for: platform, default: ["$(inherited)"]] += value
                                addInferredBuildSettings(for: setting, value: value, platform: platform, configuration: .release, settings: &releaseSettings)
                            }
                        }

                        if setting == .OTHER_LDFLAGS {
                            impartedSettings[setting, for: platform, default: ["$(inherited)"]] += value
                        }
                    }
                } else {
                    for configuration in assignment.configurations {
                        switch configuration {
                        case .debug:
                            debugSettings[setting, default: ["$(inherited)"]] += value
                            addInferredBuildSettings(for: setting, value: value, configuration: .debug, settings: &debugSettings)
                        case .release:
                            releaseSettings[setting, default: ["$(inherited)"]] += value
                            addInferredBuildSettings(for: setting, value: value, configuration: .release, settings: &releaseSettings)
                        }
                    }

                    if setting == .OTHER_LDFLAGS {
                        impartedSettings[setting, default: ["$(inherited)"]] += value
                    }
                }
            }
        }
    }
}

final class AggregatePIFProjectBuilder: PIFProjectBuilder {
    init(projects: [PIFProjectBuilder]) {
        super.init()

        guid = "AGGREGATE"
        name = "Aggregate"
        path = projects[0].path
        projectDirectory = projects[0].projectDirectory
        developmentRegion = "en"

        var settings = PIF.BuildSettings()
        settings[.PRODUCT_NAME] = "$(TARGET_NAME)"
        settings[.SUPPORTED_PLATFORMS] = ["$(AVAILABLE_PLATFORMS)"]
        settings[.SDKROOT] = "auto"
        settings[.SDK_VARIANT] = "auto"
        settings[.SKIP_INSTALL] = "YES"

        addBuildConfiguration(name: "Debug", settings: settings)
        addBuildConfiguration(name: "Release", settings: settings)

        let allExcludingTestsTarget = addAggregateTarget(
            guid: "ALL-EXCLUDING-TESTS",
            name: PIFBuilder.allExcludingTestsTargetName
        )

        allExcludingTestsTarget.addBuildConfiguration(name: "Debug")
        allExcludingTestsTarget.addBuildConfiguration(name: "Release")

        let allIncludingTestsTarget = addAggregateTarget(
            guid: "ALL-INCLUDING-TESTS",
            name: PIFBuilder.allIncludingTestsTargetName
        )

        allIncludingTestsTarget.addBuildConfiguration(name: "Debug")
        allIncludingTestsTarget.addBuildConfiguration(name: "Release")

        for case let project as PackagePIFProjectBuilder in projects where project.isRootPackage {
            for case let target as PIFTargetBuilder in project.targets {
                if target.productType != .unitTest {
                    allExcludingTestsTarget.addDependency(toTargetWithGUID: target.guid,  platformFilters: [], linkProduct: false)
                }

                allIncludingTestsTarget.addDependency(toTargetWithGUID: target.guid, platformFilters: [], linkProduct: false)
            }
        }
    }
}

protocol PIFReferenceBuilder: AnyObject {
    var guid: String { get set }

    func construct() -> PIF.Reference
}

final class PIFFileReferenceBuilder: PIFReferenceBuilder {
    let path: String
    let sourceTree: PIF.Reference.SourceTree
    let name: String?
    let fileType: String?

    @DelayedImmutable
    var guid: String

    init(path: String, sourceTree: PIF.Reference.SourceTree, name: String? = nil, fileType: String? = nil) {
        self.path = path
        self.sourceTree = sourceTree
        self.name = name
        self.fileType = fileType
    }

    func construct() -> PIF.Reference {
        return PIF.FileReference(
            guid: guid,
            path: path,
            sourceTree: sourceTree,
            name: name,
            fileType: fileType
        )
    }
}

final class PIFGroupBuilder: PIFReferenceBuilder {
    let path: String
    let sourceTree: PIF.Reference.SourceTree
    let name: String?
    private(set) var children: [PIFReferenceBuilder]

    @DelayedImmutable
    var guid: PIF.GUID

    init(path: String, sourceTree: PIF.Reference.SourceTree = .group, name: String? = nil) {
        self.path = path
        self.sourceTree = sourceTree
        self.name = name
        children = []
    }

    /// Creates and appends a new Group to the list of children. The new group is returned so that it can be configured.
    func addGroup(
        path: String,
        sourceTree: PIF.Reference.SourceTree = .group,
        name: String? = nil
    ) -> PIFGroupBuilder {
        let group = PIFGroupBuilder(path: path, sourceTree: sourceTree, name: name)
        children.append(group)
        return group
    }

    /// Creates and appends a new FileReference to the list of children.
    func addFileReference(
        path: String,
        sourceTree: PIF.Reference.SourceTree = .group,
        name: String? = nil,
        fileType: String? = nil
    ) -> PIFFileReferenceBuilder {
        let file = PIFFileReferenceBuilder(path: path, sourceTree: sourceTree, name: name, fileType: fileType)
        children.append(file)
        return file
    }

    func removeChild(_ reference: PIFReferenceBuilder) {
        children.removeAll { $0 === reference }
    }

    func construct() -> PIF.Reference {
        let children = self.children.enumerated().map { kvp -> PIF.Reference in
            let (index, builder) = kvp
            builder.guid = "\(guid)::REF_\(index)"
            return builder.construct()
        }

        return PIF.Group(
            guid: guid,
            path: path,
            sourceTree: sourceTree,
            name: name,
            children: children
        )
    }
}

class PIFBaseTargetBuilder {
    public let guid: PIF.GUID
    public let name: String
    public fileprivate(set) var buildConfigurations: [PIFBuildConfigurationBuilder]
    public fileprivate(set) var buildPhases: [PIFBuildPhaseBuilder]
    public fileprivate(set) var dependencies: [PIF.TargetDependency]
    public fileprivate(set) var impartedBuildSettings: PIF.BuildSettings

    fileprivate init(guid: PIF.GUID, name: String) {
        self.guid = guid
        self.name = name
        self.buildConfigurations = []
        self.buildPhases = []
        self.dependencies = []
        self.impartedBuildSettings = PIF.BuildSettings()
    }

    /// Creates and adds a new empty build configuration, i.e. one that does not initially have any build settings.
    /// The name must not be empty and must not be equal to the name of any existing build configuration in the
    /// target.
    @discardableResult
    public func addBuildConfiguration(
        name: String,
        settings: PIF.BuildSettings = PIF.BuildSettings(),
        impartedBuildProperties: PIF.ImpartedBuildProperties = PIF.ImpartedBuildProperties(settings: PIF.BuildSettings())
    ) -> PIFBuildConfigurationBuilder {
        let builder = PIFBuildConfigurationBuilder(name: name, settings: settings, impartedBuildProperties: impartedBuildProperties)
        buildConfigurations.append(builder)
        return builder
    }

    func construct() throws -> PIF.BaseTarget {
        throw InternalError("implement in subclass")
    }

    /// Adds a "headers" build phase, i.e. one that copies headers into a directory of the product, after suitable
    /// processing.
    @discardableResult
    func addHeadersBuildPhase() -> PIFHeadersBuildPhaseBuilder {
        let buildPhase = PIFHeadersBuildPhaseBuilder()
        buildPhases.append(buildPhase)
        return buildPhase
    }

    /// Adds a "sources" build phase, i.e. one that compiles sources and provides them to be linked into the
    /// executable code of the product.
    @discardableResult
    func addSourcesBuildPhase() -> PIFSourcesBuildPhaseBuilder {
        let buildPhase = PIFSourcesBuildPhaseBuilder()
        buildPhases.append(buildPhase)
        return buildPhase
    }

    /// Adds a "frameworks" build phase, i.e. one that links compiled code and libraries into the executable of the
    /// product.
    @discardableResult
    func addFrameworksBuildPhase() -> PIFFrameworksBuildPhaseBuilder {
        let buildPhase = PIFFrameworksBuildPhaseBuilder()
        buildPhases.append(buildPhase)
        return buildPhase
    }

    @discardableResult
    func addResourcesBuildPhase() -> PIFResourcesBuildPhaseBuilder {
        let buildPhase = PIFResourcesBuildPhaseBuilder()
        buildPhases.append(buildPhase)
        return buildPhase
    }

    /// Adds a dependency on another target. It is the caller's responsibility to avoid creating dependency cycles.
    /// A dependency of one target on another ensures that the other target is built first. If `linkProduct` is
    /// true, the receiver will also be configured to link against the product produced by the other target (this
    /// presumes that the product type is one that can be linked against).
    func addDependency(toTargetWithGUID targetGUID: String, platformFilters: [PIF.PlatformFilter], linkProduct: Bool) {
        dependencies.append(.init(targetGUID: targetGUID, platformFilters: platformFilters))
        if linkProduct {
            let frameworksPhase = buildPhases.first { $0 is PIFFrameworksBuildPhaseBuilder }
                ?? addFrameworksBuildPhase()
            frameworksPhase.addBuildFile(toTargetWithGUID: targetGUID, platformFilters: platformFilters)
        }
    }

    /// Convenience function to add a file reference to the Headers build phase, after creating it if needed.
    @discardableResult
    public func addHeaderFile(_ fileReference: PIFFileReferenceBuilder, headerVisibility: PIF.BuildFile.HeaderVisibility) -> PIFBuildFileBuilder {
        let headerPhase = buildPhases.first { $0 is PIFHeadersBuildPhaseBuilder } ?? addHeadersBuildPhase()
        return headerPhase.addBuildFile(to: fileReference, platformFilters: [], headerVisibility: headerVisibility)
    }

    /// Convenience function to add a file reference to the Sources build phase, after creating it if needed.
    @discardableResult
    public func addSourceFile(_ fileReference: PIFFileReferenceBuilder) -> PIFBuildFileBuilder {
        let sourcesPhase = buildPhases.first { $0 is PIFSourcesBuildPhaseBuilder } ?? addSourcesBuildPhase()
        return sourcesPhase.addBuildFile(to: fileReference, platformFilters: [])
    }

    /// Convenience function to add a file reference to the Frameworks build phase, after creating it if needed.
    @discardableResult
    public func addLibrary(_ fileReference: PIFFileReferenceBuilder, platformFilters: [PIF.PlatformFilter]) -> PIFBuildFileBuilder {
        let frameworksPhase = buildPhases.first { $0 is PIFFrameworksBuildPhaseBuilder } ?? addFrameworksBuildPhase()
        return frameworksPhase.addBuildFile(to: fileReference, platformFilters: platformFilters)
    }

    @discardableResult
    public func addResourceFile(_ fileReference: PIFFileReferenceBuilder) -> PIFBuildFileBuilder {
        let resourcesPhase = buildPhases.first { $0 is PIFResourcesBuildPhaseBuilder } ?? addResourcesBuildPhase()
        return resourcesPhase.addBuildFile(to: fileReference, platformFilters: [])
    }

    fileprivate func constructBuildConfigurations() -> [PIF.BuildConfiguration] {
        buildConfigurations.map { builder -> PIF.BuildConfiguration in
            builder.guid = "\(guid)::BUILDCONFIG_\(builder.name)"
            return builder.construct()
        }
    }

    fileprivate func constructBuildPhases() throws -> [PIF.BuildPhase] {
        try buildPhases.enumerated().map { kvp in
            let (index, builder) = kvp
            builder.guid = "\(guid)::BUILDPHASE_\(index)"
            return try builder.construct()
        }
    }
}

final class PIFAggregateTargetBuilder: PIFBaseTargetBuilder {
    override func construct() throws -> PIF.BaseTarget {
        return PIF.AggregateTarget(
            guid: guid,
            name: name,
            buildConfigurations: constructBuildConfigurations(),
            buildPhases: try self.constructBuildPhases(),
            dependencies: dependencies,
            impartedBuildSettings: impartedBuildSettings
        )
    }
}

final class PIFTargetBuilder: PIFBaseTargetBuilder {
    let productType: PIF.Target.ProductType
    let productName: String
    var productReference: PIF.FileReference? = nil

    public init(guid: PIF.GUID, name: String, productType: PIF.Target.ProductType, productName: String) {
        self.productType = productType
        self.productName = productName
        super.init(guid: guid, name: name)
    }

    override func construct() throws -> PIF.BaseTarget {
        return PIF.Target(
            guid: guid,
            name: name,
            productType: productType,
            productName: productName,
            buildConfigurations: constructBuildConfigurations(),
            buildPhases: try self.constructBuildPhases(),
            dependencies: dependencies,
            impartedBuildSettings: impartedBuildSettings
        )
    }
}

class PIFBuildPhaseBuilder {
    public private(set) var buildFiles: [PIFBuildFileBuilder]

    @DelayedImmutable
    var guid: PIF.GUID

    fileprivate init() {
        buildFiles = []
    }

    /// Adds a new build file builder that refers to a file reference.
    /// - Parameters:
    ///   - file: The builder for the file reference.
    @discardableResult
    func addBuildFile(to file: PIFFileReferenceBuilder, platformFilters: [PIF.PlatformFilter], headerVisibility: PIF.BuildFile.HeaderVisibility? = nil) -> PIFBuildFileBuilder {
        let builder = PIFBuildFileBuilder(file: file, platformFilters: platformFilters, headerVisibility: headerVisibility)
        buildFiles.append(builder)
        return builder
    }

    /// Adds a new build file builder that refers to a target GUID.
    /// - Parameters:
    ///   - targetGUID: The GIUD referencing the target.
    @discardableResult
    func addBuildFile(toTargetWithGUID targetGUID: PIF.GUID, platformFilters: [PIF.PlatformFilter]) -> PIFBuildFileBuilder {
        let builder = PIFBuildFileBuilder(targetGUID: targetGUID, platformFilters: platformFilters)
        buildFiles.append(builder)
        return builder
    }

    func construct() throws -> PIF.BuildPhase {
        throw InternalError("implement in subclass")
    }

    fileprivate func constructBuildFiles() -> [PIF.BuildFile] {
        return buildFiles.enumerated().map { kvp -> PIF.BuildFile in
            let (index, builder) = kvp
            builder.guid = "\(guid)::\(index)"
            return builder.construct()
        }
    }
}

final class PIFHeadersBuildPhaseBuilder: PIFBuildPhaseBuilder {
    override func construct() -> PIF.BuildPhase {
        PIF.HeadersBuildPhase(guid: guid, buildFiles: constructBuildFiles())
    }
}

final class PIFSourcesBuildPhaseBuilder: PIFBuildPhaseBuilder {
    override func construct() -> PIF.BuildPhase {
        PIF.SourcesBuildPhase(guid: guid, buildFiles: constructBuildFiles())
    }
}

final class PIFFrameworksBuildPhaseBuilder: PIFBuildPhaseBuilder {
    override func construct() -> PIF.BuildPhase {
        PIF.FrameworksBuildPhase(guid: guid, buildFiles: constructBuildFiles())
    }
}

final class PIFResourcesBuildPhaseBuilder: PIFBuildPhaseBuilder {
    override func construct() -> PIF.BuildPhase {
        PIF.ResourcesBuildPhase(guid: guid, buildFiles: constructBuildFiles())
    }
}

final class PIFBuildFileBuilder {
    private enum Reference {
        case file(builder: PIFFileReferenceBuilder)
        case target(guid: PIF.GUID)

        var pifReference: PIF.BuildFile.Reference {
            switch self {
            case .file(let builder):
                return .file(guid: builder.guid)
            case .target(let guid):
                return .target(guid: guid)
            }
        }
    }

    private let reference: Reference

    @DelayedImmutable
    var guid: PIF.GUID

    let platformFilters: [PIF.PlatformFilter]

    let headerVisibility: PIF.BuildFile.HeaderVisibility?

    fileprivate init(file: PIFFileReferenceBuilder, platformFilters: [PIF.PlatformFilter], headerVisibility: PIF.BuildFile.HeaderVisibility? = nil) {
        reference = .file(builder: file)
        self.platformFilters = platformFilters
        self.headerVisibility = headerVisibility
    }

    fileprivate init(targetGUID: PIF.GUID, platformFilters: [PIF.PlatformFilter], headerVisibility: PIF.BuildFile.HeaderVisibility? = nil) {
        reference = .target(guid: targetGUID)
        self.platformFilters = platformFilters
        self.headerVisibility = headerVisibility
    }

    func construct() -> PIF.BuildFile {
        PIF.BuildFile(guid: guid, reference: reference.pifReference, platformFilters: platformFilters, headerVisibility: headerVisibility)
    }
}

final class PIFBuildConfigurationBuilder {
    let name: String
    let settings: PIF.BuildSettings
    let impartedBuildProperties: PIF.ImpartedBuildProperties

    @DelayedImmutable
    var guid: PIF.GUID

    public init(name: String, settings: PIF.BuildSettings, impartedBuildProperties: PIF.ImpartedBuildProperties) {
        precondition(!name.isEmpty)
        self.name = name
        self.settings = settings
        self.impartedBuildProperties = impartedBuildProperties
    }

    func construct() -> PIF.BuildConfiguration {
        PIF.BuildConfiguration(guid: guid, name: name, buildSettings: settings, impartedBuildProperties: impartedBuildProperties)
    }
}

// Helper functions to consistently generate a PIF target identifier string for a product/target/resource bundle in a
// package. This format helps make sure that there is no collision with any other PIF targets, and in particular that a
// PIF target and a PIF product can have the same name (as they often do).

extension ResolvedPackage {
    var pifProjectGUID: PIF.GUID { "PACKAGE:\(manifest.packageLocation)" }
}

extension ResolvedProduct {
    var pifTargetGUID: PIF.GUID { "PACKAGE-PRODUCT:\(name)" }

    var mainTarget: ResolvedTarget {
        targets.first { $0.type == underlying.type.targetType }!
    }

    /// Returns the recursive dependencies, limited to the target's package, which satisfy the input build environment,
    /// based on their conditions and in a stable order.
    /// - Parameters:
    ///     - environment: The build environment to use to filter dependencies on.
    public func recursivePackageDependencies() -> [ResolvedTarget.Dependency] {
        let initialDependencies = targets.map { ResolvedTarget.Dependency.target($0, conditions: []) }
        return try! topologicalSort(initialDependencies) { dependency in
            return dependency.packageDependencies
        }.sorted()
    }
}

extension ResolvedTarget {
    var pifTargetGUID: PIF.GUID { "PACKAGE-TARGET:\(name)" }
    var pifResourceTargetGUID: PIF.GUID { "PACKAGE-RESOURCE:\(name)" }
}

extension Array where Element == ResolvedTarget.Dependency {

    /// Sorts to get products first, sorted by name, followed by targets, sorted by name.
    func sorted() -> [ResolvedTarget.Dependency] {
        sorted { lhsDependency, rhsDependency in
            switch (lhsDependency, rhsDependency) {
            case (.product, .target):
                return true
            case (.target, .product):
                return false
            case (.product(let lhsProduct, _), .product(let rhsProduct, _)):
                return lhsProduct.name < rhsProduct.name
            case (.target(let lhsTarget, _), .target(let rhsTarget, _)):
                return lhsTarget.name < rhsTarget.name
            }
        }
    }
}

extension ResolvedPackage {
    func deploymentTarget(for platform: PackageModel.Platform, usingXCTest: Bool = false) -> String? {
        return self.getSupportedPlatform(for: platform, usingXCTest: usingXCTest).version.versionString
    }
}

extension ResolvedTarget {
    func deploymentTarget(for platform: PackageModel.Platform, usingXCTest: Bool = false) -> String? {
        return self.getSupportedPlatform(for: platform, usingXCTest: usingXCTest).version.versionString
    }
}

extension Target {
    var isCxx: Bool {
        (self as? ClangTarget)?.isCXX ?? false
    }
}

extension ProductType {
    var targetType: Target.Kind {
        switch self {
        case .executable:
            return .executable
        case .snippet:
            return .snippet
        case .test:
            return .test
        case .library:
            return .library
        case .plugin:
            return .plugin
        case .macro:
            return .macro
        }
    }
}

private struct PIFBuildSettingAssignment {
    /// The assignment value.
    let value: [String]

    /// The configurations this assignment applies to.
    let configurations: [BuildConfiguration]

    /// The platforms this assignment is restrained to, or nil to apply to all platforms.
    let platforms: [PIF.BuildSettings.Platform]?
}

private extension BuildSettings.AssignmentTable {
    var pifAssignments: [PIF.BuildSettings.MultipleValueSetting: [PIFBuildSettingAssignment]] {
        var pifAssignments: [PIF.BuildSettings.MultipleValueSetting: [PIFBuildSettingAssignment]] = [:]

        for (declaration, assignments) in self.assignments {
            for assignment in assignments {
                let setting: PIF.BuildSettings.MultipleValueSetting
                let value: [String]

                switch declaration {
                case .LINK_LIBRARIES:
                    setting = .OTHER_LDFLAGS
                    value = assignment.values.map { "-l\($0)" }
                case .LINK_FRAMEWORKS:
                    setting = .OTHER_LDFLAGS
                    value = assignment.values.flatMap { ["-framework", $0] }
                default:
                    guard let parsedSetting = PIF.BuildSettings.MultipleValueSetting(rawValue: declaration.name) else {
                        continue
                    }
                    setting = parsedSetting
                    value = assignment.values
                }

                let pifAssignment = PIFBuildSettingAssignment(
                    value: value,
                    configurations: assignment.configurations,
                    platforms: assignment.pifPlatforms)

                pifAssignments[setting, default: []].append(pifAssignment)
            }
        }

        return pifAssignments
    }
}

private extension BuildSettings.Assignment {
    var configurations: [BuildConfiguration] {
        if let configurationCondition = conditions.lazy.compactMap(\.configurationCondition).first {
            return [configurationCondition.configuration]
        } else {
            return BuildConfiguration.allCases
        }
    }

    var pifPlatforms: [PIF.BuildSettings.Platform]? {
        if let platformsCondition = conditions.lazy.compactMap(\.platformsCondition).first {
            return platformsCondition.platforms.compactMap { PIF.BuildSettings.Platform(rawValue: $0.name) }
        } else {
            return nil
        }
    }
}

@propertyWrapper
public struct DelayedImmutable<Value> {
    private var _value: Value? = nil

    public init() {
    }

    public var wrappedValue: Value {
        get {
            guard let value = _value else {
                fatalError("property accessed before being initialized")
            }
            return value
        }
        set {
            if _value != nil {
                fatalError("property initialized twice")
            }
            _value = newValue
        }
    }
}

extension [PackageCondition] {
    func toPlatformFilters() -> [PIF.PlatformFilter] {
        var result: [PIF.PlatformFilter] = []
        let platformConditions = self.compactMap(\.platformsCondition).flatMap { $0.platforms }

        for condition in platformConditions {
            switch condition {
            case .macOS:
                result += PIF.PlatformFilter.macOSFilters

            case .macCatalyst:
                result += PIF.PlatformFilter.macCatalystFilters

            case .iOS:
                result += PIF.PlatformFilter.iOSFilters

            case .tvOS:
                result += PIF.PlatformFilter.tvOSFilters

            case .watchOS:
                result += PIF.PlatformFilter.watchOSFilters

            case .linux:
                result += PIF.PlatformFilter.linuxFilters

            case .android:
                result += PIF.PlatformFilter.androidFilters

            case .windows:
                result += PIF.PlatformFilter.windowsFilters

            case .driverKit:
                result += PIF.PlatformFilter.driverKitFilters

            case .wasi:
                result += PIF.PlatformFilter.webAssemblyFilters

            case .openbsd:
                result += PIF.PlatformFilter.openBSDFilters

            default:
                assertionFailure("Unhandled platform condition: \(condition)")
                break
            }
        }
        return result
    }
}

extension PIF.PlatformFilter {

    /// macOS platform filters.
    public static let macOSFilters: [PIF.PlatformFilter] = [.init(platform: "macos")]

    /// Mac Catalyst platform filters.
    public static let macCatalystFilters: [PIF.PlatformFilter] = [
        .init(platform: "ios", environment: "maccatalyst")
    ]

    /// iOS platform filters.
    public static let iOSFilters: [PIF.PlatformFilter] = [
        .init(platform: "ios"),
        .init(platform: "ios", environment: "simulator")
    ]

    /// tvOS platform filters.
    public static let tvOSFilters: [PIF.PlatformFilter] = [
        .init(platform: "tvos"),
        .init(platform: "tvos", environment: "simulator")
    ]

    /// watchOS platform filters.
    public static let watchOSFilters: [PIF.PlatformFilter] = [
        .init(platform: "watchos"),
        .init(platform: "watchos", environment: "simulator")
    ]

    /// DriverKit platform filters.
    public static let driverKitFilters: [PIF.PlatformFilter] = [
        .init(platform: "driverkit"),
    ]

    /// Windows platform filters.
    public static let windowsFilters: [PIF.PlatformFilter] = [
        .init(platform: "windows", environment: "msvc"),
        .init(platform: "windows", environment: "gnu"),
    ]

    /// Android platform filters.
    public static let androidFilters: [PIF.PlatformFilter] = [
        .init(platform: "linux", environment: "android"),
        .init(platform: "linux", environment: "androideabi"),
    ]

    /// Common Linux platform filters.
    public static let linuxFilters: [PIF.PlatformFilter] = {
        ["", "eabi", "gnu", "gnueabi", "gnueabihf"].map {
            .init(platform: "linux", environment: $0)
        }
    }()

    /// OpenBSD filters.
    public static let openBSDFilters: [PIF.PlatformFilter] = [
        .init(platform: "openbsd"),
    ]

    /// WebAssembly platform filters.
    public static let webAssemblyFilters: [PIF.PlatformFilter] = [
        .init(platform: "wasi"),
    ]
}

private extension PIF.BuildSettings {
    mutating func addCommonSwiftSettings(
        package: ResolvedPackage,
        target: ResolvedTarget,
        parameters: PIFBuilderParameters
    ) {
        let packageOptions = package.packageNameArgument(
            target: target,
            isPackageNameSupported: parameters.isPackageAccessModifierSupported
        )
        if !packageOptions.isEmpty {
            self[.OTHER_SWIFT_FLAGS] = packageOptions
        }
    }
}

private extension PIF.BuildSettings.Platform {
    static func from(platform: PackageModel.Platform) -> PIF.BuildSettings.Platform? {
        switch platform {
        case .iOS: return .iOS
        case .linux: return .linux
        case .macCatalyst: return .macCatalyst
        case .macOS: return .macOS
        case .tvOS: return .tvOS
        case .watchOS: return .watchOS
        case .driverKit: return .driverKit
        default: return nil
        }
    }
}<|MERGE_RESOLUTION|>--- conflicted
+++ resolved
@@ -138,11 +138,7 @@
     // Convenience method for generating PIF.
     public static func generatePIF(
         buildParameters: BuildParameters,
-<<<<<<< HEAD
-        packageGraph: PackageGraph,
-=======
         packageGraph: ModulesGraph,
->>>>>>> 6ff5cbdf
         fileSystem: FileSystem,
         observabilityScope: ObservabilityScope,
         preservePIFModelStructure: Bool
