--- conflicted
+++ resolved
@@ -55,12 +55,7 @@
     public let path: AbsolutePath
 
     /// The targets contained in the package.
-<<<<<<< HEAD
-    @PolymorphicCodableArray
     public var modules: [Module]
-=======
-    public var targets: [Target]
->>>>>>> 9e5f8b7c
 
     /// The products produced by the package.
     public let products: [Product]
@@ -87,11 +82,7 @@
         self.identity = identity
         self.manifest = manifest
         self.path = path
-<<<<<<< HEAD
-        self._modules = .init(wrappedValue: targets)
-=======
-        self.targets = targets
->>>>>>> 9e5f8b7c
+        self.modules = targets
         self.products = products
         self.targetSearchPath = targetSearchPath
         self.testTargetSearchPath = testTargetSearchPath
