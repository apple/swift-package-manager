//===----------------------------------------------------------------------===//
//
// This source file is part of the Swift open source project
//
// Copyright (c) 2022-2023 Apple Inc. and the Swift project authors
// Licensed under Apache License v2.0 with Runtime Library Exception
//
// See http://swift.org/LICENSE.txt for license information
// See http://swift.org/CONTRIBUTORS.txt for the list of Swift project authors
//
//===----------------------------------------------------------------------===//

import Basics

import struct Foundation.URL
import protocol TSCBasic.FileSystem
import struct TSCBasic.RegEx

/// Represents an `.artifactbundle` on the filesystem that contains a Swift SDK.
public struct SwiftSDKBundle {
    public struct Variant: Equatable {
        let metadata: ArtifactsArchiveMetadata.Variant
        let swiftSDKs: [SwiftSDK]
    }

    // Path to the bundle root directory.
    public let path: AbsolutePath

    /// Mapping of artifact IDs to variants available for a corresponding artifact.
    public fileprivate(set) var artifacts = [String: [Variant]]()

    /// Name of the Swift SDK bundle that can be used to distinguish it from other bundles.
    public var name: String { path.basename }

    /// Lists all valid Swift SDK bundles in a given directory.
    /// - Parameters:
    ///   - swiftSDKsDirectory: the directory to scan for Swift SDK bundles.
    ///   - fileSystem: the filesystem the directory is located on.
    ///   - observabilityScope: observability scope to report bundle validation errors.
    /// - Returns: an array of valid Swift SDK bundles.
    public static func getAllValidBundles(
        swiftSDKsDirectory: AbsolutePath,
        fileSystem: FileSystem,
        observabilityScope: ObservabilityScope
    ) throws -> [Self] {
        // Get absolute paths to available Swift SDK bundles.
        try fileSystem.getDirectoryContents(swiftSDKsDirectory).filter {
            $0.hasSuffix(BinaryTarget.Kind.artifactsArchive.fileExtension)
        }.map {
            swiftSDKsDirectory.appending(components: [$0])
        }.compactMap {
            do {
                // Enumerate available bundles and parse manifests for each of them, then validate supplied
                // Swift SDKs.
                return try Self.parseAndValidate(
                    bundlePath: $0,
                    fileSystem: fileSystem,
                    observabilityScope: observabilityScope
                )
            } catch {
                observabilityScope.emit(
                    warning: "Couldn't parse `info.json` manifest of a Swift SDK bundle at \($0)",
                    underlyingError: error
                )
                return nil
            }
        }
    }

    /// Select a Swift SDK matching a given query and host triple from all Swift SDKs available in a directory.
    /// - Parameters:
    ///   - swiftSDKsDirectory: the directory to scan for Swift SDK bundles.
    ///   - fileSystem: the filesystem the directory is located on.
    ///   - query: either an artifact ID or target triple to filter with.
    ///   - hostTriple: triple of the host building with these Swift SDKs.
    ///   - observabilityScope: observability scope to log warnings about multiple matches.
    /// - Returns: ``SwiftSDK`` value matching `query` either by artifact ID or target triple, `nil` if none found.
    public static func selectBundle(
        fromBundlesAt swiftSDKsDirectory: AbsolutePath?,
        fileSystem: FileSystem,
        matching selector: String,
        hostTriple: Triple,
        observabilityScope: ObservabilityScope
    ) throws -> SwiftSDK {
        guard let swiftSDKsDirectory else {
            throw StringError(
                """
                No directory found for installed Swift SDKs, specify one \
                with `--experimental-swift-sdks-path` option.
                """
            )
        }

        let validBundles = try SwiftSDKBundle.getAllValidBundles(
            swiftSDKsDirectory: swiftSDKsDirectory,
            fileSystem: fileSystem,
            observabilityScope: observabilityScope
        )

        guard !validBundles.isEmpty else {
            throw StringError(
                "No valid Swift SDK bundles found at \(swiftSDKsDirectory)."
            )
        }

        guard var selectedSwiftSDKs = validBundles.selectSwiftSDK(
            matching: selector,
            hostTriple: hostTriple,
            observabilityScope: observabilityScope
        ) else {
            throw StringError(
                """
                No Swift SDK found matching query `\(selector)` and host triple \
                `\(hostTriple.tripleString)`. Use `swift experimental-sdk list` command to see \
                available Swift SDKs.
                """
            )
        }

        selectedSwiftSDKs.applyPathCLIOptions()

        return selectedSwiftSDKs
    }

    /// Installs a Swift SDK bundle from a given path or URL to a Swift SDK installation directory.
    /// - Parameters:
    ///   - bundlePathOrURL: A string passed on the command line, which is either an absolute or relative to a current
    ///   working directory path, or a URL to a Swift SDK artifact bundle.
    ///   - swiftSDKsDirectory: A directory where the Swift SDK artifact bundle should be installed.
    ///   - fileSystem: File system on which all of the file operations should run.
    ///   - observabilityScope: Observability scope for reporting warnings and errors.
    public static func install(
        bundlePathOrURL: String,
        swiftSDKsDirectory: AbsolutePath,
        _ fileSystem: some FileSystem,
        _ archiver: some Archiver,
        _ observabilityScope: ObservabilityScope
    ) async throws {
        let bundleName = try await withTemporaryDirectory(removeTreeOnDeinit: true) { temporaryDirectory in
            let bundlePath: AbsolutePath

            if
                let bundleURL = URL(string: bundlePathOrURL),
                let scheme = bundleURL.scheme,
                scheme == "http" || scheme == "https"
            {
                let bundleName: String
                let fileNameComponent = bundleURL.lastPathComponent
                if fileNameComponent.hasSuffix(".tar.gz") {
                    bundleName = fileNameComponent
                } else {
                    bundleName = "bundle.tar.gz"
                }
                let downloadedBundlePath = temporaryDirectory.appending(component: bundleName)

                let client = HTTPClient()

                var request = HTTPClientRequest.init(method: .head, url: bundleURL)
                request = HTTPClientRequest.download(
                    url: bundleURL,
                    fileSystem: fileSystem,
                    destination: downloadedBundlePath
                )
                request.options.validResponseCodes = [200]

                print("Downloading a Swift SDK bundle archive from `\(bundleURL)`...")

                _ = try await client.execute(
                    request,
                    observabilityScope: observabilityScope,
                    progress: nil
                )

                bundlePath = downloadedBundlePath

                print("Swift SDK bundle successfully downloaded from `\(bundleURL)`.")
            } else if
                let cwd: AbsolutePath = fileSystem.currentWorkingDirectory,
                let originalBundlePath = try? AbsolutePath(validating: bundlePathOrURL, relativeTo: cwd)
            {
                bundlePath = originalBundlePath
            } else {
                throw SwiftSDKError.invalidPathOrURL(bundlePathOrURL)
            }

            return try await installIfValid(
                bundlePath: bundlePath,
                swiftSDKsDirectory: swiftSDKsDirectory,
                temporaryDirectory: temporaryDirectory,
                fileSystem,
                archiver,
                observabilityScope
            )
        }

        print("Swift SDK bundle at `\(bundlePathOrURL)` successfully installed as \(bundleName).")
    }

    /// Unpacks a Swift SDK bundle if it has an archive extension in its filename.
    /// - Parameters:
    ///   - bundlePath: Absolute path to a Swift SDK bundle to unpack if needed.
    ///   - swiftSDKsDirectory: A directory where the Swift SDK artifact bundle should be installed.
    ///   - temporaryDirectory: Absolute path to a temporary directory in which the bundle can be unpacked if needed.
    ///   - fileSystem: A file system to operate on that contains the given paths.
    ///   - archiver: Archiver to use for unpacking.
    /// - Returns: Path to an unpacked Swift SDK bundle if unpacking is needed, value of `bundlePath` is returned
    /// otherwise.
    private static func unpackIfNeeded(
        bundlePath: AbsolutePath,
        swiftSDKsDirectory: AbsolutePath,
        temporaryDirectory: AbsolutePath,
        _ fileSystem: some FileSystem,
        _ archiver: some Archiver
    ) async throws -> AbsolutePath {
        // If there's no archive extension on the bundle name, assuming it's not archived and returning the same path.
        guard !bundlePath.pathString.hasSuffix(".artifactbundle") else {
            return bundlePath
        }

        print("`\(bundlePath)` is assumed to be an archive, unpacking...")
        let extractionResultsDirectory = temporaryDirectory.appending("extraction-results")
        try fileSystem.createDirectory(extractionResultsDirectory)

<<<<<<< HEAD
        try await archiver.extract(from: bundlePath, to: extractionResultsDirectory)
=======
        let installedBundlePath = swiftSDKsDirectory.appending(component: unpackedBundleName)
        guard !fileSystem.exists(installedBundlePath) else {
            throw SwiftSDKError.swiftSDKBundleAlreadyInstalled(bundleName: unpackedBundleName)
        }
>>>>>>> 087f5411

        guard let bundleName = try fileSystem.getDirectoryContents(extractionResultsDirectory).first,
                bundleName.hasSuffix(".artifactbundle")
        else {
            throw SwiftSDKError.invalidBundleArchive(bundlePath)
        }

        let installedBundlePath = destinationsDirectory.appending(component: bundleName)
        guard !fileSystem.exists(installedBundlePath) else {
            throw SwiftSDKError.swiftSDKBundleAlreadyInstalled(bundleName: bundleName)
        }

        return extractionResultsDirectory.appending(component: bundleName)
    }

    /// Installs an unpacked Swift SDK bundle to a Swift SDK installation directory.
    /// - Parameters:
<<<<<<< HEAD
    ///   - bundlePath: Absolute path to an unpacked destination bundle directory.
    ///   - destinationsDirectory: A directory where the destination artifact bundle should be installed.
    ///   - temporaryDirectory: Temporary directory to use if the bundle is an archive that needs extracting.
    ///   - fileSystem: File system on which all of the file operations should run.
    ///   - observabilityScope: Observability scope for reporting warnings and errors.
    ///   - archiver: Archiver instance to use for extracting bundle archives.
    /// - Returns: Name of the bundle installed.
=======
    ///   - bundlePath: absolute path to an unpacked Swift SDK bundle directory.
    ///   - swiftSDKsDirectory: a directory where the Swift SDK bundle should be installed.
    ///   - fileSystem: file system on which all of the file operations should run.
    ///   - observabilityScope: observability scope for reporting warnings and errors.
>>>>>>> 087f5411
    private static func installIfValid(
        bundlePath: AbsolutePath,
        swiftSDKsDirectory: AbsolutePath,
        temporaryDirectory: AbsolutePath,
        _ fileSystem: some FileSystem,
        _ archiver: some Archiver,
        _ observabilityScope: ObservabilityScope
    ) async throws -> String {
        #if os(macOS)
        // Check the quarantine attribute on bundles downloaded manually in the browser.
        guard !fileSystem.hasAttribute(.quarantine, bundlePath) else {
            throw SwiftSDKError.quarantineAttributePresent(bundlePath: bundlePath)
        }
        #endif

        let unpackedBundlePath = try await unpackIfNeeded(
            bundlePath: bundlePath,
            swiftSDKsDirectory: swiftSDKsDirectory,
            temporaryDirectory: temporaryDirectory,
            fileSystem,
            archiver
        )

        guard
            fileSystem.isDirectory(unpackedBundlePath),
            let bundleName = unpackedBundlePath.components.last
        else {
            throw SwiftSDKError.pathIsNotDirectory(bundlePath)
        }

        let installedBundlePath = swiftSDKsDirectory.appending(component: bundleName)

        let validatedBundle = try Self.parseAndValidate(
            bundlePath: unpackedBundlePath,
            fileSystem: fileSystem,
            observabilityScope: observabilityScope
        )
        let newArtifactIDs = validatedBundle.artifacts.keys

        let installedBundles = try Self.getAllValidBundles(
            swiftSDKsDirectory: swiftSDKsDirectory,
            fileSystem: fileSystem,
            observabilityScope: observabilityScope
        )

        for installedBundle in installedBundles {
            for artifactID in installedBundle.artifacts.keys {
                guard !newArtifactIDs.contains(artifactID) else {
                    throw SwiftSDKError.swiftSDKArtifactAlreadyInstalled(
                        installedBundleName: installedBundle.name,
                        newBundleName: validatedBundle.name,
                        artifactID: artifactID
                    )
                }
            }
        }

        try fileSystem.copy(from: unpackedBundlePath, to: installedBundlePath)

        return bundleName
    }

    /// Parses metadata of an `.artifactbundle` and validates it as a bundle containing
    /// cross-compilation Swift SDKs.
    /// - Parameters:
    ///   - bundlePath: path to the bundle root directory.
    ///   - fileSystem: filesystem containing the bundle.
    ///   - observabilityScope: observability scope to log validation warnings.
    /// - Returns: Validated ``SwiftSDKBundle`` containing validated ``SwiftSDK`` values for
    /// each artifact and its variants.
    private static func parseAndValidate(
        bundlePath: AbsolutePath,
        fileSystem: FileSystem,
        observabilityScope: ObservabilityScope
    ) throws -> Self {
        let parsedManifest = try ArtifactsArchiveMetadata.parse(
            fileSystem: fileSystem,
            rootPath: bundlePath
        )

        return try parsedManifest.validateSwiftSDKBundle(
            bundlePath: bundlePath,
            fileSystem: fileSystem,
            observabilityScope: observabilityScope
        )
    }
}

extension ArtifactsArchiveMetadata {
    fileprivate func validateSwiftSDKBundle(
        bundlePath: AbsolutePath,
        fileSystem: FileSystem,
        observabilityScope: ObservabilityScope
    ) throws -> SwiftSDKBundle {
        var result = SwiftSDKBundle(path: bundlePath)

        for (artifactID, artifactMetadata) in artifacts {
            if artifactMetadata.type == .crossCompilationDestination {
                observabilityScope.emit(
                    warning: """
                    `crossCompilationDestination` bundle metadata value used for `\(artifactID)` is deprecated, \
                    use `swiftSDK` instead.
                    """
                )
            } else {
                guard artifactMetadata.type == .swiftSDK else { continue }
            }

            var variants = [SwiftSDKBundle.Variant]()

            for variantMetadata in artifactMetadata.variants {
                let variantConfigurationPath = bundlePath
                    .appending(variantMetadata.path)
                    .appending("swift-sdk.json")

                guard fileSystem.exists(variantConfigurationPath) else {
                    observabilityScope.emit(
                        .warning(
                            """
                            Swift SDK metadata file not found at \(
                                variantConfigurationPath
                            ) for a variant of artifact \(artifactID)
                            """
                        )
                    )

                    continue
                }

                do {
                    let swiftSDKs = try SwiftSDK.decode(
                        fromFile: variantConfigurationPath, fileSystem: fileSystem,
                        observabilityScope: observabilityScope
                    )

                    variants.append(.init(metadata: variantMetadata, swiftSDKs: swiftSDKs))
                } catch {
                    observabilityScope.emit(
                        warning: "Couldn't parse Swift SDK artifact metadata at \(variantConfigurationPath)",
                        underlyingError: error
                    )
                }
            }

            result.artifacts[artifactID] = variants
        }

        return result
    }
}

extension [SwiftSDKBundle] {
    /// Select a Swift SDK with a given artifact ID from a `self` array of available Swift SDKs.
    /// - Parameters:
    ///   - id: artifact ID of the Swift SDK to look up.
    ///   - hostTriple: triple of the machine on which the Swift SDK is building.
    ///   - targetTriple: triple of the machine for which the Swift SDK is building.
    /// - Returns: ``SwiftSDK`` value with a given artifact ID, `nil` if none found.
    public func selectSwiftSDK(id: String, hostTriple: Triple, targetTriple: Triple) -> SwiftSDK? {
        for bundle in self {
            for (artifactID, variants) in bundle.artifacts {
                guard artifactID == id else {
                    continue
                }

                for variant in variants {
                    guard variant.metadata.supportedTriples.contains(hostTriple) else {
                        continue
                    }

                    return variant.swiftSDKs.first { $0.targetTriple == targetTriple }
                }
            }
        }

        return nil
    }

    /// Select Swift SDKs matching a given selector and host triple from a `self` array of available Swift SDKs.
    /// - Parameters:
    ///   - selector: either an artifact ID or target triple to filter with.
    ///   - hostTriple: triple of the host building with these Swift SDKs.
    ///   - observabilityScope: observability scope to log warnings about multiple matches.
    /// - Returns: ``SwiftSDK`` value matching `query` either by artifact ID or target triple, `nil` if none found.
    func selectSwiftSDK(
        matching selector: String,
        hostTriple: Triple,
        observabilityScope: ObservabilityScope
    ) -> SwiftSDK? {
        var matchedByID: (path: AbsolutePath, variant: SwiftSDKBundle.Variant, swiftSDK: SwiftSDK)?
        var matchedByTriple: (path: AbsolutePath, variant: SwiftSDKBundle.Variant, swiftSDK: SwiftSDK)?

        for bundle in self {
            for (artifactID, variants) in bundle.artifacts {
                for variant in variants {
                    guard variant.metadata.supportedTriples.contains(where: { variantTriple in
                        hostTriple.isRuntimeCompatible(with: variantTriple)
                    }) else {
                        continue
                    }

                    for swiftSDK in variant.swiftSDKs {
                        if artifactID == selector {
                            if let matchedByID {
                                observabilityScope.emit(
                                    warning:
                                    """
                                    multiple Swift SDKs match ID `\(artifactID)` and host triple \(
                                        hostTriple.tripleString
                                    ), selected one at \(
                                        matchedByID.path.appending(matchedByID.variant.metadata.path)
                                    )
                                    """
                                )
                            } else {
                                matchedByID = (bundle.path, variant, swiftSDK)
                            }
                        }

                        if swiftSDK.targetTriple?.tripleString == selector {
                            if let matchedByTriple {
                                observabilityScope.emit(
                                    warning:
                                    """
                                    multiple Swift SDKs match target triple `\(selector)` and host triple \(
                                        hostTriple.tripleString
                                    ), selected one at \(
                                        matchedByTriple.path.appending(matchedByTriple.variant.metadata.path)
                                    )
                                    """
                                )
                            } else {
                                matchedByTriple = (bundle.path, variant, swiftSDK)
                            }
                        }
                    }
                }
            }
        }

        if let matchedByID, let matchedByTriple, matchedByID != matchedByTriple {
            observabilityScope.emit(
                warning:
                """
                multiple Swift SDKs match the query `\(selector)` and host triple \(
                    hostTriple.tripleString
                ), selected one at \(matchedByID.path.appending(matchedByID.variant.metadata.path))
                """
            )
        }

        return matchedByID?.swiftSDK ?? matchedByTriple?.swiftSDK
    }

    public var sortedArtifactIDs: [String] {
        self.flatMap(\.artifacts.keys).sorted()
    }
}<|MERGE_RESOLUTION|>--- conflicted
+++ resolved
@@ -212,6 +212,21 @@
         _ fileSystem: some FileSystem,
         _ archiver: some Archiver
     ) async throws -> AbsolutePath {
+        let regex = try RegEx(pattern: "(.+\\.artifactbundle).*")
+
+        guard let bundleName = bundlePath.components.last else {
+            throw SwiftSDKError.invalidPathOrURL(bundlePath.pathString)
+        }
+
+        guard let unpackedBundleName = regex.matchGroups(in: bundleName).first?.first else {
+            throw SwiftSDKError.invalidBundleName(bundleName)
+        }
+
+        let installedBundlePath = swiftSDKsDirectory.appending(component: unpackedBundleName)
+        guard !fileSystem.exists(installedBundlePath) else {
+            throw SwiftSDKError.swiftSDKBundleAlreadyInstalled(bundleName: unpackedBundleName)
+        }
+
         // If there's no archive extension on the bundle name, assuming it's not archived and returning the same path.
         guard !bundlePath.pathString.hasSuffix(".artifactbundle") else {
             return bundlePath
@@ -221,14 +236,7 @@
         let extractionResultsDirectory = temporaryDirectory.appending("extraction-results")
         try fileSystem.createDirectory(extractionResultsDirectory)
 
-<<<<<<< HEAD
         try await archiver.extract(from: bundlePath, to: extractionResultsDirectory)
-=======
-        let installedBundlePath = swiftSDKsDirectory.appending(component: unpackedBundleName)
-        guard !fileSystem.exists(installedBundlePath) else {
-            throw SwiftSDKError.swiftSDKBundleAlreadyInstalled(bundleName: unpackedBundleName)
-        }
->>>>>>> 087f5411
 
         guard let bundleName = try fileSystem.getDirectoryContents(extractionResultsDirectory).first,
                 bundleName.hasSuffix(".artifactbundle")
@@ -246,20 +254,13 @@
 
     /// Installs an unpacked Swift SDK bundle to a Swift SDK installation directory.
     /// - Parameters:
-<<<<<<< HEAD
-    ///   - bundlePath: Absolute path to an unpacked destination bundle directory.
-    ///   - destinationsDirectory: A directory where the destination artifact bundle should be installed.
-    ///   - temporaryDirectory: Temporary directory to use if the bundle is an archive that needs extracting.
-    ///   - fileSystem: File system on which all of the file operations should run.
-    ///   - observabilityScope: Observability scope for reporting warnings and errors.
-    ///   - archiver: Archiver instance to use for extracting bundle archives.
-    /// - Returns: Name of the bundle installed.
-=======
     ///   - bundlePath: absolute path to an unpacked Swift SDK bundle directory.
     ///   - swiftSDKsDirectory: a directory where the Swift SDK bundle should be installed.
+    ///   - temporaryDirectory: Temporary directory to use if the bundle is an archive that needs extracting.
     ///   - fileSystem: file system on which all of the file operations should run.
+    ///   - archiver: Archiver instance to use for extracting bundle archives.
     ///   - observabilityScope: observability scope for reporting warnings and errors.
->>>>>>> 087f5411
+    /// - Returns: Name of the bundle installed.
     private static func installIfValid(
         bundlePath: AbsolutePath,
         swiftSDKsDirectory: AbsolutePath,
