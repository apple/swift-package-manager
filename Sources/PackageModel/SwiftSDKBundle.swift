--- conflicted
+++ resolved
@@ -12,13 +12,10 @@
 
 import Basics
 
-<<<<<<< HEAD
 import class TSCBasic.Process
 import func TSCBasic.tsc_await
 import func TSCBasic.withTemporaryDirectory
 import protocol TSCBasic.FileSystem
-=======
->>>>>>> 78cceb7b
 import struct Foundation.URL
 import struct TSCBasic.RegEx
 
