//===----------------------------------------------------------------------===//
//
// This source file is part of the Swift open source project
//
// Copyright (c) 2014-2023 Apple Inc. and the Swift project authors
// Licensed under Apache License v2.0 with Runtime Library Exception
//
// See http://swift.org/LICENSE.txt for license information
// See http://swift.org/CONTRIBUTORS.txt for the list of Swift project authors
//
//===----------------------------------------------------------------------===//

/// Represents a manifest condition.
public struct PackageConditionDescription: Codable, Hashable, Sendable {
    public let platformNames: [String]
    public let config: String?
    public let traits: Set<String>?

    public init(platformNames: [String] = [], config: String? = nil, traits: Set<String>? = nil) {
        assert(!(platformNames.isEmpty && config == nil && traits == nil))
        self.platformNames = platformNames
        self.config = config
        self.traits = traits
    }
}

<<<<<<< HEAD
/// A manifest condition.
public protocol PackageConditionProtocol: Codable {
    func satisfies(_ environment: BuildEnvironment) -> Bool
}

/// Wrapper for package condition so it can conform to Codable.
struct PackageConditionWrapper: Codable, Equatable, Hashable {
    var platform: PlatformsCondition?
    var config: ConfigurationCondition?
    var traits: TraitCondition?

    @available(*, deprecated, renamed: "underlying")
    var condition: PackageConditionProtocol {
        if let platform {
            return platform
        } else if let config {
            return config
        } else {
            fatalError("unreachable")
        }
    }

    var underlying: PackageCondition {
        if let platform {
            return .platforms(platform)
        } else if let config {
            return .configuration(config)
        } else if let traits {
            return .traits(traits)
        } else {
            fatalError("unreachable")
        }
    }

    @available(*, deprecated, message: "Use .init(_ condition: PackageCondition) instead")
    init(_ condition: PackageConditionProtocol) {
        switch condition {
        case let platform as PlatformsCondition:
            self.platform = platform
        case let config as ConfigurationCondition:
            self.config = config
        default:
            fatalError("unknown condition \(condition)")
        }
    }

    init(_ condition: PackageCondition) {
        switch condition {
        case let .platforms(platforms):
            self.platform = platforms
        case let .configuration(configuration):
            self.config = configuration
        case .traits(let traits):
            self.traits = traits
        }
    }
}

/// One of possible conditions used in package manifests to restrict modules from being built for certain platforms or
=======
/// One of possible conditions used in package manifests to restrict targets from being built for certain platforms or
>>>>>>> 9e5f8b7c
/// build configurations.
public enum PackageCondition: Hashable, Sendable {
    case platforms(PlatformsCondition)
    case configuration(ConfigurationCondition)
    case traits(TraitCondition)

    public func satisfies(_ environment: BuildEnvironment) -> Bool {
        switch self {
        case .configuration(let configuration):
            return configuration.satisfies(environment)
        case .platforms(let platforms):
            return platforms.satisfies(environment)
        case .traits(let traits):
            return traits.satisfies(environment)
        }
    }

    public var platformsCondition: PlatformsCondition? {
        guard case let .platforms(platformsCondition) = self else {
            return nil
        }

        return platformsCondition
    }

    public var configurationCondition: ConfigurationCondition? {
        guard case let .configuration(configurationCondition) = self else {
            return nil
        }

        return configurationCondition
    }

    public var traitCondition: TraitCondition? {
        guard case let .traits(traitCondition) = self else {
            return nil
        }

        return traitCondition
    }

    public init(platforms: [Platform]) {
        self = .platforms(.init(platforms: platforms))
    }

    public init(configuration: BuildConfiguration) {
        self = .configuration(.init(configuration: configuration))
    }
}

/// Platforms condition implies that an assignment is valid on these platforms.
public struct PlatformsCondition: Hashable, Sendable {
    public let platforms: [Platform]

    public init(platforms: [Platform]) {
        assert(!platforms.isEmpty, "List of platforms should not be empty")
        self.platforms = platforms
    }

    public func satisfies(_ environment: BuildEnvironment) -> Bool {
        platforms.contains(environment.platform)
    }
}

/// A configuration condition implies that an assignment is valid on
/// a particular build configuration.
public struct ConfigurationCondition: Hashable, Sendable {
    public let configuration: BuildConfiguration

    public init(configuration: BuildConfiguration) {
        self.configuration = configuration
    }

    public func satisfies(_ environment: BuildEnvironment) -> Bool {
        if environment.configuration == nil {
            return true
        } else {
            return configuration == environment.configuration
        }
    }
}


/// A configuration condition implies that an assignment is valid on
/// a particular build configuration.
public struct TraitCondition: Hashable, Sendable {
    public let traits: Set<String>

    public init(traits: Set<String>) {
        self.traits = traits
    }

    public func satisfies(_ environment: BuildEnvironment) -> Bool {
        return true
    }
}
<|MERGE_RESOLUTION|>--- conflicted
+++ resolved
@@ -24,69 +24,7 @@
     }
 }
 
-<<<<<<< HEAD
-/// A manifest condition.
-public protocol PackageConditionProtocol: Codable {
-    func satisfies(_ environment: BuildEnvironment) -> Bool
-}
-
-/// Wrapper for package condition so it can conform to Codable.
-struct PackageConditionWrapper: Codable, Equatable, Hashable {
-    var platform: PlatformsCondition?
-    var config: ConfigurationCondition?
-    var traits: TraitCondition?
-
-    @available(*, deprecated, renamed: "underlying")
-    var condition: PackageConditionProtocol {
-        if let platform {
-            return platform
-        } else if let config {
-            return config
-        } else {
-            fatalError("unreachable")
-        }
-    }
-
-    var underlying: PackageCondition {
-        if let platform {
-            return .platforms(platform)
-        } else if let config {
-            return .configuration(config)
-        } else if let traits {
-            return .traits(traits)
-        } else {
-            fatalError("unreachable")
-        }
-    }
-
-    @available(*, deprecated, message: "Use .init(_ condition: PackageCondition) instead")
-    init(_ condition: PackageConditionProtocol) {
-        switch condition {
-        case let platform as PlatformsCondition:
-            self.platform = platform
-        case let config as ConfigurationCondition:
-            self.config = config
-        default:
-            fatalError("unknown condition \(condition)")
-        }
-    }
-
-    init(_ condition: PackageCondition) {
-        switch condition {
-        case let .platforms(platforms):
-            self.platform = platforms
-        case let .configuration(configuration):
-            self.config = configuration
-        case .traits(let traits):
-            self.traits = traits
-        }
-    }
-}
-
 /// One of possible conditions used in package manifests to restrict modules from being built for certain platforms or
-=======
-/// One of possible conditions used in package manifests to restrict targets from being built for certain platforms or
->>>>>>> 9e5f8b7c
 /// build configurations.
 public enum PackageCondition: Hashable, Sendable {
     case platforms(PlatformsCondition)
