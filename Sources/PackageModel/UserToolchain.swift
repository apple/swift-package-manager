//===----------------------------------------------------------------------===//
//
// This source file is part of the Swift open source project
//
// Copyright (c) 2014-2017 Apple Inc. and the Swift project authors
// Licensed under Apache License v2.0 with Runtime Library Exception
//
// See http://swift.org/LICENSE.txt for license information
// See http://swift.org/CONTRIBUTORS.txt for the list of Swift project authors
//
//===----------------------------------------------------------------------===//

import Basics
import Foundation

import class TSCBasic.Process

#if os(Windows)
private let hostExecutableSuffix = ".exe"
#else
private let hostExecutableSuffix = ""
#endif

// FIXME: This is messy and needs a redesign.
public final class UserToolchain: Toolchain {
    public typealias SwiftCompilers = (compile: AbsolutePath, manifest: AbsolutePath)

    /// The toolchain configuration.
    private let configuration: ToolchainConfiguration

    /// Path of the librarian.
    public let librarianPath: AbsolutePath

    /// Path of the `swiftc` compiler.
    public let swiftCompilerPath: AbsolutePath

    /// An array of paths to search for headers and modules at compile time.
    public let includeSearchPaths: [AbsolutePath]

    /// An array of paths to search for libraries at link time.
    public let librarySearchPaths: [AbsolutePath]

    /// Path containing Swift resources for dynamic linking.
    public var swiftResourcesPath: AbsolutePath? {
        swiftSDK.pathsConfiguration.swiftResourcesPath
    }

    /// Path containing Swift resources for static linking.
    public var swiftStaticResourcesPath: AbsolutePath? {
        swiftSDK.pathsConfiguration.swiftStaticResourcesPath
    }

    /// Additional flags to be passed to the build tools.
    public var extraFlags: BuildFlags

    /// Path of the `swift` interpreter.
    public var swiftInterpreterPath: AbsolutePath {
        self.swiftCompilerPath.parentDirectory.appending("swift" + hostExecutableSuffix)
    }

    private let fileSystem: any FileSystem

    /// The compilation destination object.
    @available(*, deprecated, renamed: "swiftSDK")
    public var destination: SwiftSDK { swiftSDK }

    /// The Swift SDK used by this toolchain.
    public let swiftSDK: SwiftSDK

    /// The target triple that should be used for compilation.
    @available(*, deprecated, renamed: "targetTriple")
    public var triple: Triple { targetTriple }

    public let targetTriple: Triple

    /// The list of CPU architectures to build for.
    public let architectures: [String]?

    /// Search paths from the PATH environment variable.
    let envSearchPaths: [AbsolutePath]

    /// Only use search paths, do not fall back to `xcrun`.
    let useXcrun: Bool

    private var _clangCompiler: AbsolutePath?

    private let environment: EnvironmentVariables

    public let installedSwiftPMConfiguration: InstalledSwiftPMConfiguration

    public let providedLibraries: [ProvidedLibrary]

    /// Returns the runtime library for the given sanitizer.
    public func runtimeLibrary(for sanitizer: Sanitizer) throws -> AbsolutePath {
        // FIXME: This is only for SwiftPM development time support. It is OK
        // for now but we shouldn't need to resolve the symlink.  We need to lay
        // down symlinks to runtimes in our fake toolchain as part of the
        // bootstrap script.
        let swiftCompiler = try resolveSymlinks(self.swiftCompilerPath)

        let runtime = try swiftCompiler.appending(
            RelativePath(validating: "../../lib/swift/clang/lib/darwin/libclang_rt.\(sanitizer.shortName)_osx_dynamic.dylib")
        )

        // Ensure that the runtime is present.
        guard fileSystem.exists(runtime) else {
            throw InvalidToolchainDiagnostic("Missing runtime for \(sanitizer) sanitizer")
        }

        return runtime
    }

    // MARK: - private utilities

    private static func lookup(
        variable: String,
        searchPaths: [AbsolutePath],
        environment: EnvironmentVariables
    ) -> AbsolutePath? {
        lookupExecutablePath(filename: environment[variable], searchPaths: searchPaths)
    }

    private static func getTool(
        _ name: String,
        binDirectories: [AbsolutePath],
        fileSystem: any FileSystem
    ) throws -> AbsolutePath {
        let executableName = "\(name)\(hostExecutableSuffix)"
        var toolPath: AbsolutePath?

        for dir in binDirectories {
            let path = dir.appending(component: executableName)
            guard fileSystem.isExecutableFile(path) else {
                continue
            }
            toolPath = path
            // Take the first match.
            break
        }
        guard let toolPath else {
            throw InvalidToolchainDiagnostic("could not find CLI tool `\(name)` at any of these directories: \(binDirectories)")
        }
        return toolPath
    }

    private static func findTool(
        _ name: String,
        envSearchPaths: [AbsolutePath],
        useXcrun: Bool,
        fileSystem: any FileSystem
    ) throws -> AbsolutePath {
        if useXcrun {
            #if os(macOS)
            let foundPath = try TSCBasic.Process.checkNonZeroExit(arguments: ["/usr/bin/xcrun", "--find", name])
                .spm_chomp()
            return try AbsolutePath(validating: foundPath)
            #endif
        }

        return try getTool(name, binDirectories: envSearchPaths, fileSystem: fileSystem)
    }

    // MARK: - public API

    public static func determineLibrarian(
        triple: Triple,
        binDirectories: [AbsolutePath],
        useXcrun: Bool,
        environment: EnvironmentVariables,
        searchPaths: [AbsolutePath],
        extraSwiftFlags: [String],
        fileSystem: any FileSystem
    ) throws -> AbsolutePath {
        let variable: String = triple.isApple() ? "LIBTOOL" : "AR"
        let tool: String = {
            if triple.isApple() { return "libtool" }
            if triple.isWindows() {
                if let librarian: AbsolutePath =
                    UserToolchain.lookup(
                        variable: "AR",
                        searchPaths: searchPaths,
                        environment: environment
                    )
                {
                    return librarian.basename
                }
                // TODO(5719) handle `-Xmanifest` vs `-Xswiftc`
                // `-use-ld=` is always joined in Swift.
                if let ld = extraSwiftFlags.first(where: { $0.starts(with: "-use-ld=") }) {
                    let linker = String(ld.split(separator: "=").last!)
                    return linker == "lld" ? "lld-link" : linker
                }
                return "link"
            }
            return "llvm-ar"
        }()

        if let librarian = UserToolchain.lookup(
            variable: variable,
            searchPaths: searchPaths,
            environment: environment
        ) {
            if fileSystem.isExecutableFile(librarian) {
                return librarian
            }
        }

        if let librarian = try? UserToolchain.getTool(tool, binDirectories: binDirectories, fileSystem: fileSystem) {
            return librarian
        }
        if triple.isApple() || triple.isWindows() {
            return try UserToolchain.findTool(tool, envSearchPaths: searchPaths, useXcrun: useXcrun, fileSystem: fileSystem)
        } else {
            if let librarian = try? UserToolchain.findTool(tool, envSearchPaths: searchPaths, useXcrun: false, fileSystem: fileSystem) {
                return librarian
            }
            // Fall back to looking for binutils `ar` if `llvm-ar` can't be found.
            if let librarian = try? UserToolchain.getTool("ar", binDirectories: binDirectories, fileSystem: fileSystem) {
                return librarian
            }
            return try UserToolchain.findTool("ar", envSearchPaths: searchPaths, useXcrun: false, fileSystem: fileSystem)
        }
    }

    /// Determines the Swift compiler paths for compilation and manifest parsing.
    public static func determineSwiftCompilers(
        binDirectories: [AbsolutePath],
        useXcrun: Bool,
        environment: EnvironmentVariables,
        searchPaths: [AbsolutePath],
        fileSystem: any FileSystem
    ) throws -> SwiftCompilers {
        func validateCompiler(at path: AbsolutePath?) throws {
            guard let path else { return }
            guard fileSystem.isExecutableFile(path) else {
                throw InvalidToolchainDiagnostic(
                    "could not find the `swiftc\(hostExecutableSuffix)` at expected path \(path)"
                )
            }
        }

        let lookup = { UserToolchain.lookup(variable: $0, searchPaths: searchPaths, environment: environment) }
        // Get overrides.
        let SWIFT_EXEC_MANIFEST = lookup("SWIFT_EXEC_MANIFEST")
        let SWIFT_EXEC = lookup("SWIFT_EXEC")

        // Validate the overrides.
        try validateCompiler(at: SWIFT_EXEC)
        try validateCompiler(at: SWIFT_EXEC_MANIFEST)

        // We require there is at least one valid swift compiler, either in the
        // bin dir or SWIFT_EXEC.
        let resolvedBinDirCompiler: AbsolutePath
        if let SWIFT_EXEC {
            resolvedBinDirCompiler = SWIFT_EXEC
        } else if let binDirCompiler = try? UserToolchain.getTool("swiftc", binDirectories: binDirectories, fileSystem: fileSystem) {
            resolvedBinDirCompiler = binDirCompiler
        } else {
            // Try to lookup swift compiler on the system which is possible when
            // we're built outside of the Swift toolchain.
            resolvedBinDirCompiler = try UserToolchain.findTool(
                "swiftc",
                envSearchPaths: searchPaths,
                useXcrun: useXcrun,
                fileSystem: fileSystem
            )
        }

        // The compiler for compilation tasks is SWIFT_EXEC or the bin dir compiler.
        // The compiler for manifest is either SWIFT_EXEC_MANIFEST or the bin dir compiler.
        return (compile: SWIFT_EXEC ?? resolvedBinDirCompiler, manifest: SWIFT_EXEC_MANIFEST ?? resolvedBinDirCompiler)
    }

    /// Returns the path to clang compiler tool.
    public func getClangCompiler() throws -> AbsolutePath {
        // Check if we already computed.
        if let clang = self._clangCompiler {
            return clang
        }

        // Check in the environment variable first.
        if let toolPath = UserToolchain.lookup(
            variable: "CC",
            searchPaths: self.envSearchPaths,
            environment: environment
        ) {
            self._clangCompiler = toolPath
            return toolPath
        }

        // Then, check the toolchain.
        if let toolPath = try? UserToolchain.getTool(
            "clang",
            binDirectories: self.swiftSDK.toolset.rootPaths,
            fileSystem: self.fileSystem
        ) {
            self._clangCompiler = toolPath
            return toolPath
        }

        // Otherwise, lookup it up on the system.
        let toolPath = try UserToolchain.findTool(
            "clang",
            envSearchPaths: self.envSearchPaths,
            useXcrun: useXcrun,
            fileSystem: self.fileSystem
        )
        self._clangCompiler = toolPath
        return toolPath
    }

    public func _isClangCompilerVendorApple() throws -> Bool? {
        // Assume the vendor is Apple on macOS.
        // FIXME: This might not be the best way to determine this.
        #if os(macOS)
        return true
        #else
        return false
        #endif
    }

    /// Returns the path to lldb.
    public func getLLDB() throws -> AbsolutePath {
        // Look for LLDB next to the compiler first.
        if let lldbPath = try? UserToolchain.getTool(
            "lldb",
            binDirectories: [self.swiftCompilerPath.parentDirectory],
            fileSystem: self.fileSystem
        ) {
            return lldbPath
        }
        // If that fails, fall back to xcrun, PATH, etc.
        return try UserToolchain.findTool(
            "lldb",
            envSearchPaths: self.envSearchPaths,
            useXcrun: useXcrun,
            fileSystem: self.fileSystem
        )
    }

    /// Returns the path to llvm-cov tool.
    public func getLLVMCov() throws -> AbsolutePath {
        try UserToolchain.getTool(
            "llvm-cov",
            binDirectories: [self.swiftCompilerPath.parentDirectory],
            fileSystem: self.fileSystem
        )
    }

    /// Returns the path to llvm-prof tool.
    public func getLLVMProf() throws -> AbsolutePath {
        try UserToolchain.getTool(
            "llvm-profdata",
            binDirectories: [self.swiftCompilerPath.parentDirectory],
            fileSystem: self.fileSystem
        )
    }

    public func getSwiftAPIDigester() throws -> AbsolutePath {
        if let envValue = UserToolchain.lookup(
            variable: "SWIFT_API_DIGESTER",
            searchPaths: self.envSearchPaths,
            environment: environment
        ) {
            return envValue
        }
        return try UserToolchain.getTool(
            "swift-api-digester",
            binDirectories: [self.swiftCompilerPath.parentDirectory],
            fileSystem: self.fileSystem

        )
    }

    public func getSymbolGraphExtract() throws -> AbsolutePath {
        if let envValue = UserToolchain.lookup(
            variable: "SWIFT_SYMBOLGRAPH_EXTRACT",
            searchPaths: self.envSearchPaths,
            environment: environment
        ) {
            return envValue
        }
        return try UserToolchain.getTool(
            "swift-symbolgraph-extract",
            binDirectories: [self.swiftCompilerPath.parentDirectory],
            fileSystem: self.fileSystem
        )
    }

    internal static func deriveSwiftCFlags(
        triple: Triple,
        swiftSDK: SwiftSDK,
        environment: EnvironmentVariables,
        fileSystem: any FileSystem
    ) throws -> [String] {
        var swiftCompilerFlags = swiftSDK.toolset.knownTools[.swiftCompiler]?.extraCLIOptions ?? []

        if let linker = swiftSDK.toolset.knownTools[.linker]?.path {
            swiftCompilerFlags += ["-ld-path=\(linker)"]
        }

        guard let sdkDir = swiftSDK.pathsConfiguration.sdkRootPath else {
            if triple.isWindows() {
                // Windows uses a variable named SDKROOT to determine the root of
                // the SDK.  This is not the same value as the SDKROOT parameter
                // in Xcode, however, the value represents a similar concept.
                if let SDKROOT = environment["SDKROOT"], let sdkroot = try? AbsolutePath(validating: SDKROOT) {
                    var runtime: [String] = []
                    var xctest: [String] = []
                    var extraSwiftCFlags: [String] = []

                    if let settings = WindowsSDKSettings(
                        reading: sdkroot.appending("SDKSettings.plist"),
                        observabilityScope: nil,
                        filesystem: fileSystem
                    ) {
                        switch settings.defaults.runtime {
                        case .multithreadedDebugDLL:
                            runtime = ["-libc", "MDd"]
                        case .multithreadedDLL:
                            runtime = ["-libc", "MD"]
                        case .multithreadedDebug:
                            runtime = ["-libc", "MTd"]
                        case .multithreaded:
                            runtime = ["-libc", "MT"]
                        }
                    }

                    // The layout of the SDK is as follows:
                    //
                    // Library/Developer/Platforms/[PLATFORM].platform/Developer/Library/XCTest-[VERSION]/...
                    // Library/Developer/Platforms/[PLATFORM].platform/Developer/SDKs/[PLATFORM].sdk/...
                    //
                    // SDKROOT points to [PLATFORM].sdk
                    let platform = sdkroot.parentDirectory.parentDirectory.parentDirectory

                    if let info = WindowsPlatformInfo(
                        reading: platform.appending("Info.plist"),
                        observabilityScope: nil,
                        filesystem: fileSystem
                    ) {
                        let installation: AbsolutePath =
                            platform.appending("Developer")
                                .appending("Library")
                                .appending("XCTest-\(info.defaults.xctestVersion)")

                        xctest = try [
                            "-I",
                            AbsolutePath(validating: "usr/lib/swift/windows", relativeTo: installation).pathString,
                            // Migration Path
                            //
                            // Older Swift (<=5.7) installations placed the
                            // XCTest Swift module into the architecture
                            // specified directory.  This was in order to match
                            // the SDK setup.  However, the toolchain finally
                            // gained the ability to consult the architecture
                            // independent directory for Swift modules, allowing
                            // the merged swiftmodules.  XCTest followed suit.
                            "-I",
                            AbsolutePath(
                                validating: "usr/lib/swift/windows/\(triple.archName)",
                                relativeTo: installation
                            ).pathString,
                            "-L",
                            AbsolutePath(validating: "usr/lib/swift/windows/\(triple.archName)", relativeTo: installation)
                                .pathString,
                        ]

                        // Migration Path
                        //
                        // In order to support multiple parallel installations
                        // of an SDK, we need to ensure that we can have all the
                        // architecture variant libraries available.  Prior to
                        // this getting enabled (~5.7), we always had a singular
                        // installed SDK.  Prefer the new variant which has an
                        // architecture subdirectory in `bin` if available.
                        let implib = try AbsolutePath(
                            validating: "usr/lib/swift/windows/XCTest.lib",
                            relativeTo: installation
                        )
                        if fileSystem.exists(implib) {
                            xctest.append(contentsOf: ["-L", implib.parentDirectory.pathString])
                        }

                        extraSwiftCFlags = info.defaults.extraSwiftCFlags ?? []
                    }

                    return ["-sdk", sdkroot.pathString] + runtime + xctest + extraSwiftCFlags
                }
            }

            return swiftCompilerFlags
        }

        return (
            triple.isDarwin() || triple.isAndroid() || triple.isWASI() || triple.isWindows()
                ? ["-sdk", sdkDir.pathString]
                : []
        ) + swiftCompilerFlags
    }

    // MARK: - initializer

    public enum SearchStrategy {
        case `default`
        case custom(searchPaths: [AbsolutePath], useXcrun: Bool = true)
    }

    @available(*, deprecated, message: "use init(swiftSDK:environment:searchStrategy:customLibrariesLocation) instead")
    public convenience init(
        destination: SwiftSDK,
        environment: EnvironmentVariables = .process(),
        searchStrategy: SearchStrategy = .default,
        customLibrariesLocation: ToolchainConfiguration.SwiftPMLibrariesLocation? = nil
    ) throws {
        try self.init(
            swiftSDK: destination,
            environment: environment,
            searchStrategy: searchStrategy,
            customLibrariesLocation: customLibrariesLocation,
            fileSystem: localFileSystem
        )
    }

    public init(
        swiftSDK: SwiftSDK,
        environment: EnvironmentVariables,
        searchStrategy: SearchStrategy = .default,
        customLibrariesLocation: ToolchainConfiguration.SwiftPMLibrariesLocation? = nil,
        customInstalledSwiftPMConfiguration: InstalledSwiftPMConfiguration? = nil,
        customProvidedLibraries: [ProvidedLibrary]? = nil,
        fileSystem: any FileSystem = localFileSystem
    ) throws {
        self.swiftSDK = swiftSDK
        self.environment = environment

        switch searchStrategy {
        case .default:
            // Get the search paths from PATH.
            self.envSearchPaths = getEnvSearchPaths(
                pathString: environment.path,
                currentWorkingDirectory: fileSystem.currentWorkingDirectory
            )
            self.useXcrun = true
        case .custom(let searchPaths, let useXcrun):
            self.envSearchPaths = searchPaths
            self.useXcrun = useXcrun
        }

        let swiftCompilers = try UserToolchain.determineSwiftCompilers(
            binDirectories: swiftSDK.toolset.rootPaths,
            useXcrun: self.useXcrun,
            environment: environment,
            searchPaths: self.envSearchPaths,
            fileSystem: fileSystem
        )
        self.swiftCompilerPath = swiftCompilers.compile
        self.architectures = swiftSDK.architectures

<<<<<<< HEAD
        #if canImport(Darwin)
        let toolchainPlistPath = self.swiftCompilerPath.parentDirectory.parentDirectory.parentDirectory
            .appending(component: "Info.plist")
        if fileSystem.exists(toolchainPlistPath), let toolchainPlist = try? NSDictionary(
            contentsOf: URL(fileURLWithPath: toolchainPlistPath.pathString),
            error: ()
        ), let overrideBuildSettings = toolchainPlist["OverrideBuildSettings"] as? NSDictionary,
        let isSwiftDevelopmentToolchainStringValue = overrideBuildSettings["SWIFT_DEVELOPMENT_TOOLCHAIN"] as? String {
            self.isSwiftDevelopmentToolchain = isSwiftDevelopmentToolchainStringValue == "YES"
        } else {
            self.isSwiftDevelopmentToolchain = false
        }
        #else
        self.isSwiftDevelopmentToolchain = false
        #endif

=======
>>>>>>> 5abdf52e
        if let customInstalledSwiftPMConfiguration {
            self.installedSwiftPMConfiguration = customInstalledSwiftPMConfiguration
        } else {
            let path = swiftCompilerPath.parentDirectory.parentDirectory.appending(components: [
                "share", "pm", "config.json",
            ])
            self.installedSwiftPMConfiguration = try Self.loadJSONResource(
                config: path,
                type: InstalledSwiftPMConfiguration.self,
                default: InstalledSwiftPMConfiguration.default)
        }

        if let customProvidedLibraries {
            self.providedLibraries = customProvidedLibraries
        } else {
            let path = swiftCompilerPath.parentDirectory.parentDirectory.appending(components: [
                "share", "pm", "provided-libraries.json",
            ])
            self.providedLibraries = try Self.loadJSONResource(
                config: path,
                type: [LibraryMetadata].self,
                default: []
            ).map {
                .init(
                    location: path.parentDirectory.appending(component: $0.productName),
                    metadata: $0
                )
            }.filter {
                localFileSystem.isDirectory($0.location)
            }
        }

        // Use the triple from Swift SDK or compute the host triple using swiftc.
        var triple = try swiftSDK.targetTriple ?? Triple.getHostTriple(usingSwiftCompiler: swiftCompilers.compile)

        // Change the triple to the specified arch if there's exactly one of them.
        // The Triple property is only looked at by the native build system currently.
        if let architectures = self.architectures, architectures.count == 1 {
            let components = triple.tripleString.drop(while: { $0 != "-" })
            triple = try Triple(architectures[0] + components)
        }

        self.targetTriple = triple

        self.extraFlags = BuildFlags(
            cCompilerFlags: swiftSDK.toolset.knownTools[.cCompiler]?.extraCLIOptions ?? [],
            cxxCompilerFlags: swiftSDK.toolset.knownTools[.cxxCompiler]?.extraCLIOptions ?? [],
            swiftCompilerFlags: try Self.deriveSwiftCFlags(
                triple: triple,
                swiftSDK: swiftSDK,
                environment: environment,
                fileSystem: fileSystem
            ),
            linkerFlags: swiftSDK.toolset.knownTools[.linker]?.extraCLIOptions ?? [],
            xcbuildFlags: swiftSDK.toolset.knownTools[.xcbuild]?.extraCLIOptions ?? [])

        self.includeSearchPaths = swiftSDK.pathsConfiguration.includeSearchPaths ?? []
        self.librarySearchPaths = swiftSDK.pathsConfiguration.includeSearchPaths ?? []

        self.librarianPath = try swiftSDK.toolset.knownTools[.librarian]?.path ?? UserToolchain.determineLibrarian(
            triple: triple,
            binDirectories: swiftSDK.toolset.rootPaths,
            useXcrun: useXcrun,
            environment: environment,
            searchPaths: envSearchPaths,
            extraSwiftFlags: self.extraFlags.swiftCompilerFlags,
            fileSystem: fileSystem
        )

        if let sdkDir = swiftSDK.pathsConfiguration.sdkRootPath {
            let sysrootFlags = [triple.isDarwin() ? "-isysroot" : "--sysroot", sdkDir.pathString]
            self.extraFlags.cCompilerFlags.insert(contentsOf: sysrootFlags, at: 0)
        }

        if triple.isWindows() {
            if let SDKROOT = environment["SDKROOT"], let root = try? AbsolutePath(validating: SDKROOT) {
                if let settings = WindowsSDKSettings(
                    reading: root.appending("SDKSettings.plist"),
                    observabilityScope: nil,
                    filesystem: fileSystem
                ) {
                    switch settings.defaults.runtime {
                    case .multithreadedDebugDLL:
                        // Defines _DEBUG, _MT, and _DLL
                        // Linker uses MSVCRTD.lib
                        self.extraFlags.cCompilerFlags += [
                            "-D_DEBUG",
                            "-D_MT",
                            "-D_DLL",
                            "-Xclang",
                            "--dependent-lib=msvcrtd",
                        ]

                    case .multithreadedDLL:
                        // Defines _MT, and _DLL
                        // Linker uses MSVCRT.lib
                        self.extraFlags.cCompilerFlags += ["-D_MT", "-D_DLL", "-Xclang", "--dependent-lib=msvcrt"]

                    case .multithreadedDebug:
                        // Defines _DEBUG, and _MT
                        // Linker uses LIBCMTD.lib
                        self.extraFlags.cCompilerFlags += ["-D_DEBUG", "-D_MT", "-Xclang", "--dependent-lib=libcmtd"]

                    case .multithreaded:
                        // Defines _MT
                        // Linker uses LIBCMT.lib
                        self.extraFlags.cCompilerFlags += ["-D_MT", "-Xclang", "--dependent-lib=libcmt"]
                    }
                }
            }
        }

        let swiftPMLibrariesLocation = try customLibrariesLocation ?? Self.deriveSwiftPMLibrariesLocation(
            swiftCompilerPath: swiftCompilerPath,
            swiftSDK: swiftSDK,
            environment: environment,
            fileSystem: fileSystem
        )

        let xctestPath: AbsolutePath?
        if case .custom(_, let useXcrun) = searchStrategy, !useXcrun {
            xctestPath = nil
        } else {
            xctestPath = try Self.deriveXCTestPath(
                swiftSDK: self.swiftSDK,
                triple: triple,
                environment: environment,
                fileSystem: fileSystem
            )
        }

        self.configuration = .init(
            librarianPath: librarianPath,
            swiftCompilerPath: swiftCompilers.manifest,
            swiftCompilerFlags: self.extraFlags.swiftCompilerFlags,
            swiftCompilerEnvironment: environment,
            swiftPMLibrariesLocation: swiftPMLibrariesLocation,
            sdkRootPath: self.swiftSDK.pathsConfiguration.sdkRootPath,
            xctestPath: xctestPath
        )

        self.fileSystem = fileSystem
    }

    private static func deriveSwiftPMLibrariesLocation(
        swiftCompilerPath: AbsolutePath,
        swiftSDK: SwiftSDK,
        environment: EnvironmentVariables,
        fileSystem: any FileSystem
    ) throws -> ToolchainConfiguration.SwiftPMLibrariesLocation? {
        // Look for an override in the env.
        if let pathEnvVariable = environment["SWIFTPM_CUSTOM_LIBS_DIR"] ?? environment["SWIFTPM_PD_LIBS"] {
            if environment["SWIFTPM_PD_LIBS"] != nil {
                print("SWIFTPM_PD_LIBS was deprecated in favor of SWIFTPM_CUSTOM_LIBS_DIR")
            }
            // We pick the first path which exists in an environment variable
            // delimited by the platform specific string separator.
            #if os(Windows)
            let separator: Character = ";"
            #else
            let separator: Character = ":"
            #endif
            let paths = pathEnvVariable.split(separator: separator).map(String.init)
            for pathString in paths {
                if let path = try? AbsolutePath(validating: pathString), fileSystem.exists(path) {
                    // we found the custom one
                    return .init(root: path)
                }
            }

            // fail if custom one specified but not found
            throw InternalError(
                "Couldn't find the custom libraries location defined by SWIFTPM_CUSTOM_LIBS_DIR / SWIFTPM_PD_LIBS: \(pathEnvVariable)"
            )
        }

        // FIXME: the following logic is pretty fragile, but has always been this way
        // an alternative cloud be to force explicit locations to always be set explicitly when running in Xcode/SwiftPM
        // debug and assert if not set but we detect that we are in this mode

        for applicationPath in swiftSDK.toolset.rootPaths {
            // this is the normal case when using the toolchain
            let librariesPath = applicationPath.parentDirectory.appending(components: "lib", "swift", "pm")
            if fileSystem.exists(librariesPath) {
                return .init(root: librariesPath)
            }

            // this tests if we are debugging / testing SwiftPM with Xcode
            let manifestFrameworksPath = applicationPath.appending(
                components: "PackageFrameworks",
                "PackageDescription.framework"
            )
            let pluginFrameworksPath = applicationPath.appending(components: "PackageFrameworks", "PackagePlugin.framework")
            if fileSystem.exists(manifestFrameworksPath), fileSystem.exists(pluginFrameworksPath) {
                return .init(
                    manifestLibraryPath: manifestFrameworksPath,
                    pluginLibraryPath: pluginFrameworksPath
                )
            }

            // this tests if we are debugging / testing SwiftPM with SwiftPM
            if localFileSystem.exists(applicationPath.appending("swift-package")) {
                // Newer versions of SwiftPM will emit modules to a "Modules" subdirectory, but we're also staying compatible with older versions for development.
                let modulesPath: AbsolutePath
                if localFileSystem.exists(applicationPath.appending("Modules")) {
                    modulesPath = applicationPath.appending("Modules")
                } else {
                    modulesPath = applicationPath
                }

                return .init(
                    manifestLibraryPath: applicationPath,
                    manifestModulesPath: modulesPath,
                    pluginLibraryPath: applicationPath,
                    pluginModulesPath: modulesPath
                )
            }
        }

        // we are using a SwiftPM outside a toolchain, use the compiler path to compute the location
        return .init(swiftCompilerPath: swiftCompilerPath)
    }

    private static func derivePluginServerPath(triple: Triple) throws -> AbsolutePath? {
        if triple.isDarwin() {
            let pluginServerPathFindArgs = ["/usr/bin/xcrun", "--find", "swift-plugin-server"]
            if let path = try? TSCBasic.Process.checkNonZeroExit(arguments: pluginServerPathFindArgs, environment: [:])
                .spm_chomp() {
                return try AbsolutePath(validating: path)
            }
        }
        return .none
    }

    // TODO: We should have some general utility to find tools.
    private static func deriveXCTestPath(
        swiftSDK: SwiftSDK,
        triple: Triple,
        environment: EnvironmentVariables,
        fileSystem: any FileSystem
    ) throws -> AbsolutePath? {
        if triple.isDarwin() {
            // XCTest is optional on macOS, for example when Xcode is not installed
            let xctestFindArgs = ["/usr/bin/xcrun", "--sdk", "macosx", "--find", "xctest"]
            if let path = try? TSCBasic.Process.checkNonZeroExit(arguments: xctestFindArgs, environment: environment)
                .spm_chomp()
            {
                return try AbsolutePath(validating: path)
            }
        } else if triple.isWindows() {
            let sdkRoot: AbsolutePath

            if let sdkDir = swiftSDK.pathsConfiguration.sdkRootPath {
                sdkRoot = sdkDir
            } else if let SDKROOT = environment["SDKROOT"], let sdkDir = try? AbsolutePath(validating: SDKROOT) {
                sdkRoot = sdkDir
            } else {
                return .none
            }

            // The layout of the SDK is as follows:
            //
            // Library/Developer/Platforms/[PLATFORM].platform/Developer/Library/XCTest-[VERSION]/...
            // Library/Developer/Platforms/[PLATFORM].platform/Developer/SDKs/[PLATFORM].sdk/...
            //
            // SDKROOT points to [PLATFORM].sdk
            let platform = sdkRoot.parentDirectory.parentDirectory.parentDirectory

            if let info = WindowsPlatformInfo(
                reading: platform.appending("Info.plist"),
                observabilityScope: nil,
                filesystem: fileSystem
            ) {
                let xctest: AbsolutePath =
                    platform.appending("Developer")
                        .appending("Library")
                        .appending("XCTest-\(info.defaults.xctestVersion)")

                // Migration Path
                //
                // In order to support multiple parallel installations of an
                // SDK, we need to ensure that we can have all the architecture
                // variant libraries available.  Prior to this getting enabled
                // (~5.7), we always had a singular installed SDK.  Prefer the
                // new variant which has an architecture subdirectory in `bin`
                // if available.
                switch triple.arch {
                case .x86_64: // amd64 x86_64 x86_64h
                    let path: AbsolutePath =
                        xctest.appending("usr")
                            .appending("bin64")
                    if fileSystem.exists(path) {
                        return path
                    }

                case .x86: // i386 i486 i586 i686 i786 i886 i986
                    let path: AbsolutePath =
                        xctest.appending("usr")
                            .appending("bin32")
                    if fileSystem.exists(path) {
                        return path
                    }

                case .arm: // armv7 and many more
                    let path: AbsolutePath =
                        xctest.appending("usr")
                            .appending("bin32a")
                    if fileSystem.exists(path) {
                        return path
                    }

                case .aarch64: // aarch6 arm64
                    let path: AbsolutePath =
                        xctest.appending("usr")
                            .appending("bin64a")
                    if fileSystem.exists(path) {
                        return path
                    }

                default:
                    // Fallback to the old-style layout.  We should really
                    // report an error in this case - this architecture is
                    // unavailable.
                    break
                }

                // Assume that we are in the old-style layout.
                return xctest.appending("usr")
                    .appending("bin")
            }
        }
        return .none
    }

    public var sdkRootPath: AbsolutePath? {
        configuration.sdkRootPath
    }

    public var swiftCompilerEnvironment: EnvironmentVariables {
        configuration.swiftCompilerEnvironment
    }

    public var swiftCompilerFlags: [String] {
        configuration.swiftCompilerFlags
    }

    public var swiftCompilerPathForManifests: AbsolutePath {
        configuration.swiftCompilerPath
    }

    public var swiftPMLibrariesLocation: ToolchainConfiguration.SwiftPMLibrariesLocation {
        configuration.swiftPMLibrariesLocation
    }

    public var xctestPath: AbsolutePath? {
        configuration.xctestPath
    }

    private static func loadJSONResource<T: Decodable>(
        config: AbsolutePath, type: T.Type, `default`: T
    )
        throws -> T
    {
        if localFileSystem.exists(config) {
            return try JSONDecoder.makeWithDefaults().decode(
                path: config,
                fileSystem: localFileSystem,
                as: type)
        }

        return `default`
    }
}<|MERGE_RESOLUTION|>--- conflicted
+++ resolved
@@ -557,25 +557,6 @@
         self.swiftCompilerPath = swiftCompilers.compile
         self.architectures = swiftSDK.architectures
 
-<<<<<<< HEAD
-        #if canImport(Darwin)
-        let toolchainPlistPath = self.swiftCompilerPath.parentDirectory.parentDirectory.parentDirectory
-            .appending(component: "Info.plist")
-        if fileSystem.exists(toolchainPlistPath), let toolchainPlist = try? NSDictionary(
-            contentsOf: URL(fileURLWithPath: toolchainPlistPath.pathString),
-            error: ()
-        ), let overrideBuildSettings = toolchainPlist["OverrideBuildSettings"] as? NSDictionary,
-        let isSwiftDevelopmentToolchainStringValue = overrideBuildSettings["SWIFT_DEVELOPMENT_TOOLCHAIN"] as? String {
-            self.isSwiftDevelopmentToolchain = isSwiftDevelopmentToolchainStringValue == "YES"
-        } else {
-            self.isSwiftDevelopmentToolchain = false
-        }
-        #else
-        self.isSwiftDevelopmentToolchain = false
-        #endif
-
-=======
->>>>>>> 5abdf52e
         if let customInstalledSwiftPMConfiguration {
             self.installedSwiftPMConfiguration = customInstalledSwiftPMConfiguration
         } else {
