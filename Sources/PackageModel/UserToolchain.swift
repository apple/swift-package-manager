//===----------------------------------------------------------------------===//
//
// This source file is part of the Swift open source project
//
// Copyright (c) 2014-2017 Apple Inc. and the Swift project authors
// Licensed under Apache License v2.0 with Runtime Library Exception
//
// See http://swift.org/LICENSE.txt for license information
// See http://swift.org/CONTRIBUTORS.txt for the list of Swift project authors
//
//===----------------------------------------------------------------------===//

import Basics
import Foundation

import class TSCBasic.Process

#if os(Windows)
private let hostExecutableSuffix = ".exe"
#else
private let hostExecutableSuffix = ""
#endif

// FIXME: This is messy and needs a redesign.
public final class UserToolchain: Toolchain {
    public typealias SwiftCompilers = (compile: AbsolutePath, manifest: AbsolutePath)

    /// The toolchain configuration.
    private let configuration: ToolchainConfiguration

    /// Path of the librarian.
    public let librarianPath: AbsolutePath

    /// Path of the `swiftc` compiler.
    public let swiftCompilerPath: AbsolutePath

    /// An array of paths to search for headers and modules at compile time.
    public let includeSearchPaths: [AbsolutePath]

    /// An array of paths to search for libraries at link time.
    public let librarySearchPaths: [AbsolutePath]

    /// Path containing Swift resources for dynamic linking.
    public var swiftResourcesPath: AbsolutePath? {
        swiftSDK.pathsConfiguration.swiftResourcesPath
    }

    /// Path containing Swift resources for static linking.
    public var swiftStaticResourcesPath: AbsolutePath? {
        swiftSDK.pathsConfiguration.swiftStaticResourcesPath
    }

    /// Additional flags to be passed to the build tools.
    public var extraFlags: BuildFlags

    /// Path of the `swift` interpreter.
    public var swiftInterpreterPath: AbsolutePath {
        self.swiftCompilerPath.parentDirectory.appending("swift" + hostExecutableSuffix)
    }

    private let fileSystem: any FileSystem

    /// The compilation destination object.
    @available(*, deprecated, renamed: "swiftSDK")
    public var destination: SwiftSDK { swiftSDK }

    /// The Swift SDK used by this toolchain.
    public let swiftSDK: SwiftSDK

    /// The target triple that should be used for compilation.
    @available(*, deprecated, renamed: "targetTriple")
    public var triple: Triple { targetTriple }

    public let targetTriple: Triple

    /// The list of CPU architectures to build for.
    public let architectures: [String]?

    /// Search paths from the PATH environment variable.
    let envSearchPaths: [AbsolutePath]

    /// Only use search paths, do not fall back to `xcrun`.
    let useXcrun: Bool

    private var _clangCompiler: AbsolutePath?

    private let environment: EnvironmentVariables

    public let installedSwiftPMConfiguration: InstalledSwiftPMConfiguration

    public let providedLibraries: [ProvidedLibrary]

    /// Returns the runtime library for the given sanitizer.
    public func runtimeLibrary(for sanitizer: Sanitizer) throws -> AbsolutePath {
        // FIXME: This is only for SwiftPM development time support. It is OK
        // for now but we shouldn't need to resolve the symlink.  We need to lay
        // down symlinks to runtimes in our fake toolchain as part of the
        // bootstrap script.
        let swiftCompiler = try resolveSymlinks(self.swiftCompilerPath)

        let runtime = try swiftCompiler.appending(
            RelativePath(validating: "../../lib/swift/clang/lib/darwin/libclang_rt.\(sanitizer.shortName)_osx_dynamic.dylib")
        )

        // Ensure that the runtime is present.
        guard fileSystem.exists(runtime) else {
            throw InvalidToolchainDiagnostic("Missing runtime for \(sanitizer) sanitizer")
        }

        return runtime
    }

    // MARK: - private utilities

    private static func lookup(
        variable: String,
        searchPaths: [AbsolutePath],
        environment: EnvironmentVariables
    ) -> AbsolutePath? {
        lookupExecutablePath(filename: environment[variable], searchPaths: searchPaths)
    }

    private static func getTool(
        _ name: String,
        binDirectories: [AbsolutePath],
        fileSystem: any FileSystem
    ) throws -> AbsolutePath {
        let executableName = "\(name)\(hostExecutableSuffix)"
        var toolPath: AbsolutePath?

        for dir in binDirectories {
            let path = dir.appending(component: executableName)
            guard fileSystem.isExecutableFile(path) else {
                continue
            }
            toolPath = path
            // Take the first match.
            break
        }
        guard let toolPath else {
            throw InvalidToolchainDiagnostic("could not find CLI tool `\(name)` at any of these directories: \(binDirectories)")
        }
        return toolPath
    }

    private static func findTool(
        _ name: String,
        envSearchPaths: [AbsolutePath],
        useXcrun: Bool,
        fileSystem: any FileSystem
    ) throws -> AbsolutePath {
        if useXcrun {
            #if os(macOS)
            let foundPath = try TSCBasic.Process.checkNonZeroExit(arguments: ["/usr/bin/xcrun", "--find", name])
                .spm_chomp()
            return try AbsolutePath(validating: foundPath)
            #endif
        }

        return try getTool(name, binDirectories: envSearchPaths, fileSystem: fileSystem)
    }

    // MARK: - public API

    public static func determineLibrarian(
        triple: Triple,
        binDirectories: [AbsolutePath],
        useXcrun: Bool,
        environment: EnvironmentVariables,
        searchPaths: [AbsolutePath],
        extraSwiftFlags: [String],
        fileSystem: any FileSystem
    ) throws -> AbsolutePath {
        let variable: String = triple.isApple() ? "LIBTOOL" : "AR"
        let tool: String = {
            if triple.isApple() { return "libtool" }
            if triple.isWindows() {
                if let librarian: AbsolutePath =
                    UserToolchain.lookup(
                        variable: "AR",
                        searchPaths: searchPaths,
                        environment: environment
                    )
                {
                    return librarian.basename
                }
                // TODO(5719) handle `-Xmanifest` vs `-Xswiftc`
                // `-use-ld=` is always joined in Swift.
                if let ld = extraSwiftFlags.first(where: { $0.starts(with: "-use-ld=") }) {
                    let linker = String(ld.split(separator: "=").last!)
                    return linker == "lld" ? "lld-link" : linker
                }
                return "link"
            }
            return "llvm-ar"
        }()

        if let librarian = UserToolchain.lookup(
            variable: variable,
            searchPaths: searchPaths,
            environment: environment
        ) {
            if fileSystem.isExecutableFile(librarian) {
                return librarian
            }
        }

        if let librarian = try? UserToolchain.getTool(tool, binDirectories: binDirectories, fileSystem: fileSystem) {
            return librarian
        }
        if triple.isApple() || triple.isWindows() {
            return try UserToolchain.findTool(tool, envSearchPaths: searchPaths, useXcrun: useXcrun, fileSystem: fileSystem)
        } else {
            if let librarian = try? UserToolchain.findTool(tool, envSearchPaths: searchPaths, useXcrun: false, fileSystem: fileSystem) {
                return librarian
            }
            // Fall back to looking for binutils `ar` if `llvm-ar` can't be found.
            if let librarian = try? UserToolchain.getTool("ar", binDirectories: binDirectories, fileSystem: fileSystem) {
                return librarian
            }
            return try UserToolchain.findTool("ar", envSearchPaths: searchPaths, useXcrun: false, fileSystem: fileSystem)
        }
    }

    /// Determines the Swift compiler paths for compilation and manifest parsing.
    public static func determineSwiftCompilers(
        binDirectories: [AbsolutePath],
        useXcrun: Bool,
        environment: EnvironmentVariables,
        searchPaths: [AbsolutePath],
        fileSystem: any FileSystem
    ) throws -> SwiftCompilers {
        func validateCompiler(at path: AbsolutePath?) throws {
            guard let path else { return }
            guard fileSystem.isExecutableFile(path) else {
                throw InvalidToolchainDiagnostic(
                    "could not find the `swiftc\(hostExecutableSuffix)` at expected path \(path)"
                )
            }
        }

        let lookup = { UserToolchain.lookup(variable: $0, searchPaths: searchPaths, environment: environment) }
        // Get overrides.
        let SWIFT_EXEC_MANIFEST = lookup("SWIFT_EXEC_MANIFEST")
        let SWIFT_EXEC = lookup("SWIFT_EXEC")

        // Validate the overrides.
        try validateCompiler(at: SWIFT_EXEC)
        try validateCompiler(at: SWIFT_EXEC_MANIFEST)

        // We require there is at least one valid swift compiler, either in the
        // bin dir or SWIFT_EXEC.
        let resolvedBinDirCompiler: AbsolutePath
        if let SWIFT_EXEC {
            resolvedBinDirCompiler = SWIFT_EXEC
        } else if let binDirCompiler = try? UserToolchain.getTool("swiftc", binDirectories: binDirectories, fileSystem: fileSystem) {
            resolvedBinDirCompiler = binDirCompiler
        } else {
            // Try to lookup swift compiler on the system which is possible when
            // we're built outside of the Swift toolchain.
            resolvedBinDirCompiler = try UserToolchain.findTool(
                "swiftc",
                envSearchPaths: searchPaths,
                useXcrun: useXcrun,
                fileSystem: fileSystem
            )
        }

        // The compiler for compilation tasks is SWIFT_EXEC or the bin dir compiler.
        // The compiler for manifest is either SWIFT_EXEC_MANIFEST or the bin dir compiler.
        return (compile: SWIFT_EXEC ?? resolvedBinDirCompiler, manifest: SWIFT_EXEC_MANIFEST ?? resolvedBinDirCompiler)
    }

    /// Returns the path to clang compiler tool.
    public func getClangCompiler() throws -> AbsolutePath {
        // Check if we already computed.
        if let clang = self._clangCompiler {
            return clang
        }

        // Check in the environment variable first.
        if let toolPath = UserToolchain.lookup(
            variable: "CC",
            searchPaths: self.envSearchPaths,
            environment: environment
        ) {
            self._clangCompiler = toolPath
            return toolPath
        }

        // Then, check the toolchain.
        if let toolPath = try? UserToolchain.getTool(
            "clang",
            binDirectories: self.swiftSDK.toolset.rootPaths,
            fileSystem: self.fileSystem
        ) {
            self._clangCompiler = toolPath
            return toolPath
        }

        // Otherwise, lookup it up on the system.
        let toolPath = try UserToolchain.findTool(
            "clang",
            envSearchPaths: self.envSearchPaths,
            useXcrun: useXcrun,
            fileSystem: self.fileSystem
        )
        self._clangCompiler = toolPath
        return toolPath
    }

    public func _isClangCompilerVendorApple() throws -> Bool? {
        // Assume the vendor is Apple on macOS.
        // FIXME: This might not be the best way to determine this.
        #if os(macOS)
        return true
        #else
        return false
        #endif
    }

    /// Returns the path to lldb.
    public func getLLDB() throws -> AbsolutePath {
        // Look for LLDB next to the compiler first.
        if let lldbPath = try? UserToolchain.getTool(
            "lldb",
            binDirectories: [self.swiftCompilerPath.parentDirectory],
            fileSystem: self.fileSystem
        ) {
            return lldbPath
        }
        // If that fails, fall back to xcrun, PATH, etc.
        return try UserToolchain.findTool(
            "lldb",
            envSearchPaths: self.envSearchPaths,
            useXcrun: useXcrun,
            fileSystem: self.fileSystem
        )
    }

    /// Returns the path to llvm-cov tool.
    public func getLLVMCov() throws -> AbsolutePath {
        try UserToolchain.getTool(
            "llvm-cov",
            binDirectories: [self.swiftCompilerPath.parentDirectory],
            fileSystem: self.fileSystem
        )
    }

    /// Returns the path to llvm-prof tool.
    public func getLLVMProf() throws -> AbsolutePath {
        try UserToolchain.getTool(
            "llvm-profdata",
            binDirectories: [self.swiftCompilerPath.parentDirectory],
            fileSystem: self.fileSystem
        )
    }

    public func getSwiftAPIDigester() throws -> AbsolutePath {
        if let envValue = UserToolchain.lookup(
            variable: "SWIFT_API_DIGESTER",
            searchPaths: self.envSearchPaths,
            environment: environment
        ) {
            return envValue
        }
        return try UserToolchain.getTool(
            "swift-api-digester",
            binDirectories: [self.swiftCompilerPath.parentDirectory],
            fileSystem: self.fileSystem

        )
    }

    public func getSymbolGraphExtract() throws -> AbsolutePath {
        if let envValue = UserToolchain.lookup(
            variable: "SWIFT_SYMBOLGRAPH_EXTRACT",
            searchPaths: self.envSearchPaths,
            environment: environment
        ) {
            return envValue
        }
        return try UserToolchain.getTool(
            "swift-symbolgraph-extract",
            binDirectories: [self.swiftCompilerPath.parentDirectory],
            fileSystem: self.fileSystem
        )
    }

    internal static func deriveSwiftCFlags(
        triple: Triple,
        swiftSDK: SwiftSDK,
        environment: EnvironmentVariables,
        fileSystem: any FileSystem
    ) throws -> [String] {
        var swiftCompilerFlags = swiftSDK.toolset.knownTools[.swiftCompiler]?.extraCLIOptions ?? []

        if let linker = swiftSDK.toolset.knownTools[.linker]?.path {
            swiftCompilerFlags += ["-ld-path=\(linker)"]
        }

        guard let sdkDir = swiftSDK.pathsConfiguration.sdkRootPath else {
            if triple.isWindows() {
                // Windows uses a variable named SDKROOT to determine the root of
                // the SDK.  This is not the same value as the SDKROOT parameter
                // in Xcode, however, the value represents a similar concept.
                if let SDKROOT = environment["SDKROOT"], let sdkroot = try? AbsolutePath(validating: SDKROOT) {
                    var runtime: [String] = []
                    var xctest: [String] = []
                    var extraSwiftCFlags: [String] = []

                    if let settings = WindowsSDKSettings(
                        reading: sdkroot.appending("SDKSettings.plist"),
                        observabilityScope: nil,
                        filesystem: fileSystem
                    ) {
                        switch settings.defaults.runtime {
                        case .multithreadedDebugDLL:
                            runtime = ["-libc", "MDd"]
                        case .multithreadedDLL:
                            runtime = ["-libc", "MD"]
                        case .multithreadedDebug:
                            runtime = ["-libc", "MTd"]
                        case .multithreaded:
                            runtime = ["-libc", "MT"]
                        }
                    }

                    // The layout of the SDK is as follows:
                    //
                    // Library/Developer/Platforms/[PLATFORM].platform/Developer/Library/XCTest-[VERSION]/...
                    // Library/Developer/Platforms/[PLATFORM].platform/Developer/SDKs/[PLATFORM].sdk/...
                    //
                    // SDKROOT points to [PLATFORM].sdk
                    let platform = sdkroot.parentDirectory.parentDirectory.parentDirectory

                    if let info = WindowsPlatformInfo(
                        reading: platform.appending("Info.plist"),
                        observabilityScope: nil,
                        filesystem: fileSystem
                    ) {
                        let installation: AbsolutePath =
                            platform.appending("Developer")
                                .appending("Library")
                                .appending("XCTest-\(info.defaults.xctestVersion)")

                        xctest = try [
                            "-I",
                            AbsolutePath(validating: "usr/lib/swift/windows", relativeTo: installation).pathString,
                            // Migration Path
                            //
                            // Older Swift (<=5.7) installations placed the
                            // XCTest Swift module into the architecture
                            // specified directory.  This was in order to match
                            // the SDK setup.  However, the toolchain finally
                            // gained the ability to consult the architecture
                            // independent directory for Swift modules, allowing
                            // the merged swiftmodules.  XCTest followed suit.
                            "-I",
                            AbsolutePath(
                                validating: "usr/lib/swift/windows/\(triple.archName)",
                                relativeTo: installation
                            ).pathString,
                            "-L",
                            AbsolutePath(validating: "usr/lib/swift/windows/\(triple.archName)", relativeTo: installation)
                                .pathString,
                        ]

                        // Migration Path
                        //
                        // In order to support multiple parallel installations
                        // of an SDK, we need to ensure that we can have all the
                        // architecture variant libraries available.  Prior to
                        // this getting enabled (~5.7), we always had a singular
                        // installed SDK.  Prefer the new variant which has an
                        // architecture subdirectory in `bin` if available.
                        let implib = try AbsolutePath(
                            validating: "usr/lib/swift/windows/XCTest.lib",
                            relativeTo: installation
                        )
                        if fileSystem.exists(implib) {
                            xctest.append(contentsOf: ["-L", implib.parentDirectory.pathString])
                        }

                        extraSwiftCFlags = info.defaults.extraSwiftCFlags ?? []
                    }

                    return ["-sdk", sdkroot.pathString] + runtime + xctest + extraSwiftCFlags
                }
            }

            return swiftCompilerFlags
        }

        return (
            triple.isDarwin() || triple.isAndroid() || triple.isWASI() || triple.isWindows()
                ? ["-sdk", sdkDir.pathString]
                : []
        ) + swiftCompilerFlags
    }

    // MARK: - initializer

    public enum SearchStrategy {
        case `default`
        case custom(searchPaths: [AbsolutePath], useXcrun: Bool = true)
    }

    @available(*, deprecated, message: "use init(swiftSDK:environment:searchStrategy:customLibrariesLocation) instead")
    public convenience init(
        destination: SwiftSDK,
        environment: EnvironmentVariables = .process(),
        searchStrategy: SearchStrategy = .default,
        customLibrariesLocation: ToolchainConfiguration.SwiftPMLibrariesLocation? = nil
    ) throws {
        try self.init(
            swiftSDK: destination,
            environment: environment,
            searchStrategy: searchStrategy,
            customLibrariesLocation: customLibrariesLocation,
            fileSystem: localFileSystem
        )
    }

    public init(
        swiftSDK: SwiftSDK,
        environment: EnvironmentVariables = .process(),
        searchStrategy: SearchStrategy = .default,
        customLibrariesLocation: ToolchainConfiguration.SwiftPMLibrariesLocation? = nil,
        customInstalledSwiftPMConfiguration: InstalledSwiftPMConfiguration? = nil,
<<<<<<< HEAD
        customProvidedLibraries: [LibraryMetadata]? = nil,
=======
        customProvidedLibraries: [ProvidedLibrary]? = nil,
>>>>>>> 9e5f8b7c
        fileSystem: any FileSystem = localFileSystem
    ) throws {
        self.swiftSDK = swiftSDK
        self.environment = environment

        switch searchStrategy {
        case .default:
            // Get the search paths from PATH.
            self.envSearchPaths = getEnvSearchPaths(
                pathString: environment.path,
                currentWorkingDirectory: fileSystem.currentWorkingDirectory
            )
            self.useXcrun = true
        case .custom(let searchPaths, let useXcrun):
            self.envSearchPaths = searchPaths
            self.useXcrun = useXcrun
        }

        let swiftCompilers = try UserToolchain.determineSwiftCompilers(
            binDirectories: swiftSDK.toolset.rootPaths,
            useXcrun: self.useXcrun,
            environment: environment,
<<<<<<< HEAD
            searchPaths: envSearchPaths,
=======
            searchPaths: self.envSearchPaths,
>>>>>>> 9e5f8b7c
            fileSystem: fileSystem
        )
        self.swiftCompilerPath = swiftCompilers.compile
        self.architectures = swiftSDK.architectures

<<<<<<< HEAD
        #if canImport(Darwin)
        let toolchainPlistPath = self.swiftCompilerPath.parentDirectory.parentDirectory.parentDirectory
            .appending(component: "Info.plist")
        if fileSystem.exists(toolchainPlistPath), let toolchainPlist = try? NSDictionary(
            contentsOf: URL(fileURLWithPath: toolchainPlistPath.pathString),
            error: ()
        ), let overrideBuildSettings = toolchainPlist["OverrideBuildSettings"] as? NSDictionary,
        let isSwiftDevelopmentToolchainStringValue = overrideBuildSettings["SWIFT_DEVELOPMENT_TOOLCHAIN"] as? String {
            self.isSwiftDevelopmentToolchain = isSwiftDevelopmentToolchainStringValue == "YES"
        } else {
            self.isSwiftDevelopmentToolchain = false
        }
        #else
        self.isSwiftDevelopmentToolchain = false
        #endif

=======
>>>>>>> 9e5f8b7c
        if let customInstalledSwiftPMConfiguration {
            self.installedSwiftPMConfiguration = customInstalledSwiftPMConfiguration
        } else {
            let path = swiftCompilerPath.parentDirectory.parentDirectory.appending(components: [
                "share", "pm", "config.json",
            ])
            self.installedSwiftPMConfiguration = try Self.loadJSONResource(
                config: path,
                type: InstalledSwiftPMConfiguration.self,
                default: InstalledSwiftPMConfiguration.default)
        }

        if let customProvidedLibraries {
            self.providedLibraries = customProvidedLibraries
        } else {
            let path = swiftCompilerPath.parentDirectory.parentDirectory.appending(components: [
                "share", "pm", "provided-libraries.json",
            ])
            self.providedLibraries = try Self.loadJSONResource(
                config: path,
                type: [LibraryMetadata].self,
                default: []
            ).map {
                .init(
                    location: path.parentDirectory.appending(component: $0.productName),
                    metadata: $0
                )
            }.filter {
                localFileSystem.isDirectory($0.location)
            }
        }

        // Use the triple from Swift SDK or compute the host triple using swiftc.
        var triple = try swiftSDK.targetTriple ?? Triple.getHostTriple(usingSwiftCompiler: swiftCompilers.compile)

        // Change the triple to the specified arch if there's exactly one of them.
        // The Triple property is only looked at by the native build system currently.
        if let architectures = self.architectures, architectures.count == 1 {
            let components = triple.tripleString.drop(while: { $0 != "-" })
            triple = try Triple(architectures[0] + components)
        }

        self.targetTriple = triple

        self.extraFlags = BuildFlags(
            cCompilerFlags: swiftSDK.toolset.knownTools[.cCompiler]?.extraCLIOptions ?? [],
            cxxCompilerFlags: swiftSDK.toolset.knownTools[.cxxCompiler]?.extraCLIOptions ?? [],
            swiftCompilerFlags: try Self.deriveSwiftCFlags(
                triple: triple,
                swiftSDK: swiftSDK,
                environment: environment,
                fileSystem: fileSystem
            ),
            linkerFlags: swiftSDK.toolset.knownTools[.linker]?.extraCLIOptions ?? [],
            xcbuildFlags: swiftSDK.toolset.knownTools[.xcbuild]?.extraCLIOptions ?? [])

        self.includeSearchPaths = swiftSDK.pathsConfiguration.includeSearchPaths ?? []
        self.librarySearchPaths = swiftSDK.pathsConfiguration.includeSearchPaths ?? []

        self.librarianPath = try swiftSDK.toolset.knownTools[.librarian]?.path ?? UserToolchain.determineLibrarian(
            triple: triple,
            binDirectories: swiftSDK.toolset.rootPaths,
            useXcrun: useXcrun,
            environment: environment,
            searchPaths: envSearchPaths,
            extraSwiftFlags: self.extraFlags.swiftCompilerFlags,
            fileSystem: fileSystem
        )

        if let sdkDir = swiftSDK.pathsConfiguration.sdkRootPath {
            let sysrootFlags = [triple.isDarwin() ? "-isysroot" : "--sysroot", sdkDir.pathString]
            self.extraFlags.cCompilerFlags.insert(contentsOf: sysrootFlags, at: 0)
        }

        if triple.isWindows() {
            if let SDKROOT = environment["SDKROOT"], let root = try? AbsolutePath(validating: SDKROOT) {
                if let settings = WindowsSDKSettings(
                    reading: root.appending("SDKSettings.plist"),
                    observabilityScope: nil,
                    filesystem: fileSystem
                ) {
                    switch settings.defaults.runtime {
                    case .multithreadedDebugDLL:
                        // Defines _DEBUG, _MT, and _DLL
                        // Linker uses MSVCRTD.lib
                        self.extraFlags.cCompilerFlags += [
                            "-D_DEBUG",
                            "-D_MT",
                            "-D_DLL",
                            "-Xclang",
                            "--dependent-lib=msvcrtd",
                        ]

                    case .multithreadedDLL:
                        // Defines _MT, and _DLL
                        // Linker uses MSVCRT.lib
                        self.extraFlags.cCompilerFlags += ["-D_MT", "-D_DLL", "-Xclang", "--dependent-lib=msvcrt"]

                    case .multithreadedDebug:
                        // Defines _DEBUG, and _MT
                        // Linker uses LIBCMTD.lib
                        self.extraFlags.cCompilerFlags += ["-D_DEBUG", "-D_MT", "-Xclang", "--dependent-lib=libcmtd"]

                    case .multithreaded:
                        // Defines _MT
                        // Linker uses LIBCMT.lib
                        self.extraFlags.cCompilerFlags += ["-D_MT", "-Xclang", "--dependent-lib=libcmt"]
                    }
                }
            }
        }

        let swiftPMLibrariesLocation = try customLibrariesLocation ?? Self.deriveSwiftPMLibrariesLocation(
            swiftCompilerPath: swiftCompilerPath,
            swiftSDK: swiftSDK,
            environment: environment,
            fileSystem: fileSystem
        )

        let xctestPath: AbsolutePath?
        if case .custom(_, let useXcrun) = searchStrategy, !useXcrun {
            xctestPath = nil
        } else {
            xctestPath = try Self.deriveXCTestPath(
                swiftSDK: self.swiftSDK,
                triple: triple,
                environment: environment,
                fileSystem: fileSystem
            )
        }

        self.configuration = .init(
            librarianPath: librarianPath,
            swiftCompilerPath: swiftCompilers.manifest,
            swiftCompilerFlags: self.extraFlags.swiftCompilerFlags,
            swiftCompilerEnvironment: environment,
            swiftPMLibrariesLocation: swiftPMLibrariesLocation,
            sdkRootPath: self.swiftSDK.pathsConfiguration.sdkRootPath,
            xctestPath: xctestPath
        )

        self.fileSystem = fileSystem
    }

    private static func deriveSwiftPMLibrariesLocation(
        swiftCompilerPath: AbsolutePath,
        swiftSDK: SwiftSDK,
        environment: EnvironmentVariables,
        fileSystem: any FileSystem
    ) throws -> ToolchainConfiguration.SwiftPMLibrariesLocation? {
        // Look for an override in the env.
        if let pathEnvVariable = environment["SWIFTPM_CUSTOM_LIBS_DIR"] ?? environment["SWIFTPM_PD_LIBS"] {
            if environment["SWIFTPM_PD_LIBS"] != nil {
                print("SWIFTPM_PD_LIBS was deprecated in favor of SWIFTPM_CUSTOM_LIBS_DIR")
            }
            // We pick the first path which exists in an environment variable
            // delimited by the platform specific string separator.
            #if os(Windows)
            let separator: Character = ";"
            #else
            let separator: Character = ":"
            #endif
            let paths = pathEnvVariable.split(separator: separator).map(String.init)
            for pathString in paths {
                if let path = try? AbsolutePath(validating: pathString), fileSystem.exists(path) {
                    // we found the custom one
                    return .init(root: path)
                }
            }

            // fail if custom one specified but not found
            throw InternalError(
                "Couldn't find the custom libraries location defined by SWIFTPM_CUSTOM_LIBS_DIR / SWIFTPM_PD_LIBS: \(pathEnvVariable)"
            )
        }

        // FIXME: the following logic is pretty fragile, but has always been this way
        // an alternative cloud be to force explicit locations to always be set explicitly when running in Xcode/SwiftPM
        // debug and assert if not set but we detect that we are in this mode

        for applicationPath in swiftSDK.toolset.rootPaths {
            // this is the normal case when using the toolchain
            let librariesPath = applicationPath.parentDirectory.appending(components: "lib", "swift", "pm")
            if fileSystem.exists(librariesPath) {
                return .init(root: librariesPath)
            }

            // this tests if we are debugging / testing SwiftPM with Xcode
            let manifestFrameworksPath = applicationPath.appending(
                components: "PackageFrameworks",
                "PackageDescription.framework"
            )
            let pluginFrameworksPath = applicationPath.appending(components: "PackageFrameworks", "PackagePlugin.framework")
            if fileSystem.exists(manifestFrameworksPath), fileSystem.exists(pluginFrameworksPath) {
                return .init(
                    manifestLibraryPath: manifestFrameworksPath,
                    pluginLibraryPath: pluginFrameworksPath
                )
            }

            // this tests if we are debugging / testing SwiftPM with SwiftPM
            if localFileSystem.exists(applicationPath.appending("swift-package")) {
                // Newer versions of SwiftPM will emit modules to a "Modules" subdirectory, but we're also staying compatible with older versions for development.
                let modulesPath: AbsolutePath
                if localFileSystem.exists(applicationPath.appending("Modules")) {
                    modulesPath = applicationPath.appending("Modules")
                } else {
                    modulesPath = applicationPath
                }

                return .init(
                    manifestLibraryPath: applicationPath,
                    manifestModulesPath: modulesPath,
                    pluginLibraryPath: applicationPath,
                    pluginModulesPath: modulesPath
                )
            }
        }

        // we are using a SwiftPM outside a toolchain, use the compiler path to compute the location
        return .init(swiftCompilerPath: swiftCompilerPath)
    }

    private static func derivePluginServerPath(triple: Triple) throws -> AbsolutePath? {
        if triple.isDarwin() {
            let pluginServerPathFindArgs = ["/usr/bin/xcrun", "--find", "swift-plugin-server"]
            if let path = try? TSCBasic.Process.checkNonZeroExit(arguments: pluginServerPathFindArgs, environment: [:])
                .spm_chomp() {
                return try AbsolutePath(validating: path)
            }
        }
        return .none
    }

    // TODO: We should have some general utility to find tools.
    private static func deriveXCTestPath(
        swiftSDK: SwiftSDK,
        triple: Triple,
        environment: EnvironmentVariables,
        fileSystem: any FileSystem
    ) throws -> AbsolutePath? {
        if triple.isDarwin() {
            // XCTest is optional on macOS, for example when Xcode is not installed
            let xctestFindArgs = ["/usr/bin/xcrun", "--sdk", "macosx", "--find", "xctest"]
            if let path = try? TSCBasic.Process.checkNonZeroExit(arguments: xctestFindArgs, environment: environment)
                .spm_chomp()
            {
                return try AbsolutePath(validating: path)
            }
        } else if triple.isWindows() {
            let sdkRoot: AbsolutePath

            if let sdkDir = swiftSDK.pathsConfiguration.sdkRootPath {
                sdkRoot = sdkDir
            } else if let SDKROOT = environment["SDKROOT"], let sdkDir = try? AbsolutePath(validating: SDKROOT) {
                sdkRoot = sdkDir
            } else {
                return .none
            }

            // The layout of the SDK is as follows:
            //
            // Library/Developer/Platforms/[PLATFORM].platform/Developer/Library/XCTest-[VERSION]/...
            // Library/Developer/Platforms/[PLATFORM].platform/Developer/SDKs/[PLATFORM].sdk/...
            //
            // SDKROOT points to [PLATFORM].sdk
            let platform = sdkRoot.parentDirectory.parentDirectory.parentDirectory

            if let info = WindowsPlatformInfo(
                reading: platform.appending("Info.plist"),
                observabilityScope: nil,
                filesystem: fileSystem
            ) {
                let xctest: AbsolutePath =
                    platform.appending("Developer")
                        .appending("Library")
                        .appending("XCTest-\(info.defaults.xctestVersion)")

                // Migration Path
                //
                // In order to support multiple parallel installations of an
                // SDK, we need to ensure that we can have all the architecture
                // variant libraries available.  Prior to this getting enabled
                // (~5.7), we always had a singular installed SDK.  Prefer the
                // new variant which has an architecture subdirectory in `bin`
                // if available.
                switch triple.arch {
                case .x86_64: // amd64 x86_64 x86_64h
                    let path: AbsolutePath =
                        xctest.appending("usr")
                            .appending("bin64")
                    if fileSystem.exists(path) {
                        return path
                    }

                case .x86: // i386 i486 i586 i686 i786 i886 i986
                    let path: AbsolutePath =
                        xctest.appending("usr")
                            .appending("bin32")
                    if fileSystem.exists(path) {
                        return path
                    }

                case .arm: // armv7 and many more
                    let path: AbsolutePath =
                        xctest.appending("usr")
                            .appending("bin32a")
                    if fileSystem.exists(path) {
                        return path
                    }

                case .aarch64: // aarch6 arm64
                    let path: AbsolutePath =
                        xctest.appending("usr")
                            .appending("bin64a")
                    if fileSystem.exists(path) {
                        return path
                    }

                default:
                    // Fallback to the old-style layout.  We should really
                    // report an error in this case - this architecture is
                    // unavailable.
                    break
                }

                // Assume that we are in the old-style layout.
                return xctest.appending("usr")
                    .appending("bin")
            }
        }
        return .none
    }

    public var sdkRootPath: AbsolutePath? {
        configuration.sdkRootPath
    }

    public var swiftCompilerEnvironment: EnvironmentVariables {
        configuration.swiftCompilerEnvironment
    }

    public var swiftCompilerFlags: [String] {
        configuration.swiftCompilerFlags
    }

    public var swiftCompilerPathForManifests: AbsolutePath {
        configuration.swiftCompilerPath
    }

    public var swiftPMLibrariesLocation: ToolchainConfiguration.SwiftPMLibrariesLocation {
        configuration.swiftPMLibrariesLocation
    }

    public var xctestPath: AbsolutePath? {
        configuration.xctestPath
    }

    private static func loadJSONResource<T: Decodable>(
        config: AbsolutePath, type: T.Type, `default`: T
    )
        throws -> T
    {
        if localFileSystem.exists(config) {
            return try JSONDecoder.makeWithDefaults().decode(
                path: config,
                fileSystem: localFileSystem,
                as: type)
        }

        return `default`
    }
}<|MERGE_RESOLUTION|>--- conflicted
+++ resolved
@@ -528,11 +528,7 @@
         searchStrategy: SearchStrategy = .default,
         customLibrariesLocation: ToolchainConfiguration.SwiftPMLibrariesLocation? = nil,
         customInstalledSwiftPMConfiguration: InstalledSwiftPMConfiguration? = nil,
-<<<<<<< HEAD
-        customProvidedLibraries: [LibraryMetadata]? = nil,
-=======
         customProvidedLibraries: [ProvidedLibrary]? = nil,
->>>>>>> 9e5f8b7c
         fileSystem: any FileSystem = localFileSystem
     ) throws {
         self.swiftSDK = swiftSDK
@@ -555,35 +551,12 @@
             binDirectories: swiftSDK.toolset.rootPaths,
             useXcrun: self.useXcrun,
             environment: environment,
-<<<<<<< HEAD
-            searchPaths: envSearchPaths,
-=======
             searchPaths: self.envSearchPaths,
->>>>>>> 9e5f8b7c
             fileSystem: fileSystem
         )
         self.swiftCompilerPath = swiftCompilers.compile
         self.architectures = swiftSDK.architectures
 
-<<<<<<< HEAD
-        #if canImport(Darwin)
-        let toolchainPlistPath = self.swiftCompilerPath.parentDirectory.parentDirectory.parentDirectory
-            .appending(component: "Info.plist")
-        if fileSystem.exists(toolchainPlistPath), let toolchainPlist = try? NSDictionary(
-            contentsOf: URL(fileURLWithPath: toolchainPlistPath.pathString),
-            error: ()
-        ), let overrideBuildSettings = toolchainPlist["OverrideBuildSettings"] as? NSDictionary,
-        let isSwiftDevelopmentToolchainStringValue = overrideBuildSettings["SWIFT_DEVELOPMENT_TOOLCHAIN"] as? String {
-            self.isSwiftDevelopmentToolchain = isSwiftDevelopmentToolchainStringValue == "YES"
-        } else {
-            self.isSwiftDevelopmentToolchain = false
-        }
-        #else
-        self.isSwiftDevelopmentToolchain = false
-        #endif
-
-=======
->>>>>>> 9e5f8b7c
         if let customInstalledSwiftPMConfiguration {
             self.installedSwiftPMConfiguration = customInstalledSwiftPMConfiguration
         } else {
