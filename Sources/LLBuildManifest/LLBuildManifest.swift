--- conflicted
+++ resolved
@@ -23,11 +23,7 @@
 }
 
 package enum WriteAuxiliary {
-<<<<<<< HEAD
-    public static let fileTypes: [AuxiliaryFileType.Type] = [
-=======
     package static let fileTypes: [AuxiliaryFileType.Type] = [
->>>>>>> fa08ceaa
         EntitlementPlist.self,
         LinkFileList.self,
         SourcesFileList.self,
@@ -167,13 +163,8 @@
 }
 
 package struct LLBuildManifest {
-<<<<<<< HEAD
-    public typealias TargetName = String
-    public typealias CmdName = String
-=======
     package typealias TargetName = String
     package typealias CmdName = String
->>>>>>> fa08ceaa
 
     /// The targets in the manifest.
     package private(set) var targets: [TargetName: Target] = [:]
