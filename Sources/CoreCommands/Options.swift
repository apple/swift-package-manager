--- conflicted
+++ resolved
@@ -85,8 +85,7 @@
     public var customCompileDestination: AbsolutePath?
 
     @Option(name: .customLong("experimental-destinations-path"), help: .hidden, completion: .directory)
-<<<<<<< HEAD
-    var crossCompilationDestinationsDirectory: AbsolutePath?
+    public var crossCompilationDestinationsDirectory: AbsolutePath?
 
     @Option(
         name: .customLong("pkg-config-path"),
@@ -97,9 +96,6 @@
             """,
         completion: .directory)
     public var pkgConfigDirectories: [AbsolutePath] = []
-=======
-    public var crossCompilationDestinationsDirectory: AbsolutePath?
->>>>>>> 9b81979c
 }
 
 public struct CachingOptions: ParsableArguments {
