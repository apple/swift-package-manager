//===----------------------------------------------------------------------===//
//
// This source file is part of the Swift open source project
//
// Copyright (c) 2022 Apple Inc. and the Swift project authors
// Licensed under Apache License v2.0 with Runtime Library Exception
//
// See http://swift.org/LICENSE.txt for license information
// See http://swift.org/CONTRIBUTORS.txt for the list of Swift project authors
//
//===----------------------------------------------------------------------===//

@_spi(SwiftPMInternal)
import Build

@_spi(SwiftPMInternal)
import SPMBuildCore

#if !DISABLE_XCBUILD_SUPPORT
@_spi(SwiftPMInternal)
import XCBuildSupport
#endif

import class Basics.ObservabilityScope
import struct PackageGraph.ModulesGraph
import struct PackageLoading.FileRuleDescription
import protocol TSCBasic.OutputByteStream

private struct NativeBuildSystemFactory: BuildSystemFactory {
    let swiftCommandState: SwiftCommandState

    func makeBuildSystem(
        explicitProduct: String?,
        cacheBuildManifest: Bool,
        productsBuildParameters: BuildParameters?,
        toolsBuildParameters: BuildParameters?,
        packageGraphLoader: (() throws -> ModulesGraph)?,
        outputStream: OutputByteStream?,
        logLevel: Diagnostic.Severity?,
        observabilityScope: ObservabilityScope?
    ) throws -> any BuildSystem {
        let rootPackageInfo = try swiftCommandState.getRootPackageInformation()
        let testEntryPointPath = productsBuildParameters?.testingParameters.testProductStyle.explicitlySpecifiedEntryPointPath
        return try BuildOperation(
            productsBuildParameters: try productsBuildParameters ?? self.swiftCommandState.productsBuildParameters,
            toolsBuildParameters: try toolsBuildParameters ?? self.swiftCommandState.toolsBuildParameters,
            cacheBuildManifest: cacheBuildManifest && self.swiftCommandState.canUseCachedBuildManifest(),
            packageGraphLoader: packageGraphLoader ?? {
                try self.swiftCommandState.loadPackageGraph(
                    explicitProduct: explicitProduct,
                    testEntryPointPath: testEntryPointPath
                )
            },
            pluginConfiguration: .init(
                scriptRunner: self.swiftCommandState.getPluginScriptRunner(),
                workDirectory: try self.swiftCommandState.getActiveWorkspace().location.pluginWorkingDirectory,
                disableSandbox: self.swiftCommandState.shouldDisableSandbox
            ),
            additionalFileRules: FileRuleDescription.swiftpmFileTypes,
            pkgConfigDirectories: self.swiftCommandState.options.locations.pkgConfigDirectories,
            dependenciesByRootPackageIdentity: rootPackageInfo.dependecies,
            targetsByRootPackageIdentity: rootPackageInfo.targets,
            outputStream: outputStream ?? self.swiftCommandState.outputStream,
            logLevel: logLevel ?? self.swiftCommandState.logLevel,
            fileSystem: self.swiftCommandState.fileSystem,
            observabilityScope: observabilityScope ?? self.swiftCommandState.observabilityScope)
    }
}

#if !DISABLE_XCBUILD_SUPPORT
private struct XcodeBuildSystemFactory: BuildSystemFactory {
    let swiftCommandState: SwiftCommandState

    func makeBuildSystem(
        explicitProduct: String?,
        cacheBuildManifest: Bool,
        productsBuildParameters: BuildParameters?,
        toolsBuildParameters: BuildParameters?,
        packageGraphLoader: (() throws -> ModulesGraph)?,
        outputStream: OutputByteStream?,
        logLevel: Diagnostic.Severity?,
        observabilityScope: ObservabilityScope?
    ) throws -> any BuildSystem {
        return try XcodeBuildSystem(
            buildParameters: productsBuildParameters ?? self.swiftCommandState.productsBuildParameters,
            packageGraphLoader: packageGraphLoader ?? {
                try self.swiftCommandState.loadPackageGraph(
                    explicitProduct: explicitProduct
                )
            },
            outputStream: outputStream ?? self.swiftCommandState.outputStream,
            logLevel: logLevel ?? self.swiftCommandState.logLevel,
            fileSystem: self.swiftCommandState.fileSystem,
            observabilityScope: observabilityScope ?? self.swiftCommandState.observabilityScope
        )
    }
}
#endif

<<<<<<< HEAD
extension SwiftTool {
    @_spi(SwiftPMInternal)
=======
extension SwiftCommandState {
>>>>>>> d5787ea5
    public var defaultBuildSystemProvider: BuildSystemProvider {
        #if !DISABLE_XCBUILD_SUPPORT
        .init(providers: [
            .native: NativeBuildSystemFactory(swiftCommandState: self),
            .xcode: XcodeBuildSystemFactory(swiftCommandState: self)
        ])
        #else
        .init(providers: [
            .native: NativeBuildSystemFactory(swiftCommandState: self),
        ])
        #endif
    }
}<|MERGE_RESOLUTION|>--- conflicted
+++ resolved
@@ -97,12 +97,8 @@
 }
 #endif
 
-<<<<<<< HEAD
-extension SwiftTool {
+extension SwiftCommandState {
     @_spi(SwiftPMInternal)
-=======
-extension SwiftCommandState {
->>>>>>> d5787ea5
     public var defaultBuildSystemProvider: BuildSystemProvider {
         #if !DISABLE_XCBUILD_SUPPORT
         .init(providers: [
