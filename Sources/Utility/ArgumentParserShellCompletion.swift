/*
 This source file is part of the Swift.org open source project

 Copyright 2016 Apple Inc. and the Swift project authors
 Licensed under Apache License v2.0 with Runtime Library Exception

 See http://swift.org/LICENSE.txt for license information
 See http://swift.org/CONTRIBUTORS.txt for Swift project authors
*/

import Foundation
import Basic

fileprivate let removeDefaultRegex = try! NSRegularExpression(pattern: "\\[default: .+?\\]", options: [])

extension ArgumentParser {

    /// Generates part of a completion script for the given shell.
    ///
    /// These aren't complete scripts, as some setup code is required. See
    /// `Utilities/bash/completions` and `Utilities/zsh/_swift` for example
    /// usage.
    public func generateCompletionScript(for shell: Shell, on stream: OutputByteStream) {
        guard let commandName = commandName else { abort() }
        let name = "_\(commandName.replacingOccurrences(of: " ", with: "_"))"

        switch shell {
        case .bash:
            // Information about how to include this function in a completion script.
<<<<<<< HEAD
            stream <<< "# Generates completions for \(commandName)\n"
            stream <<< "#\n"
            stream <<< "# Parameters\n"
            stream <<< "# - the start position of this parser; set to 1 if unknown\n"
            
=======
            stream <<< """
                # Generates completions for \(commandName)
                #
                # Parameters
                # - the start position of this parser; set to 1 if unknown
                function \(name)
                {

                """

>>>>>>> 0a5766ea
            generateBashSwiftTool(name: name, on: stream)

        case .zsh:
            // Information about how to include this function in a completion script.
            stream <<< """
                # Generates completions for \(commandName)
                #
                # In the final compdef file, set the following file header:
                #
                #     #compdef \(name)
                #     local context state state_descr line
                #     typeset -A opt_args

                """

            generateZshSwiftTool(name: name, on: stream)
        }
        stream.flush()
    }

    // MARK: - BASH

    fileprivate func generateBashSwiftTool(name: String, on stream: OutputByteStream) {
        stream <<< "function \(name)\n"
        stream <<< "{\n"

        // Suggest positional arguments. Beware that this forces positional arguments
        // before options. For example [swift package pin <TAB>] expects a name as the
        // first argument. So no options (like --all) will be suggested. However after
        // the positional argument; [swift package pin MyPackage <TAB>] will list them
        // just fine.
        for (index, argument) in positionalArguments.enumerated() {
            stream <<< "    if [[ $COMP_CWORD == $(($1+\(index))) ]]; then\n"
            generateBashCompletion(argument, on: stream)
            stream <<< "    fi\n"
        }

        // Suggest subparsers in addition to other arguments.
        stream <<< "    if [[ $COMP_CWORD == $1 ]]; then\n"
        var completions = [String]()
        for (subName, _) in subparsers {
            completions.append(subName)
        }
        for option in optionArguments {
            completions.append(option.name)
            if let shortName = option.shortName {
                completions.append(shortName)
            }
        }
        stream <<< """
                    COMPREPLY=( $(compgen -W "\(completions.joined(separator: " "))" -- $cur) )
                    return
                fi

            """

        // Suggest completions based on previous word.
        generateBashCasePrev(on: stream)

        // Forward completions to subparsers.
        stream <<< "    case ${COMP_WORDS[$1]} in\n"
        for (subName, _) in subparsers {
            stream <<< """
                        (\(subName))
                            \(name)_\(subName) $(($1+1))
                            return
                        ;;

                """
        }
        stream <<< "    esac\n"

        // In all other cases (no positional / previous / subparser), suggest
        // this parsers completions.
        stream <<< """
                COMPREPLY=( $(compgen -W "\(completions.joined(separator: " "))" -- $cur) )
            }


            """

        for (subName, subParser) in subparsers {
            subParser.generateBashSwiftTool(name: "\(name)_\(subName)", on: stream)
        }
    }

    fileprivate func generateBashCasePrev(on stream: OutputByteStream) {
        stream <<< "    case $prev in\n"
        for argument in optionArguments {
            let flags = [argument.name] + (argument.shortName.map({ [$0] }) ?? [])
            stream <<< "        (\(flags.joined(separator: "|")))\n"
            generateBashCompletion(argument, on: stream)
            stream <<< "        ;;\n"
        }
        stream <<< "    esac\n"
    }

    fileprivate func generateBashCompletion(_ argument: AnyArgument, on stream: OutputByteStream) {
        switch argument.kind.completion {
        case .none:
            // return; no value to complete
            stream <<< "            return\n"
        case .unspecified:
            break
        case .values(let values):
            let x = values.map({ $0.value }).joined(separator: " ")
            stream <<< """
                            COMPREPLY=( $(compgen -W "\(x)" -- $cur) )
                            return

                """
        case .filename:
            stream <<< """
                            _filedir
                            return

                """
        }
    }

    // MARK: - ZSH

    private func generateZshSwiftTool(name: String, on stream: OutputByteStream) {
        // Completions are provided by zsh's _arguments builtin.
        stream <<< """
            \(name)() {
                arguments=(

            """
        for argument in positionalArguments {
            stream <<< "        \""
            generateZshCompletion(argument, on: stream)
            stream <<< "\"\n"
        }
        for argument in optionArguments {
            generateZshArgument(argument, on: stream)
        }

        // Use a simple state-machine when dealing with sub parsers.
        if subparsers.count > 0 {
            stream <<< """
                        '(-): :->command'
                        '(-)*:: :->arg'

                """
        }

        stream <<< """
                )
                _arguments $arguments && return

            """

        // Handle the state set by the state machine.
        if subparsers.count > 0 {
            stream <<< """
                    case $state in
                        (command)
                            local modes
                            modes=(

                """
            for (subName, subParser) in subparsers {
                stream <<< """
                                    '\(subName):\(subParser.overview)'

                    """
            }
            stream <<< """
                            )
                            _describe "mode" modes
                            ;;
                        (arg)
                            case ${words[1]} in

                """
            for (subName, _) in subparsers {
                stream <<< """
                                    (\(subName))
                                        \(name)_\(subName)
                                        ;;

                    """
            }
            stream <<< """
                            esac
                            ;;
                    esac

                """
        }
       stream <<< "}\n\n"

        for (subName, subParser) in subparsers {
            subParser.generateZshSwiftTool(name: "\(name)_\(subName)", on: stream)
        }
    }

    /// Generates an option argument for `_arguments`, complete with description and completion values.
    fileprivate func generateZshArgument(_ argument: AnyArgument, on stream: OutputByteStream) {
        stream <<< "        \""
        switch argument.shortName {
        case .none: stream <<< "\(argument.name)"
        case let shortName?: stream <<< "(\(argument.name) \(shortName))\"{\(argument.name),\(shortName)}\""
        }

        let description = removeDefaultRegex
            .replace(in: argument.usage ?? "", with: "")
            .replacingOccurrences(of: "\"", with: "\\\"")
        stream <<< "[\(description)]"

        generateZshCompletion(argument, on: stream)
        stream <<< "\"\n"
    }

    /// Generates completion values, as part of an item for `_arguments`.
    fileprivate func generateZshCompletion(_ argument: AnyArgument, on stream: OutputByteStream) {
        let message = removeDefaultRegex
            .replace(in: argument.usage ?? " ", with: "")
            .replacingOccurrences(of: "\"", with: "\\\"")

        switch argument.kind.completion {
        case .none: stream <<< ":\(message): "
        case .unspecified: break
        case .filename: stream <<< ":\(message):_files"
        case let .values(values):
            stream <<< ": :{_values ''"
            for (value, description) in values {
                stream <<< " '\(value)[\(description)]'"
            }
            stream <<< "}"
        }
    }
}

fileprivate extension NSRegularExpression {
    func replace(`in` original: String, with replacement: String) -> String {
        return stringByReplacingMatches(
            in: original,
            options: [],
            range: NSRange(location: 0, length: original.characters.count),
            withTemplate: replacement)
    }
}<|MERGE_RESOLUTION|>--- conflicted
+++ resolved
@@ -27,24 +27,13 @@
         switch shell {
         case .bash:
             // Information about how to include this function in a completion script.
-<<<<<<< HEAD
-            stream <<< "# Generates completions for \(commandName)\n"
-            stream <<< "#\n"
-            stream <<< "# Parameters\n"
-            stream <<< "# - the start position of this parser; set to 1 if unknown\n"
-            
-=======
             stream <<< """
                 # Generates completions for \(commandName)
                 #
                 # Parameters
                 # - the start position of this parser; set to 1 if unknown
-                function \(name)
-                {
-
-                """
-
->>>>>>> 0a5766ea
+
+                """
             generateBashSwiftTool(name: name, on: stream)
 
         case .zsh:
