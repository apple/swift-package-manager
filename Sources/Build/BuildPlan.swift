--- conflicted
+++ resolved
@@ -1996,8 +1996,6 @@
         let results = pkgConfigArgs(for: target, fileSystem: self.fileSystem, observabilityScope: self.observabilityScope)
         var ret: [(cFlags: [String], libs: [String])] = []
         for result in results {
-<<<<<<< HEAD
-=======
             // If there is no pc file on system and we have an available provider, emit a warning.
             if let provider = result.provider, result.couldNotFindConfigFile {
                 self.observabilityScope.emit(.pkgConfigHint(pkgConfigName: result.pkgConfigName, installText: provider.installText))
@@ -2008,7 +2006,6 @@
                 )
             }
 
->>>>>>> f2dd6ce5
             ret.append((result.cFlags, result.libs))
         }
 
@@ -2066,15 +2063,7 @@
             """)
     }
 
-<<<<<<< HEAD
     static func binaryTargetsNotSupported() -> Diagnostic.Message {
-=======
-    static func pkgConfigHint(pkgConfigName: String, installText: String) -> Self {
-        .warning("you may be able to install \(pkgConfigName) using your system-packager:\n\(installText)")
-    }
-
-    static func binaryTargetsNotSupported() -> Self {
->>>>>>> f2dd6ce5
         .error("binary targets are not supported on this platform")
     }
 }
