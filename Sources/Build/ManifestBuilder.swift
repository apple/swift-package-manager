/*
 This source file is part of the Swift.org open source project

 Copyright 2015 - 2016 Apple Inc. and the Swift project authors
 Licensed under Apache License v2.0 with Runtime Library Exception

 See http://swift.org/LICENSE.txt for license information
 See http://swift.org/CONTRIBUTORS.txt for Swift project authors
*/

import LLBuildManifest

import Basics
import TSCBasic
import TSCUtility

import PackageModel
import PackageGraph
import SPMBuildCore

@_implementationOnly import SwiftDriver

public class LLBuildManifestBuilder {
    public enum TargetKind {
        case main
        case test

        public var targetName: String {
            switch self {
            case .main: return "main"
            case .test: return "test"
            }
        }
    }

    /// The build plan to work on.
    public let plan: BuildPlan

    public private(set) var manifest: BuildManifest = BuildManifest()

    var buildConfig: String { buildParameters.configuration.dirname }
    var buildParameters: BuildParameters { plan.buildParameters }
    var buildEnvironment: BuildEnvironment { buildParameters.buildEnvironment }

    /// Create a new builder with a build plan.
    public init(_ plan: BuildPlan) {
        self.plan = plan
    }

    // MARK:- Generate Manifest
    /// Generate manifest at the given path.
    public func generateManifest(at path: AbsolutePath) throws {
        manifest.createTarget(TargetKind.main.targetName)
        manifest.createTarget(TargetKind.test.targetName)
        manifest.defaultTarget = TargetKind.main.targetName

        addPackageStructureCommand()
        addBinaryDependencyCommands()
        if buildParameters.useExplicitModuleBuild {
            // Explicit module builds use the integrated driver directly and
            // require that every target's build jobs specify its dependencies explicitly to plan
            // its build.
            // Currently behind:
            // --experimental-explicit-module-build
            try addTargetsToExplicitBuildManifest()
        } else {
            // Create commands for all target descriptions in the plan.
            for (_, description) in plan.targetMap {
                switch description {
                    case .swift(let desc):
                        try self.createSwiftCompileCommand(desc)
                    case .clang(let desc):
                        try self.createClangCompileCommand(desc)
                }
            }
        }

        try self.addTestManifestGenerationCommand()

        // Create command for all products in the plan.
        for (_, description) in plan.productMap {
            try self.createProductCommand(description)
        }

        // Output a dot graph
        if buildParameters.printManifestGraphviz {
            var serializer = DOTManifestSerializer(manifest: manifest)
            serializer.writeDOT(to: &stdoutStream)
            stdoutStream.flush()
        }

        try ManifestWriter().write(manifest, at: path)
    }

    func addNode(_ node: Node, toTarget targetKind: TargetKind) {
        manifest.addNode(node, toTarget: targetKind.targetName)
    }
}

// MARK:- Package Structure

extension LLBuildManifestBuilder {

    fileprivate func addPackageStructureCommand() {
        let inputs = plan.graph.rootPackages.flatMap { package -> [Node] in
            var inputs = package.targets
                .map { $0.sources.root }
                .sorted()
                .map { Node.directoryStructure($0) }

            // Add the output paths of any prebuilds that were run, so that we redo the plan if they change.
            var derivedSourceDirPaths: [AbsolutePath] = []
            for result in plan.prebuildCommandResults.values.flatMap({ $0 }) {
                derivedSourceDirPaths.append(contentsOf: result.outputDirectories)
            }
            inputs.append(contentsOf: derivedSourceDirPaths.sorted().map{ Node.directoryStructure($0) })
            
            // FIXME: Need to handle version-specific manifests.
            inputs.append(file: package.manifest.path)

            // FIXME: This won't be the location of Package.resolved for multiroot packages.
            inputs.append(file: package.path.appending(component: "Package.resolved"))

            // FIXME: Add config file as an input

            return inputs
        }

        let name = "PackageStructure"
        let output: Node = .virtual(name)

        manifest.addPkgStructureCmd(
            name: name,
            inputs: inputs,
            outputs: [output]
        )
        manifest.addNode(output, toTarget: name)
    }
}

// MARK:- Binary Dependencies

extension LLBuildManifestBuilder {

    // Creates commands for copying all binary artifacts depended on in the plan.
    fileprivate func addBinaryDependencyCommands() {
        let binaryPaths = Set(plan.targetMap.values.flatMap({ $0.libraryBinaryPaths }))
        for binaryPath in binaryPaths {
            let destination = destinationPath(forBinaryAt: binaryPath)
            addCopyCommand(from: binaryPath, to: destination)
        }
    }
}

// MARK:- Resources Bundle

extension LLBuildManifestBuilder {
    /// Adds command for creating the resources bundle of the given target.
    ///
    /// Returns the virtual node that will build the entire bundle.
    fileprivate func createResourcesBundle(
        for target: TargetBuildDescription
    ) -> Node? {
        guard let bundlePath = target.bundlePath else { return nil }

        var outputs: [Node] = []

        let infoPlistDestination = RelativePath("Info.plist")

        // Create a copy command for each resource file.
        for resource in target.target.underlyingTarget.resources {
            let destination = bundlePath.appending(resource.destination)
            let (_, output) = addCopyCommand(from: resource.path, to: destination)
            outputs.append(output)
        }

        // Create a copy command for the Info.plist if a resource with the same name doesn't exist yet.
        if let infoPlistPath = target.resourceBundleInfoPlistPath {
            let destination = bundlePath.appending(infoPlistDestination)
            let (_, output) = addCopyCommand(from: infoPlistPath, to: destination)
            outputs.append(output)
        }

        let cmdName = target.target.getLLBuildResourcesCmdName(config: buildConfig)
        manifest.addPhonyCmd(name: cmdName, inputs: outputs, outputs: [.virtual(cmdName)])

        return .virtual(cmdName)
    }
}

// MARK:- Compile Swift

extension LLBuildManifestBuilder {
    /// Create a llbuild target for a Swift target description.
    private func createSwiftCompileCommand(
        _ target: SwiftTargetBuildDescription
    ) throws {
        // Inputs.
        let inputs = try self.computeSwiftCompileCmdInputs(target)

        // Outputs.
        let objectNodes = target.objects.map(Node.file)
        let moduleNode = Node.file(target.moduleOutputPath)
        let cmdOutputs = objectNodes + [moduleNode]

        if buildParameters.useIntegratedSwiftDriver {
            try self.addSwiftCmdsViaIntegratedDriver(target, inputs: inputs, objectNodes: objectNodes, moduleNode: moduleNode)
        } else if buildParameters.emitSwiftModuleSeparately {
            try self.addSwiftCmdsEmitSwiftModuleSeparately(target, inputs: inputs, objectNodes: objectNodes, moduleNode: moduleNode)
        } else {
            self.addCmdWithBuiltinSwiftTool(target, inputs: inputs, cmdOutputs: cmdOutputs)
        }

        self.addTargetCmd(target, cmdOutputs: cmdOutputs)
        self.addModuleWrapCmd(target)
    }

    private func addSwiftCmdsViaIntegratedDriver(
        _ target: SwiftTargetBuildDescription,
        inputs: [Node],
        objectNodes: [Node],
        moduleNode: Node
    ) throws {
        // Use the integrated Swift driver to compute the set of frontend
        // jobs needed to build this Swift target.
        var commandLine = try target.emitCommandLine();
        commandLine.append("-driver-use-frontend-path")
        commandLine.append(buildParameters.toolchain.swiftCompiler.pathString)
        // FIXME: At some point SwiftPM should provide its own executor for
        // running jobs/launching processes during planning
        let resolver = try ArgsResolver(fileSystem: target.fs)
        let executor = SPMSwiftDriverExecutor(resolver: resolver,
                                              fileSystem: target.fs,
                                              env: ProcessEnv.vars)
        var driver = try Driver(args: commandLine,
                                diagnosticsEngine: plan.diagnostics,
                                fileSystem: target.fs,
                                executor: executor)
        let jobs = try driver.planBuild()
        try addSwiftDriverJobs(for: target, jobs: jobs, inputs: inputs, resolver: resolver,
                               isMainModule: { driver.isExplicitMainModuleJob(job: $0)})
    }

    private func addSwiftDriverJobs(for targetDescription: SwiftTargetBuildDescription,
                                    jobs: [Job], inputs: [Node],
                                    resolver: ArgsResolver,
                                    isMainModule: (Job) -> Bool) throws {
        // Add build jobs to the manifest
        for job in jobs {
            let tool = try resolver.resolve(.path(job.tool))
            let commandLine = try job.commandLine.map{ try resolver.resolve($0) }
            let arguments = [tool] + commandLine

            let jobInputs = try job.inputs.map { try $0.resolveToNode() }
            let jobOutputs = try job.outputs.map { try $0.resolveToNode() }

            // Add target dependencies as inputs to the main module build command.
            //
            // Jobs for a target's intermediate build artifacts, such as PCMs or
            // modules built from a .swiftinterface, do not have a
            // dependency on cross-target build products. If multiple targets share
            // common intermediate dependency modules, such dependencies can lead
            // to cycles in the resulting manifest.
            var manifestNodeInputs : [Node] = []
            if buildParameters.useExplicitModuleBuild && !isMainModule(job) {
                manifestNodeInputs = jobInputs
            } else {
                manifestNodeInputs = (inputs + jobInputs).uniqued()
            }

            guard let firstJobOutput = jobOutputs.first else {
                throw InternalError("unknown first JobOutput")
            }

            let moduleName = targetDescription.target.c99name
            let description = job.description
            if job.kind.isSwiftFrontend {
                manifest.addSwiftFrontendCmd(
                    name: firstJobOutput.name,
                    moduleName: moduleName,
                    description: description,
                    inputs: manifestNodeInputs,
                    outputs: jobOutputs,
                    arguments: arguments
                )
            } else {
                manifest.addShellCmd(
                    name: firstJobOutput.name,
                    description: description,
                    inputs: manifestNodeInputs,
                    outputs: jobOutputs,
                    arguments: arguments
                )
            }
        }
    }

    // Building a Swift module in Explicit Module Build mode requires passing all of its module
    // dependencies as explicit arguments to the build command. Thus, building a SwiftPM package
    // with multiple inter-dependent targets thus requires that each target’s build job must
    // have its target dependencies’ modules passed into it as explicit module dependencies.
    // Because none of the targets have been built yet, a given target's dependency scanning
    // action will not be able to discover its target dependencies' modules. Instead, it is
    // SwiftPM's responsibility to communicate to the driver, when planning a given target's
    // build, that this target has dependencies that are other targets, along with a list of
    // future artifacts of such dependencies (.swiftmodule and .pcm files).
    // The driver will then use those artifacts as explicit inputs to its module’s build jobs.
    //
    // Consider an example SwiftPM package with two targets: target B, and target A, where A
    // depends on B:
    // SwiftPM will process targets in a topological order and “bubble-up” each target’s
    // inter-module dependency graph to its dependees. First, SwiftPM will process B, and be
    // able to plan its full build because it does not have any target dependencies. Then the
    // driver is tasked with planning a build for A. SwiftPM will pass as input to the driver
    // the module dependency graph of its target’s dependencies, in this case, just the
    // dependency graph of B. The driver is then responsible for the necessary post-processing
    // to merge the dependency graphs and plan the build for A, using artifacts of B as explicit
    // inputs.
    public func addTargetsToExplicitBuildManifest() throws {
        // Sort the product targets in topological order in order to collect and "bubble up"
        // their respective dependency graphs to the depending targets.
        let nodes: [ResolvedTarget.Dependency] = plan.targetMap.keys.map {
            ResolvedTarget.Dependency.target($0, conditions: [])
        }
        let allPackageDependencies = try topologicalSort(nodes, successors: { $0.dependencies })
        // Instantiate the inter-module dependency oracle which will cache commonly-scanned
        // modules across targets' Driver instances.
        let dependencyOracle = InterModuleDependencyOracle()

        // Create commands for all target descriptions in the plan.
        for dependency in allPackageDependencies.reversed() {
            guard case .target(let target, _) = dependency else {
                // Product dependency build jobs are added after the fact.
                // Targets that depend on product dependencies will expand the corresponding
                // product into its constituent targets.
                continue
            }
            guard target.underlyingTarget.type != .systemModule,
                  target.underlyingTarget.type != .binary else {
                // Much like non-Swift targets, system modules will consist of a modulemap
                // somewhere in the filesystem, with the path to that module being either
                // manually-specified or computed based on the system module type (apt, brew).
                // Similarly, binary targets will bring in an .xcframework, the contents of
                // which will be exposed via search paths.
                //
                // In both cases, the dependency scanning action in the driver will be automatically
                // be able to detect such targets' modules.
                continue
            }
            guard let description = plan.targetMap[target] else {
                throw InternalError("Expected description for target \(target)")
            }
            switch description {
                case .swift(let desc):
                    try self.createExplicitSwiftTargetCompileCommand(description: desc,
                                                                     dependencyOracle: dependencyOracle)
                case .clang(let desc):
                    try self.createClangCompileCommand(desc)
            }
        }
    }

    private func createExplicitSwiftTargetCompileCommand(
        description: SwiftTargetBuildDescription,
        dependencyOracle: InterModuleDependencyOracle
    ) throws {
        // Inputs.
        let inputs = try self.computeSwiftCompileCmdInputs(description)

        // Outputs.
        let objectNodes = description.objects.map(Node.file)
        let moduleNode = Node.file(description.moduleOutputPath)
        let cmdOutputs = objectNodes + [moduleNode]

        // Commands.
        try addExplicitBuildSwiftCmds(description, inputs: inputs,
                                      dependencyOracle: dependencyOracle)

        self.addTargetCmd(description, cmdOutputs: cmdOutputs)
        self.addModuleWrapCmd(description)
    }

    private func addExplicitBuildSwiftCmds(
        _ targetDescription: SwiftTargetBuildDescription,
        inputs: [Node],
        dependencyOracle: InterModuleDependencyOracle
    ) throws {
        // Pass the driver its external dependencies (target dependencies)
        var dependencyModulePathMap: SwiftDriver.ExternalTargetModulePathMap = [:]
        // Collect paths for target dependencies of this target (direct and transitive)
        try self.collectTargetDependencyModulePaths(for: targetDescription.target, dependencyModulePathMap: &dependencyModulePathMap)

        // Compute the set of frontend
        // jobs needed to build this Swift target.
        var commandLine = try targetDescription.emitCommandLine();
        commandLine.append("-driver-use-frontend-path")
        commandLine.append(buildParameters.toolchain.swiftCompiler.pathString)
        commandLine.append("-experimental-explicit-module-build")
        let resolver = try ArgsResolver(fileSystem: targetDescription.fs)
        let executor = SPMSwiftDriverExecutor(resolver: resolver,
                                              fileSystem: targetDescription.fs,
                                              env: ProcessEnv.vars)
        var driver = try Driver(args: commandLine, fileSystem: targetDescription.fs,
                                executor: executor,
                                externalTargetModulePathMap: dependencyModulePathMap,
                                interModuleDependencyOracle: dependencyOracle)
        let jobs = try driver.planBuild()
        try addSwiftDriverJobs(for: targetDescription, jobs: jobs, inputs: inputs, resolver: resolver,
                               isMainModule: { driver.isExplicitMainModuleJob(job: $0)})
    }

    /// Collect a map from all target dependencies of the specified target to the build planning artifacts for said dependency,
    /// in the form of a path to a .swiftmodule file and the dependency's InterModuleDependencyGraph.
    private func collectTargetDependencyModulePaths(
        for target: ResolvedTarget,
        dependencyModulePathMap: inout SwiftDriver.ExternalTargetModulePathMap
    ) throws {
        for dependency in target.dependencies {
            switch dependency {
                case .product:
                    // Product dependencies are broken down into the targets that make them up.
                    guard let dependencyProduct = dependency.product else {
                        throw InternalError("unknown dependency product for \(dependency)")
                    }
                    for dependencyProductTarget in dependencyProduct.targets {
                        try self.addTargetDependencyInfo(for: dependencyProductTarget, dependencyModulePathMap: &dependencyModulePathMap)

                    }
                case .target:
                    // Product dependencies are broken down into the targets that make them up.
                    guard let dependencyTarget = dependency.target else {
                        throw InternalError("unknown dependency target for \(dependency)")
                    }
                    try self.addTargetDependencyInfo(for: dependencyTarget, dependencyModulePathMap: &dependencyModulePathMap)
            }
        }
    }

    private func addTargetDependencyInfo(
        for target: ResolvedTarget,
        dependencyModulePathMap: inout SwiftDriver.ExternalTargetModulePathMap
    ) throws {
        guard case .swift(let dependencySwiftTargetDescription) = plan.targetMap[target] else {
            return
        }
        dependencyModulePathMap[ModuleDependencyId.swiftPlaceholder(target.c99name)] =
            dependencySwiftTargetDescription.moduleOutputPath
        try self.collectTargetDependencyModulePaths(for: target, dependencyModulePathMap: &dependencyModulePathMap)
    }

    private func addSwiftCmdsEmitSwiftModuleSeparately(
        _ target: SwiftTargetBuildDescription,
        inputs: [Node],
        objectNodes: [Node],
        moduleNode: Node
    ) throws {
        // FIXME: We need to ingest the emitted dependencies.

        manifest.addShellCmd(
            name: target.moduleOutputPath.pathString,
            description: "Emitting module for \(target.target.name)",
            inputs: inputs,
            outputs: [moduleNode],
            arguments: target.emitModuleCommandLine()
        )

        let cmdName = target.target.getCommandName(config: buildConfig)
        manifest.addShellCmd(
            name: cmdName,
            description: "Compiling module \(target.target.name)",
            inputs: inputs,
            outputs: objectNodes,
            arguments: try target.emitObjectsCommandLine()
        )
    }

    private func addCmdWithBuiltinSwiftTool(
        _ target: SwiftTargetBuildDescription,
        inputs: [Node],
        cmdOutputs: [Node]
    ) {
        let isLibrary = target.target.type == .library || target.target.type == .test
        let cmdName = target.target.getCommandName(config: buildConfig)

        manifest.addSwiftCmd(
            name: cmdName,
            inputs: inputs,
            outputs: cmdOutputs,
            executable: buildParameters.toolchain.swiftCompiler,
            moduleName: target.target.c99name,
            moduleOutputPath: target.moduleOutputPath,
            importPath: buildParameters.buildPath,
            tempsPath: target.tempsPath,
            objects: target.objects,
            otherArguments: target.compileArguments(),
            sources: target.sources,
            isLibrary: isLibrary,
            wholeModuleOptimization: buildParameters.configuration == .release
        )
    }

    private func computeSwiftCompileCmdInputs(
        _ target: SwiftTargetBuildDescription
    ) throws -> [Node] {
        var inputs = target.sources.map(Node.file)

        // Add resources node as the input to the target. This isn't great because we
        // don't need to block building of a module until its resources are assembled but
        // we don't currently have a good way to express that resources should be built
        // whenever a module is being built.
        if let resourcesNode = createResourcesBundle(for: .swift(target)) {
            inputs.append(resourcesNode)
        }

        func addStaticTargetInputs(_ target: ResolvedTarget) throws {
            // Ignore C Modules.
            if target.underlyingTarget is SystemLibraryTarget { return }
            // Ignore Binary Modules.
            if target.underlyingTarget is BinaryTarget { return }
            // Ignore Plugin Targets.
            if target.underlyingTarget is PluginTarget { return }

            // Depend on the binary for executable targets.
            if target.type == .executable {
                // FIXME: Optimize.
                let _product = plan.graph.allProducts.first {
                    $0.type == .executable && $0.executableModule == target
                }
                if let product = _product {
                    guard let planProduct = plan.productMap[product] else {
                        throw InternalError("unknown product \(product)")
                    }
                    inputs.append(file: planProduct.binary)
                }
                return
            }

            switch plan.targetMap[target] {
            case .swift(let target)?:
                inputs.append(file: target.moduleOutputPath)
            case .clang(let target)?:
                for object in target.objects {
                    inputs.append(file: object)
                }
            case nil:
                throw InternalError("unexpected: target \(target) not in target map \(plan.targetMap)")
            }
        }

        for dependency in target.target.dependencies(satisfying: buildEnvironment) {
            switch dependency {
            case .target(let target, _):
                try addStaticTargetInputs(target)

            case .product(let product, _):
                switch product.type {
                case .executable, .library(.dynamic):
                    guard let planProduct = plan.productMap[product] else {
                        throw InternalError("unknown product \(product)")
                    }
                    // Establish a dependency on binary of the product.
                    inputs.append(file: planProduct.binary)

                // For automatic and static libraries, and plugins, add their targets as static input.
                case .library(.automatic), .library(.static), .plugin:
                    for target in product.targets {
                        try addStaticTargetInputs(target)
                    }

                case .test:
                    break
                }
            }
        }

        for binaryPath in target.libraryBinaryPaths {
            let path = destinationPath(forBinaryAt: binaryPath)
            if localFileSystem.isDirectory(binaryPath) {
                inputs.append(directory: path)
            } else {
                inputs.append(file: path)
            }
        }

        // Add any build tool commands created by plugins for the target (prebuild and postbuild commands are handled outside the build).
        for command in target.pluginInvocationResults.reduce([], { $0 + $1.commands }) {
            if case .buildToolCommand(let displayName, let executable, let arguments, let environment, let workingDirectory, let inputPaths, let outputPaths) = command {
                // Create a shell command to invoke the executable.  We include the path of the executable as a dependency.
                let execPath = AbsolutePath(executable, relativeTo: buildParameters.buildPath)
                manifest.addShellCmd(
                    name: displayName,
                    description: displayName,
                    inputs: [.file(execPath)] + inputPaths.map{ .file($0) },
                    outputs: outputPaths.map{ .file($0) },
<<<<<<< HEAD
                    arguments: [execPath.pathString] + arguments)
=======
                    args: [execPath.pathString] + arguments,
                    environ: environment,
                    workingDir: workingDirectory?.pathString)
>>>>>>> ec24ca30
            }
        }

        return inputs
    }

    /// Adds a top-level phony command that builds the entire target.
    private func addTargetCmd(_ target: SwiftTargetBuildDescription, cmdOutputs: [Node]) {
        // Create a phony node to represent the entire target.
        let targetName = target.target.getLLBuildTargetName(config: buildConfig)
        let targetOutput: Node = .virtual(targetName)

        manifest.addNode(targetOutput, toTarget: targetName)
        manifest.addPhonyCmd(
            name: targetOutput.name,
            inputs: cmdOutputs,
            outputs: [targetOutput]
        )
        if plan.graph.isInRootPackages(target.target) {
            if !target.isTestTarget {
                addNode(targetOutput, toTarget: .main)
            }
            addNode(targetOutput, toTarget: .test)
        }
    }

    private func addModuleWrapCmd(_ target: SwiftTargetBuildDescription) {
        // Add commands to perform the module wrapping Swift modules when debugging statergy is `modulewrap`.
        guard buildParameters.debuggingStrategy == .modulewrap else { return }
        var moduleWrapArgs = [
            target.buildParameters.toolchain.swiftCompiler.pathString,
            "-modulewrap", target.moduleOutputPath.pathString,
            "-o", target.wrappedModuleOutputPath.pathString
        ]
        moduleWrapArgs += buildParameters.targetTripleArgs(for: target.target)
        manifest.addShellCmd(
            name: target.wrappedModuleOutputPath.pathString,
            description: "Wrapping AST for \(target.target.name) for debugging",
            inputs: [.file(target.moduleOutputPath)],
            outputs: [.file(target.wrappedModuleOutputPath)],
            arguments: moduleWrapArgs)
    }
}

// MARK:- Compile C-family

extension LLBuildManifestBuilder {
    /// Create a llbuild target for a Clang target description.
    private func createClangCompileCommand(
        _ target: ClangTargetBuildDescription
    ) throws {
        let standards = [
            (target.clangTarget.cxxLanguageStandard, SupportedLanguageExtension.cppExtensions),
            (target.clangTarget.cLanguageStandard, SupportedLanguageExtension.cExtensions),
        ]

        var inputs: [Node] = []

        // Add resources node as the input to the target. This isn't great because we
        // don't need to block building of a module until its resources are assembled but
        // we don't currently have a good way to express that resources should be built
        // whenever a module is being built.
        if let resourcesNode = createResourcesBundle(for: .clang(target)) {
            inputs.append(resourcesNode)
        }

        func addStaticTargetInputs(_ target: ResolvedTarget) {
            if case .swift(let desc)? = plan.targetMap[target], target.type == .library {
                inputs.append(file: desc.moduleOutputPath)
            }
        }

        for dependency in target.target.dependencies(satisfying: buildEnvironment) {
            switch dependency {
            case .target(let target, _):
                addStaticTargetInputs(target)

            case .product(let product, _):
                switch product.type {
                case .executable, .library(.dynamic):
                    guard let planProduct = plan.productMap[product] else {
                        throw InternalError("unknown product \(product)")
                    }
                    // Establish a dependency on binary of the product.
                    let binary = planProduct.binary
                    inputs.append(file: binary)

                case .library(.automatic), .library(.static), .plugin:
                    for target in product.targets {
                        addStaticTargetInputs(target)
                    }
                case .test:
                    break
                }
            }
        }

        for binaryPath in target.libraryBinaryPaths {
            let path = destinationPath(forBinaryAt: binaryPath)
            if localFileSystem.isDirectory(binaryPath) {
                inputs.append(directory: path)
            } else {
                inputs.append(file: path)
            }
        }

        var objectFileNodes: [Node] = []

        for path in target.compilePaths() {
            var args = target.basicArguments()
            args += ["-MD", "-MT", "dependencies", "-MF", path.deps.pathString]

            // Add language standard flag if needed.
            if let ext = path.source.extension {
                for (standard, validExtensions) in standards {
                    if let languageStandard = standard, validExtensions.contains(ext) {
                        args += ["-std=\(languageStandard)"]
                    }
                }
            }

            args += ["-c", path.source.pathString, "-o", path.object.pathString]

            let clangCompiler = try buildParameters.toolchain.getClangCompiler().pathString
            args.insert(clangCompiler, at: 0)

            let objectFileNode: Node = .file(path.object)
            objectFileNodes.append(objectFileNode)

            manifest.addClangCmd(
                name: path.object.pathString,
                description: "Compiling \(target.target.name) \(path.filename)",
                inputs: inputs + [.file(path.source)],
                outputs: [objectFileNode],
                arguments: args,
                dependencies: path.deps.pathString
            )
        }

        // Create a phony node to represent the entire target.
        let targetName = target.target.getLLBuildTargetName(config: buildConfig)
        let output: Node = .virtual(targetName)

        manifest.addNode(output, toTarget: targetName)
        manifest.addPhonyCmd(
            name: output.name,
            inputs: objectFileNodes,
            outputs: [output]
        )

        if plan.graph.isInRootPackages(target.target) {
            if !target.isTestTarget {
                addNode(output, toTarget: .main)
            }
            addNode(output, toTarget: .test)
        }
    }
}

// MARK:- Test File Generation

extension LLBuildManifestBuilder {
    fileprivate func addTestManifestGenerationCommand() throws {
        for target in plan.targets {
            guard case .swift(let target) = target,
                target.isTestTarget,
                target.testDiscoveryTarget else { continue }

            let testDiscoveryTarget = target

            let testTargets = testDiscoveryTarget.target.dependencies
                .compactMap{ $0.target }.compactMap{ plan.targetMap[$0] }
            let objectFiles = testTargets.flatMap{ $0.objects }.sorted().map(Node.file)
            let outputs = testDiscoveryTarget.target.sources.paths

            guard let mainOutput = (outputs.first{ $0.basename == "main.swift" }) else {
                throw InternalError("output main.swift not found")
            }
            let cmdName = mainOutput.pathString
            manifest.addTestDiscoveryCmd(
                name: cmdName,
                inputs: objectFiles,
                outputs: outputs.map(Node.file)
            )
        }
    }
}

// MARK:- Product Command

extension LLBuildManifestBuilder {
    private func createProductCommand(_ buildProduct: ProductBuildDescription) throws {
        let cmdName = try buildProduct.product.getCommandName(config: buildConfig)

        // Create archive tool for static library and shell tool for rest of the products.
        if buildProduct.product.type == .library(.static) {
            manifest.addArchiveCmd(
                name: cmdName,
                inputs: buildProduct.objects.map(Node.file),
                outputs: [.file(buildProduct.binary)]
            )
        } else {
            let inputs = buildProduct.objects + buildProduct.dylibs.map({ $0.binary })

            manifest.addShellCmd(
                name: cmdName,
                description: "Linking \(buildProduct.binary.prettyPath())",
                inputs: inputs.map(Node.file),
                outputs: [.file(buildProduct.binary)],
                arguments: try buildProduct.linkArguments()
            )
        }

        // Create a phony node to represent the entire target.
        let targetName = try buildProduct.product.getLLBuildTargetName(config: buildConfig)
        let output: Node = .virtual(targetName)

        manifest.addNode(output, toTarget: targetName)
        manifest.addPhonyCmd(
            name: output.name,
            inputs: [.file(buildProduct.binary)],
            outputs: [output]
        )

        if plan.graph.reachableProducts.contains(buildProduct.product) {
            if buildProduct.product.type != .test {
                addNode(output, toTarget: .main)
            }
            addNode(output, toTarget: .test)
        }
    }
}

extension ResolvedTarget {
    public func getCommandName(config: String) -> String {
       return "C." + getLLBuildTargetName(config: config)
    }

    public func getLLBuildTargetName(config: String) -> String {
        return "\(name)-\(config).module"
    }

    public func getLLBuildResourcesCmdName(config: String) -> String {
        return "\(name)-\(config).module-resources"
    }
}

extension ResolvedProduct {
    public func getLLBuildTargetName(config: String) throws -> String {
        switch type {
        case .library(.dynamic):
            return "\(name)-\(config).dylib"
        case .test:
            return "\(name)-\(config).test"
        case .library(.static):
            return "\(name)-\(config).a"
        case .library(.automatic):
            throw InternalError("automatic library not supported")
        case .executable:
            return "\(name)-\(config).exe"
        case .plugin:
            throw InternalError("unexpectedly asked for the llbuild target name of a plugin product")
        }
    }

    public func getCommandName(config: String) throws -> String {
        return try "C." + self.getLLBuildTargetName(config: config)
    }
}

// MARK:- Helper

extension LLBuildManifestBuilder {
    @discardableResult
    fileprivate func addCopyCommand(
        from source: AbsolutePath,
        to destination: AbsolutePath
    ) -> (inputNode: Node, outputNode: Node) {
        let isDirectory = localFileSystem.isDirectory(source)
        let nodeType = isDirectory ? Node.directory : Node.file
        let inputNode = nodeType(source)
        let outputNode = nodeType(destination)
        manifest.addCopyCmd(name: destination.pathString, inputs: [inputNode], outputs: [outputNode])
        return (inputNode, outputNode)
    }

    fileprivate func destinationPath(forBinaryAt path: AbsolutePath) -> AbsolutePath {
        plan.buildParameters.buildPath.appending(component: path.basename)
    }
}

extension TypedVirtualPath {
    /// Resolve a typed virtual path provided by the Swift driver to
    /// a node in the build graph.
    func resolveToNode() throws -> Node {
        if let absolutePath = file.absolutePath {
            return Node.file(absolutePath)
        } else if let relativePath = file.relativePath {
            guard let workingDirectory = localFileSystem.currentWorkingDirectory else {
                throw InternalError("unknown working directory")
            }
            return Node.file(workingDirectory.appending(relativePath))
        } else if let temporaryFileName = file.temporaryFileName {
            return Node.virtual(temporaryFileName.pathString)
        } else {
            throw InternalError("Cannot resolve VirtualPath: \(file)")
        }
    }
}

extension Sequence where Element: Hashable {
    /// Unique the elements in a sequence.
    func uniqued() -> [Element] {
        var seen: Set<Element> = []
        return filter { seen.insert($0).inserted }
    }
}<|MERGE_RESOLUTION|>--- conflicted
+++ resolved
@@ -592,13 +592,9 @@
                     description: displayName,
                     inputs: [.file(execPath)] + inputPaths.map{ .file($0) },
                     outputs: outputPaths.map{ .file($0) },
-<<<<<<< HEAD
-                    arguments: [execPath.pathString] + arguments)
-=======
-                    args: [execPath.pathString] + arguments,
-                    environ: environment,
-                    workingDir: workingDirectory?.pathString)
->>>>>>> ec24ca30
+                    arguments: [execPath.pathString] + arguments,
+                    environment: environment,
+                    workingDirectory: workingDirectory?.pathString)
             }
         }
 
