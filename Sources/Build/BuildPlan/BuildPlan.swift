//===----------------------------------------------------------------------===//
//
// This source file is part of the Swift open source project
//
// Copyright (c) 2015-2023 Apple Inc. and the Swift project authors
// Licensed under Apache License v2.0 with Runtime Library Exception
//
// See http://swift.org/LICENSE.txt for license information
// See http://swift.org/CONTRIBUTORS.txt for the list of Swift project authors
//
//===----------------------------------------------------------------------===//

import Basics
import Foundation
import LLBuildManifest
import OrderedCollections
import PackageGraph
import PackageLoading
import PackageModel
import SPMBuildCore

#if USE_IMPL_ONLY_IMPORTS
@_implementationOnly import SwiftDriver
#else
import SwiftDriver
#endif

import enum TSCBasic.ProcessEnv

import enum TSCUtility.Diagnostics
import var TSCUtility.verbosity

extension String {
    var asSwiftStringLiteralConstant: String {
        unicodeScalars.reduce("") { $0 + $1.escaped(asASCII: false) }
    }
}

extension [String] {
    /// Converts a set of C compiler flags into an equivalent set to be
    /// indirected through the Swift compiler instead.
    func asSwiftcCCompilerFlags() -> Self {
        self.flatMap { ["-Xcc", $0] }
    }

    /// Converts a set of C++ compiler flags into an equivalent set to be
    /// indirected through the Swift compiler instead.
    func asSwiftcCXXCompilerFlags() -> Self {
        _ = self.flatMap { ["-Xcxx", $0] }
        // TODO: Pass -Xcxx flags to swiftc (#6491)
        // Remove fatal error when downstream support arrives.
        fatalError("swiftc does support -Xcxx flags yet.")
    }

    /// Converts a set of linker flags into an equivalent set to be indirected
    /// through the Swift compiler instead.
    ///
    /// Some arguments can be passed directly to the Swift compiler. We omit
    /// prefixing these arguments (in both the "-option value" and
    /// "-option[=]value" forms) with "-Xlinker". All other arguments are
    /// prefixed with "-Xlinker".
    func asSwiftcLinkerFlags() -> Self {
        // Arguments that can be passed directly to the Swift compiler and
        // doesn't require -Xlinker prefix.
        //
        // We do this to avoid sending flags like linker search path at the end
        // of the search list.
        let directSwiftLinkerArgs = ["-L"]

        var flags: [String] = []
        var it = self.makeIterator()
        while let flag = it.next() {
            if directSwiftLinkerArgs.contains(flag) {
                // `<option> <value>` variant.
                flags.append(flag)
                guard let nextFlag = it.next() else {
                    // We expected a flag but don't have one.
                    continue
                }
                flags.append(nextFlag)
            } else if directSwiftLinkerArgs.contains(where: { flag.hasPrefix($0) }) {
                // `<option>[=]<value>` variant.
                flags.append(flag)
            } else {
                flags += ["-Xlinker", flag]
            }
        }
        return flags
    }
}

extension BuildParameters {
    /// Returns the directory to be used for module cache.
    public var moduleCache: AbsolutePath {
        get throws {
            // FIXME: We use this hack to let swiftpm's functional test use shared
            // cache so it doesn't become painfully slow.
            if let path = ProcessEnv.vars["SWIFTPM_TESTS_MODULECACHE"] {
                return try AbsolutePath(validating: path)
            }
            return buildPath.appending("ModuleCache")
        }
    }

    /// Returns the compiler arguments for the index store, if enabled.
    func indexStoreArguments(for target: ResolvedTarget) -> [String] {
        let addIndexStoreArguments: Bool
        switch indexStoreMode {
        case .on:
            addIndexStoreArguments = true
        case .off:
            addIndexStoreArguments = false
        case .auto:
            if configuration == .debug {
                addIndexStoreArguments = true
            } else if target.type == .test {
                // Test discovery requires an index store for the test target to discover the tests
                addIndexStoreArguments = true
            } else {
                addIndexStoreArguments = false
            }
        }

        if addIndexStoreArguments {
            return ["-index-store-path", indexStore.pathString]
        }
        return []
    }

    /// Computes the target triple arguments for a given resolved target.
    public func targetTripleArgs(for target: ResolvedTarget) throws -> [String] {
        var args = ["-target"]

        // Compute the triple string for Darwin platform using the platform version.
        if self.triple.isDarwin() {
            let platform = buildEnvironment.platform
            let supportedPlatform = target.getSupportedPlatform(for: platform, usingXCTest: target.type == .test)
            args += [self.triple.tripleString(forPlatformVersion: supportedPlatform.version.versionString)]
        } else {
            args += [self.triple.tripleString]
        }
        return args
    }

    /// Computes the linker flags to use in order to rename a module-named main function to 'main' for the target
    /// platform, or nil if the linker doesn't support it for the platform.
    func linkerFlagsForRenamingMainFunction(of target: ResolvedTarget) -> [String]? {
        let args: [String]
        if self.triple.isApple() {
            args = ["-alias", "_\(target.c99name)_main", "_main"]
        } else if self.triple.isLinux() {
            args = ["--defsym", "main=\(target.c99name)_main"]
        } else {
            return nil
        }
        return args.asSwiftcLinkerFlags()
    }

    /// Returns the scoped view of build settings for a given target.
    func createScope(for target: ResolvedTarget) -> BuildSettings.Scope {
<<<<<<< HEAD
        BuildSettings.Scope(target.underlyingTarget.buildSettings, environment: buildEnvironment)
=======
        return BuildSettings.Scope(target.underlying.buildSettings, environment: buildEnvironment)
>>>>>>> 85d19a94
    }
}

/// A build plan for a package graph.
public class BuildPlan: SPMBuildCore.BuildPlan {
    public enum Error: Swift.Error, CustomStringConvertible, Equatable {
        /// There is no buildable target in the graph.
        case noBuildableTarget

        public var description: String {
            switch self {
            case .noBuildableTarget:
                return """
                The package does not contain a buildable target. 
                Add at least one `.target` or `.executableTarget` to your `Package.swift`.
                """
            }
        }
    }

    /// Build parameters used for products.
    public let destinationBuildParameters: BuildParameters

    /// Build parameters used for tools.
    public let toolsBuildParameters: BuildParameters

    /// Triple for which this target is compiled.
    private func buildTriple(for target: ResolvedTarget) -> Basics.Triple {
        self.buildParameters(for: target).triple
    }

    /// Triple for which this product is compiled.
    private func buildTriple(for product: ResolvedProduct) -> Basics.Triple {
        self.buildParameters(for: product).triple
    }

    /// The package graph.
    public let graph: PackageGraph

    /// The target build description map.
    public let targetMap: [ResolvedTarget: TargetBuildDescription]

    /// The product build description map.
    public let productMap: [ResolvedProduct: ProductBuildDescription]

    /// The plugin descriptions. Plugins are represented in the package graph
    /// as targets, but they are not directly included in the build graph.
    public let pluginDescriptions: [PluginDescription]

    /// The build targets.
    public var targets: AnySequence<TargetBuildDescription> {
        AnySequence(self.targetMap.values)
    }

    /// The products in this plan.
    public var buildProducts: AnySequence<SPMBuildCore.ProductBuildDescription> {
        AnySequence(self.productMap.values.map { $0 as SPMBuildCore.ProductBuildDescription })
    }

    /// The results of invoking any build tool plugins used by targets in this build.
    public let buildToolPluginInvocationResults: [ResolvedTarget: [BuildToolPluginInvocationResult]]

    /// The results of running any prebuild commands for the targets in this build.  This includes any derived
    /// source files as well as directories to which any changes should cause us to reevaluate the build plan.
    public let prebuildCommandResults: [ResolvedTarget: [PrebuildCommandResult]]

    private(set) var derivedTestTargetsMap: [ResolvedProduct: [ResolvedTarget]] = [:]

    /// Cache for pkgConfig flags.
    private var pkgConfigCache = [SystemLibraryTarget: (cFlags: [String], libs: [String])]()

    /// Cache for  library information.
    private var externalLibrariesCache = [BinaryTarget: [LibraryInfo]]()

    /// Cache for  tools information.
    var externalExecutablesCache = [BinaryTarget: [ExecutableInfo]]()

    /// Whether to disable sandboxing (e.g. for macros).
    private let disableSandbox: Bool

    /// The filesystem to operate on.
    let fileSystem: any FileSystem

    /// ObservabilityScope with which to emit diagnostics
    let observabilityScope: ObservabilityScope

    @available(*, deprecated, renamed: "init(productsBuildParameters:toolsBuildParameters:graph:)")
    public convenience init(
        buildParameters: BuildParameters,
        graph: PackageGraph,
        additionalFileRules: [FileRuleDescription] = [],
        buildToolPluginInvocationResults: [ResolvedTarget: [BuildToolPluginInvocationResult]] = [:],
        prebuildCommandResults: [ResolvedTarget: [PrebuildCommandResult]] = [:],
        fileSystem: any FileSystem,
        observabilityScope: ObservabilityScope
    ) throws {
        try self.init(
            productsBuildParameters: buildParameters,
            toolsBuildParameters: buildParameters,
            graph: graph,
            additionalFileRules: additionalFileRules,
            buildToolPluginInvocationResults: buildToolPluginInvocationResults,
            prebuildCommandResults: prebuildCommandResults,
            fileSystem: fileSystem,
            observabilityScope: observabilityScope
        )
    }

    /// Create a build plan with a package graph and explicitly distinct build parameters for products and tools.
    public init(
        productsBuildParameters: BuildParameters,
        toolsBuildParameters: BuildParameters,
        graph: PackageGraph,
        additionalFileRules: [FileRuleDescription] = [],
        buildToolPluginInvocationResults: [ResolvedTarget: [BuildToolPluginInvocationResult]] = [:],
        prebuildCommandResults: [ResolvedTarget: [PrebuildCommandResult]] = [:],
        disableSandbox: Bool = false,
        fileSystem: any FileSystem,
        observabilityScope: ObservabilityScope
    ) throws {
        self.destinationBuildParameters = productsBuildParameters
        self.toolsBuildParameters = toolsBuildParameters
        self.graph = graph
        self.buildToolPluginInvocationResults = buildToolPluginInvocationResults
        self.prebuildCommandResults = prebuildCommandResults
        self.disableSandbox = disableSandbox
        self.fileSystem = fileSystem
        self.observabilityScope = observabilityScope.makeChildScope(description: "Build Plan")

        var productMap: [ResolvedProduct: ProductBuildDescription] = [:]
        // Create product description for each product we have in the package graph that is eligible.
        for product in graph.allProducts where product.shouldCreateProductDescription {
            let buildParameters: BuildParameters
            switch product.buildTriple {
            case .tools:
                buildParameters = toolsBuildParameters
            case .destination:
                buildParameters = productsBuildParameters
            }

            guard let package = graph.package(for: product) else {
                throw InternalError("unknown package for \(product)")
            }
            // Determine the appropriate tools version to use for the product.
            // This can affect what flags to pass and other semantics.
            let toolsVersion = package.manifest.toolsVersion
            productMap[product] = try ProductBuildDescription(
                package: package,
                product: product,
                toolsVersion: toolsVersion,
                buildParameters: buildParameters,
                fileSystem: fileSystem,
                observabilityScope: observabilityScope
            )
        }
        let macroProductsByTarget = productMap.keys.filter { $0.type == .macro }
            .reduce(into: [ResolvedTarget: ResolvedProduct]()) {
                if let target = $1.targets.first {
                    $0[target] = $1
                }
            }

        // Create build target description for each target which we need to plan.
        // Plugin targets are noted, since they need to be compiled, but they do
        // not get directly incorporated into the build description that will be
        // given to LLBuild.
        var targetMap = [ResolvedTarget: TargetBuildDescription]()
        var pluginDescriptions = [PluginDescription]()
        var shouldGenerateTestObservation = true
        for target in graph.allTargets.sorted(by: { $0.name < $1.name }) {
            let buildParameters: BuildParameters
            switch target.buildTriple {
            case .tools:
                buildParameters = toolsBuildParameters
            case .destination:
                buildParameters = productsBuildParameters
            }

            // Validate the product dependencies of this target.
            for dependency in target.dependencies {
                guard dependency.satisfies(buildParameters.buildEnvironment) else {
                    continue
                }

                switch dependency {
                case .target: break
                case .product(let product, _):
                    if buildParameters.triple.isDarwin() {
                        try BuildPlan.validateDeploymentVersionOfProductDependency(
                            product: product,
                            forTarget: target,
                            buildEnvironment: buildParameters.buildEnvironment,
                            observabilityScope: self.observabilityScope
                        )
                    }
                }
            }

            // Determine the appropriate tools version to use for the target.
            // This can affect what flags to pass and other semantics.
            let toolsVersion = graph.package(for: target)?.manifest.toolsVersion ?? .v5_5

            switch target.underlying {
            case is SwiftTarget:
                guard let package = graph.package(for: target) else {
                    throw InternalError("package not found for \(target)")
                }

<<<<<<< HEAD
                let requiredMacroProducts = try target.recursiveTargetDependencies()
                    .filter { $0.underlyingTarget.type == .macro }.compactMap { macroProductsByTarget[$0] }
=======
                let requiredMacroProducts = try target.recursiveTargetDependencies().filter { $0.underlying.type == .macro }.compactMap { macroProductsByTarget[$0] }
>>>>>>> 85d19a94

                var generateTestObservation = false
                if target.type == .test && shouldGenerateTestObservation {
                    generateTestObservation = true
                    shouldGenerateTestObservation = false // Only generate the code once.
                }

                targetMap[target] = try .swift(
                    SwiftTargetBuildDescription(
                        package: package,
                        target: target,
                        toolsVersion: toolsVersion,
                        additionalFileRules: additionalFileRules,
                        buildParameters: buildParameters,
                        buildToolPluginInvocationResults: buildToolPluginInvocationResults[target] ?? [],
                        prebuildCommandResults: prebuildCommandResults[target] ?? [],
                        requiredMacroProducts: requiredMacroProducts,
                        shouldGenerateTestObservation: generateTestObservation,
                        disableSandbox: self.disableSandbox,
                        fileSystem: fileSystem,
                        observabilityScope: observabilityScope
                    )
                )
            case is ClangTarget:
                targetMap[target] = try .clang(
                    ClangTargetBuildDescription(
                        target: target,
                        toolsVersion: toolsVersion,
                        additionalFileRules: additionalFileRules,
                        buildParameters: buildParameters,
                        buildToolPluginInvocationResults: buildToolPluginInvocationResults[target] ?? [],
                        prebuildCommandResults: prebuildCommandResults[target] ?? [],
                        fileSystem: fileSystem,
                        observabilityScope: observabilityScope
                    )
                )
            case is PluginTarget:
                guard let package = graph.package(for: target) else {
                    throw InternalError("package not found for \(target)")
                }
                try pluginDescriptions.append(PluginDescription(
                    target: target,
                    products: package.products.filter { $0.targets.contains(target) },
                    package: package,
                    toolsVersion: toolsVersion,
                    fileSystem: fileSystem
                ))
            case is SystemLibraryTarget, is BinaryTarget:
                break
            default:
<<<<<<< HEAD
                throw InternalError("unhandled \(target.underlyingTarget)")
=======
                 throw InternalError("unhandled \(target.underlying)")
>>>>>>> 85d19a94
            }
        }

        /// Ensure we have at least one buildable target.
        guard !targetMap.isEmpty else {
            throw Error.noBuildableTarget
        }

        // Abort now if we have any diagnostics at this point.
        guard !self.observabilityScope.errorsReported else {
            throw Diagnostics.fatalError
        }

        // Plan the derived test targets, if necessary.
        if productsBuildParameters.testingParameters.testProductStyle.requiresAdditionalDerivedTestTargets {
            let derivedTestTargets = try Self.makeDerivedTestTargets(
                productsBuildParameters,
                graph,
                self.disableSandbox,
                self.fileSystem,
                self.observabilityScope
            )
            for item in derivedTestTargets {
                var derivedTestTargets = [item.entryPointTargetBuildDescription.target]

                targetMap[item.entryPointTargetBuildDescription.target] = .swift(item.entryPointTargetBuildDescription)

                if let discoveryTargetBuildDescription = item.discoveryTargetBuildDescription {
                    targetMap[discoveryTargetBuildDescription.target] = .swift(discoveryTargetBuildDescription)
                    derivedTestTargets.append(discoveryTargetBuildDescription.target)
                }

                self.derivedTestTargetsMap[item.product] = derivedTestTargets
            }
        }

        self.productMap = productMap
        self.targetMap = targetMap
        self.pluginDescriptions = pluginDescriptions

        // Finally plan these targets.
        try self.plan()
    }

    static func validateDeploymentVersionOfProductDependency(
        product: ResolvedProduct,
        forTarget target: ResolvedTarget,
        buildEnvironment: BuildEnvironment,
        observabilityScope: ObservabilityScope
    ) throws {
        // Supported platforms are defined at the package (e.g., build environment) level.
        // This will need to become a bit complicated once we have target-level or product-level platform support.
<<<<<<< HEAD
        let productPlatform = product.platforms.getDerived(
            for: buildEnvironment.platform,
            usingXCTest: product.isLinkingXCTest
        )
        let targetPlatform = target.platforms.getDerived(
            for: buildEnvironment.platform,
            usingXCTest: target.type == .test
        )
=======
        let productPlatform = product.getSupportedPlatform(for: .macOS, usingXCTest: product.isLinkingXCTest)
        let targetPlatform = target.getSupportedPlatform(for: .macOS, usingXCTest: target.type == .test)
>>>>>>> 85d19a94

        // Check if the version requirement is satisfied.
        //
        // If the product's platform version is greater than ours, then it is incompatible.
        if productPlatform.version > targetPlatform.version {
            observabilityScope.emit(.productRequiresHigherPlatformVersion(
                target: target,
                targetPlatform: targetPlatform,
                product: product.name,
                productPlatform: productPlatform
            ))
        }
    }

    /// Plan the targets and products.
    private func plan() throws {
        // Plan targets.
        for buildTarget in self.targets {
            switch buildTarget {
            case .swift(let target):
                try self.plan(swiftTarget: target)
            case .clang(let target):
                try self.plan(clangTarget: target)
            }
        }

        // Plan products.
        for buildProduct in self.buildProducts {
            try self.plan(buildProduct: buildProduct as! ProductBuildDescription)
        }
        // FIXME: We need to find out if any product has a target on which it depends
        // both static and dynamically and then issue a suitable diagnostic or auto
        // handle that situation.
    }

    public func createAPIToolCommonArgs(includeLibrarySearchPaths: Bool) throws -> [String] {
        // API tool runs on products, hence using `self.productsBuildParameters`, not `self.toolsBuildParameters`
        let buildPath = self.destinationBuildParameters.buildPath.pathString
        var arguments = ["-I", buildPath]

        // swift-symbolgraph-extract does not support parsing `-use-ld=lld` and
        // will silently error failing the operation.  Filter out this flag
        // similar to how we filter out the library search path unless
        // explicitly requested.
        var extraSwiftCFlags = self.destinationBuildParameters.toolchain.extraFlags.swiftCompilerFlags
            .filter { !$0.starts(with: "-use-ld=") }
        if !includeLibrarySearchPaths {
            for index in extraSwiftCFlags.indices.dropLast().reversed() {
                if extraSwiftCFlags[index] == "-L" {
                    // Remove the flag
                    extraSwiftCFlags.remove(at: index)
                    // Remove the argument
                    extraSwiftCFlags.remove(at: index)
                }
            }
        }
        arguments += extraSwiftCFlags

        // Add search paths to the directories containing module maps and Swift modules.
        for target in self.targets {
            switch target {
            case .swift(let targetDescription):
                arguments += ["-I", targetDescription.moduleOutputPath.parentDirectory.pathString]
            case .clang(let targetDescription):
                if let includeDir = targetDescription.moduleMap?.parentDirectory {
                    arguments += ["-I", includeDir.pathString]
                }
            }
        }

        // Add search paths from the system library targets.
<<<<<<< HEAD
        for target in self.graph.reachableTargets {
            if let systemLib = target.underlyingTarget as? SystemLibraryTarget {
                try arguments.append(contentsOf: self.pkgConfig(for: systemLib).cFlags)
=======
        for target in graph.reachableTargets {
            if let systemLib = target.underlying as? SystemLibraryTarget {
                arguments.append(contentsOf: try self.pkgConfig(for: systemLib).cFlags)
>>>>>>> 85d19a94
                // Add the path to the module map.
                arguments += ["-I", systemLib.moduleMapPath.parentDirectory.pathString]
            }
        }

        return arguments
    }

    /// Creates arguments required to launch the Swift REPL that will allow
    /// importing the modules in the package graph.
    public func createREPLArguments() throws -> [String] {
        let buildPath = self.toolsBuildParameters.buildPath.pathString
        var arguments = ["repl", "-I" + buildPath, "-L" + buildPath]

        // Link the special REPL product that contains all of the library targets.
        let replProductName = self.graph.rootPackages[0].identity.description + Product.replProductSuffix
        arguments.append("-l" + replProductName)

        // The graph should have the REPL product.
        assert(self.graph.allProducts.first(where: { $0.name == replProductName }) != nil)

        // Add the search path to the directory containing the modulemap file.
        for target in self.targets {
            switch target {
            case .swift: break
            case .clang(let targetDescription):
                if let includeDir = targetDescription.moduleMap?.parentDirectory {
                    arguments += ["-I\(includeDir.pathString)"]
                }
            }
        }

        // Add search paths from the system library targets.
<<<<<<< HEAD
        for target in self.graph.reachableTargets {
            if let systemLib = target.underlyingTarget as? SystemLibraryTarget {
=======
        for target in graph.reachableTargets {
            if let systemLib = target.underlying as? SystemLibraryTarget {
>>>>>>> 85d19a94
                arguments += try self.pkgConfig(for: systemLib).cFlags
            }
        }

        return arguments
    }

    /// Get pkgConfig arguments for a system library target.
    func pkgConfig(for target: SystemLibraryTarget) throws -> (cFlags: [String], libs: [String]) {
        // If we already have these flags, we're done.
        if let flags = pkgConfigCache[target] {
            return flags
        } else {
            self.pkgConfigCache[target] = ([], [])
        }
        let results = try pkgConfigArgs(
            for: target,
            pkgConfigDirectories: self.destinationBuildParameters.pkgConfigDirectories,
            sdkRootPath: self.destinationBuildParameters.toolchain.sdkRootPath,
            fileSystem: self.fileSystem,
            observabilityScope: self.observabilityScope
        )
        var ret: [(cFlags: [String], libs: [String])] = []
        for result in results {
            ret.append((result.cFlags, result.libs))
        }

        // Build cache
        var cflagsCache: OrderedCollections.OrderedSet<String> = []
        var libsCache: [String] = []
        for tuple in ret {
            for cFlag in tuple.cFlags {
                cflagsCache.append(cFlag)
            }

            libsCache.append(contentsOf: tuple.libs)
        }

        let result = ([String](cflagsCache), libsCache)
        self.pkgConfigCache[target] = result
        return result
    }

    /// Extracts the library information from an XCFramework.
    func parseXCFramework(for binaryTarget: BinaryTarget, triple: Basics.Triple) throws -> [LibraryInfo] {
        try self.externalLibrariesCache.memoize(key: binaryTarget) {
            try binaryTarget.parseXCFrameworks(for: triple, fileSystem: self.fileSystem)
        }
    }
}

extension Basics.Diagnostic {
    static var swiftBackDeployError: Self {
        .warning(
            "Swift compiler no longer supports statically linking the Swift libraries. They're included in the OS by default starting with macOS Mojave 10.14.4 beta 3. For macOS Mojave 10.14.3 and earlier, there's an optional Swift library package that can be downloaded from \"More Downloads\" for Apple Developers at https://developer.apple.com/download/more/"
        )
    }

    static func productRequiresHigherPlatformVersion(
        target: ResolvedTarget,
        targetPlatform: SupportedPlatform,
        product: String,
        productPlatform: SupportedPlatform
    ) -> Self {
        .error("""
        the \(target.type.rawValue) '\(target.name)' requires \
        \(targetPlatform.platform.name) \(targetPlatform.version.versionString), \
        but depends on the product '\(product)' which requires \
        \(productPlatform.platform.name) \(productPlatform.version.versionString); \
        consider changing the \(target.type.rawValue) '\(target.name)' to require \
        \(productPlatform.platform.name) \(productPlatform.version.versionString) or later, \
        or the product '\(product)' to require \
        \(targetPlatform.platform.name) \(targetPlatform.version.versionString) or earlier.
        """)
    }

    static func binaryTargetsNotSupported() -> Self {
        .error("binary targets are not supported on this platform")
    }
}

extension BuildParameters {
    /// Returns a named bundle's path inside the build directory.
    func bundlePath(named name: String) -> AbsolutePath {
        buildPath.appending(component: name + self.triple.nsbundleExtension)
    }
}

/// Generate the resource bundle Info.plist.
func generateResourceInfoPlist(
    fileSystem: FileSystem,
    target: ResolvedTarget,
    path: AbsolutePath
) throws -> Bool {
    guard let defaultLocalization = target.defaultLocalization else {
        return false
    }

    try fileSystem.writeIfChanged(
        path: path,
        string: """
        <?xml version="1.0" encoding="UTF-8"?>
        <!DOCTYPE plist PUBLIC "-//Apple//DTD PLIST 1.0//EN" "http://www.apple.com/DTDs/PropertyList-1.0.dtd">
        <plist version="1.0">
        <dict>
            <key>CFBundleDevelopmentRegion</key>
            <string>\(defaultLocalization)</string>
        </dict>
        </plist>
        """
    )
    return true
}

extension Basics.Triple {
    var isSupportingStaticStdlib: Bool {
        isLinux() || arch == .wasm32
    }
}

extension ResolvedPackage {
    var isRemote: Bool {
        switch self.underlying.manifest.packageKind {
        case .registry, .remoteSourceControl, .localSourceControl:
            return true
        case .root, .fileSystem:
            return false
        }
    }
}

extension ResolvedProduct {
    private var isAutomaticLibrary: Bool {
        self.type == .library(.automatic)
    }

    private var isBinaryOnly: Bool {
<<<<<<< HEAD
        self.targets.filter { !($0.underlyingTarget is BinaryTarget) }.isEmpty
=======
        return self.targets.filter({ !($0.underlying is BinaryTarget) }).isEmpty
>>>>>>> 85d19a94
    }

    private var isPlugin: Bool {
        self.type == .plugin
    }

    // We shouldn't create product descriptions for automatic libraries, plugins or products which consist solely of
    // binary targets, because they don't produce any output.
    fileprivate var shouldCreateProductDescription: Bool {
        !self.isAutomaticLibrary && !self.isBinaryOnly && !self.isPlugin
    }
}<|MERGE_RESOLUTION|>--- conflicted
+++ resolved
@@ -158,11 +158,7 @@
 
     /// Returns the scoped view of build settings for a given target.
     func createScope(for target: ResolvedTarget) -> BuildSettings.Scope {
-<<<<<<< HEAD
-        BuildSettings.Scope(target.underlyingTarget.buildSettings, environment: buildEnvironment)
-=======
         return BuildSettings.Scope(target.underlying.buildSettings, environment: buildEnvironment)
->>>>>>> 85d19a94
     }
 }
 
@@ -371,12 +367,7 @@
                     throw InternalError("package not found for \(target)")
                 }
 
-<<<<<<< HEAD
-                let requiredMacroProducts = try target.recursiveTargetDependencies()
-                    .filter { $0.underlyingTarget.type == .macro }.compactMap { macroProductsByTarget[$0] }
-=======
                 let requiredMacroProducts = try target.recursiveTargetDependencies().filter { $0.underlying.type == .macro }.compactMap { macroProductsByTarget[$0] }
->>>>>>> 85d19a94
 
                 var generateTestObservation = false
                 if target.type == .test && shouldGenerateTestObservation {
@@ -427,11 +418,7 @@
             case is SystemLibraryTarget, is BinaryTarget:
                 break
             default:
-<<<<<<< HEAD
-                throw InternalError("unhandled \(target.underlyingTarget)")
-=======
-                 throw InternalError("unhandled \(target.underlying)")
->>>>>>> 85d19a94
+                throw InternalError("unhandled \(target.underlying)")
             }
         }
 
@@ -484,19 +471,14 @@
     ) throws {
         // Supported platforms are defined at the package (e.g., build environment) level.
         // This will need to become a bit complicated once we have target-level or product-level platform support.
-<<<<<<< HEAD
-        let productPlatform = product.platforms.getDerived(
+        let productPlatform = product.getSupportedPlatform(
             for: buildEnvironment.platform,
             usingXCTest: product.isLinkingXCTest
         )
-        let targetPlatform = target.platforms.getDerived(
+        let targetPlatform = target.getSupportedPlatform(
             for: buildEnvironment.platform,
             usingXCTest: target.type == .test
         )
-=======
-        let productPlatform = product.getSupportedPlatform(for: .macOS, usingXCTest: product.isLinkingXCTest)
-        let targetPlatform = target.getSupportedPlatform(for: .macOS, usingXCTest: target.type == .test)
->>>>>>> 85d19a94
 
         // Check if the version requirement is satisfied.
         //
@@ -568,15 +550,9 @@
         }
 
         // Add search paths from the system library targets.
-<<<<<<< HEAD
-        for target in self.graph.reachableTargets {
-            if let systemLib = target.underlyingTarget as? SystemLibraryTarget {
-                try arguments.append(contentsOf: self.pkgConfig(for: systemLib).cFlags)
-=======
         for target in graph.reachableTargets {
             if let systemLib = target.underlying as? SystemLibraryTarget {
                 arguments.append(contentsOf: try self.pkgConfig(for: systemLib).cFlags)
->>>>>>> 85d19a94
                 // Add the path to the module map.
                 arguments += ["-I", systemLib.moduleMapPath.parentDirectory.pathString]
             }
@@ -610,13 +586,8 @@
         }
 
         // Add search paths from the system library targets.
-<<<<<<< HEAD
-        for target in self.graph.reachableTargets {
-            if let systemLib = target.underlyingTarget as? SystemLibraryTarget {
-=======
         for target in graph.reachableTargets {
             if let systemLib = target.underlying as? SystemLibraryTarget {
->>>>>>> 85d19a94
                 arguments += try self.pkgConfig(for: systemLib).cFlags
             }
         }
@@ -754,11 +725,7 @@
     }
 
     private var isBinaryOnly: Bool {
-<<<<<<< HEAD
-        self.targets.filter { !($0.underlyingTarget is BinaryTarget) }.isEmpty
-=======
         return self.targets.filter({ !($0.underlying is BinaryTarget) }).isEmpty
->>>>>>> 85d19a94
     }
 
     private var isPlugin: Bool {
