//===----------------------------------------------------------------------===//
//
// This source file is part of the Swift open source project
//
// Copyright (c) 2015-2023 Apple Inc. and the Swift project authors
// Licensed under Apache License v2.0 with Runtime Library Exception
//
// See http://swift.org/LICENSE.txt for license information
// See http://swift.org/CONTRIBUTORS.txt for the list of Swift project authors
//
//===----------------------------------------------------------------------===//

import Basics
import Foundation
import LLBuildManifest
import OrderedCollections
import PackageGraph
import PackageLoading
import PackageModel
import SPMBuildCore

#if USE_IMPL_ONLY_IMPORTS
@_implementationOnly import SwiftDriver
#else
import SwiftDriver
#endif

import enum TSCBasic.ProcessEnv

import enum TSCUtility.Diagnostics
import var TSCUtility.verbosity

extension String {
    var asSwiftStringLiteralConstant: String {
        return unicodeScalars.reduce("", { $0 + $1.escaped(asASCII: false) })
    }
}

extension Array where Element == String {
    /// Converts a set of C compiler flags into an equivalent set to be
    /// indirected through the Swift compiler instead.
    func asSwiftcCCompilerFlags() -> Self {
        self.flatMap { ["-Xcc", $0] }
    }

    /// Converts a set of C++ compiler flags into an equivalent set to be
    /// indirected through the Swift compiler instead.
    func asSwiftcCXXCompilerFlags() -> Self {
        _ = self.flatMap { ["-Xcxx", $0] }
        // TODO: Pass -Xcxx flags to swiftc (#6491)
        // Remove fatal error when downstream support arrives.
        fatalError("swiftc does support -Xcxx flags yet.")
    }

    /// Converts a set of linker flags into an equivalent set to be indirected
    /// through the Swift compiler instead.
    ///
    /// Some arguments can be passed directly to the Swift compiler. We omit
    /// prefixing these arguments (in both the "-option value" and
    /// "-option[=]value" forms) with "-Xlinker". All other arguments are
    /// prefixed with "-Xlinker".
    func asSwiftcLinkerFlags() -> Self {
        // Arguments that can be passed directly to the Swift compiler and
        // doesn't require -Xlinker prefix.
        //
        // We do this to avoid sending flags like linker search path at the end
        // of the search list.
        let directSwiftLinkerArgs = ["-L"]

        var flags: [String] = []
        var it = self.makeIterator()
        while let flag = it.next() {
            if directSwiftLinkerArgs.contains(flag) {
                // `<option> <value>` variant.
                flags.append(flag)
                guard let nextFlag = it.next() else {
                    // We expected a flag but don't have one.
                    continue
                }
                flags.append(nextFlag)
            } else if directSwiftLinkerArgs.contains(where: { flag.hasPrefix($0) }) {
                // `<option>[=]<value>` variant.
                flags.append(flag)
            } else {
                flags += ["-Xlinker", flag]
            }
        }
        return flags
    }
}

extension BuildParameters {
    /// Returns the directory to be used for module cache.
    public var moduleCache: AbsolutePath {
        get throws {
            // FIXME: We use this hack to let swiftpm's functional test use shared
            // cache so it doesn't become painfully slow.
            if let path = ProcessEnv.vars["SWIFTPM_TESTS_MODULECACHE"] {
                return try AbsolutePath(validating: path)
            }
            return buildPath.appending("ModuleCache")
        }
    }

    /// Returns the compiler arguments for the index store, if enabled.
    func indexStoreArguments(for target: ResolvedTarget) -> [String] {
        let addIndexStoreArguments: Bool
        switch indexStoreMode {
        case .on:
            addIndexStoreArguments = true
        case .off:
            addIndexStoreArguments = false
        case .auto:
            if configuration == .debug {
                addIndexStoreArguments = true
            } else if target.type == .test {
                // Test discovery requires an index store for the test target to discover the tests
                addIndexStoreArguments = true
            } else {
                addIndexStoreArguments = false
            }
        }

        if addIndexStoreArguments {
            return ["-index-store-path", indexStore.pathString]
        }
        return []
    }

    /// Computes the target triple arguments for a given resolved target.
    public func targetTripleArgs(for target: ResolvedTarget) throws -> [String] {
        var args = ["-target"]

        // Compute the triple string for Darwin platform using the platform version.
        if self.triple.isDarwin() {
            let platform = buildEnvironment.platform
<<<<<<< HEAD
            let supportedPlatform = target.getSupportedPlatform(for: platform, usingXCTest: target.type == .test)
            args += [targetTriple.tripleString(forPlatformVersion: supportedPlatform.version.versionString)]
=======
            let supportedPlatform = target.platforms.getDerived(for: platform, usingXCTest: target.type == .test)
            args += [self.triple.tripleString(forPlatformVersion: supportedPlatform.version.versionString)]
>>>>>>> cf727a8a
        } else {
            args += [self.triple.tripleString]
        }
        return args
    }

    /// Computes the linker flags to use in order to rename a module-named main function to 'main' for the target platform, or nil if the linker doesn't support it for the platform.
    func linkerFlagsForRenamingMainFunction(of target: ResolvedTarget) -> [String]? {
        let args: [String]
        if self.triple.isApple() {
            args = ["-alias", "_\(target.c99name)_main", "_main"]
        } else if self.triple.isLinux() {
            args = ["--defsym", "main=\(target.c99name)_main"]
        } else {
            return nil
        }
        return args.asSwiftcLinkerFlags()
    }

    /// Returns the scoped view of build settings for a given target.
    func createScope(for target: ResolvedTarget) -> BuildSettings.Scope {
        return BuildSettings.Scope(target.underlyingTarget.buildSettings, environment: buildEnvironment)
    }
}

/// A build plan for a package graph.
public class BuildPlan: SPMBuildCore.BuildPlan {
    public enum Error: Swift.Error, CustomStringConvertible, Equatable {
        /// There is no buildable target in the graph.
        case noBuildableTarget

        public var description: String {
            switch self {
            case .noBuildableTarget:
                return """
                The package does not contain a buildable target. 
                Add at least one `.target` or `.executableTarget` to your `Package.swift`.
                """
            }
        }
    }

    /// Build parameters used for products.
    public let destinationBuildParameters: BuildParameters

    /// Build parameters used for tools.
    public let toolsBuildParameters: BuildParameters

    /// Triple for which this target is compiled.
    private func buildTriple(for target: ResolvedTarget) -> Basics.Triple {
        self.buildParameters(for: target).triple
    }

    /// Triple for which this product is compiled.
    private func buildTriple(for product: ResolvedProduct) -> Basics.Triple {
        self.buildParameters(for: product).triple
    }

    /// The package graph.
    public let graph: PackageGraph

    /// The target build description map.
    public let targetMap: [ResolvedTarget: TargetBuildDescription]

    /// The product build description map.
    public let productMap: [ResolvedProduct: ProductBuildDescription]

    /// The plugin descriptions. Plugins are represented in the package graph
    /// as targets, but they are not directly included in the build graph.
    public let pluginDescriptions: [PluginDescription]

    /// The build targets.
    public var targets: AnySequence<TargetBuildDescription> {
        return AnySequence(targetMap.values)
    }

    /// The products in this plan.
    public var buildProducts: AnySequence<SPMBuildCore.ProductBuildDescription> {
        return AnySequence(productMap.values.map { $0 as SPMBuildCore.ProductBuildDescription })
    }

    /// The results of invoking any build tool plugins used by targets in this build.
    public let buildToolPluginInvocationResults: [ResolvedTarget: [BuildToolPluginInvocationResult]]

    /// The results of running any prebuild commands for the targets in this build.  This includes any derived
    /// source files as well as directories to which any changes should cause us to reevaluate the build plan.
    public let prebuildCommandResults: [ResolvedTarget: [PrebuildCommandResult]]

    private(set) var derivedTestTargetsMap: [ResolvedProduct: [ResolvedTarget]] = [:]

    /// Cache for pkgConfig flags.
    private var pkgConfigCache = [SystemLibraryTarget: (cFlags: [String], libs: [String])]()

    /// Cache for  library information.
    private var externalLibrariesCache = [BinaryTarget: [LibraryInfo]]()

    /// Cache for  tools information.
    var externalExecutablesCache = [BinaryTarget: [ExecutableInfo]]()

    /// The filesystem to operate on.
    let fileSystem: any FileSystem

    /// ObservabilityScope with which to emit diagnostics
    let observabilityScope: ObservabilityScope

    @available(*, deprecated, renamed: "init(productsBuildParameters:toolsBuildParameters:graph:)")
    public convenience init(
        buildParameters: BuildParameters,
        graph: PackageGraph,
        additionalFileRules: [FileRuleDescription] = [],
        buildToolPluginInvocationResults: [ResolvedTarget: [BuildToolPluginInvocationResult]] = [:],
        prebuildCommandResults: [ResolvedTarget: [PrebuildCommandResult]] = [:],
        fileSystem: any FileSystem,
        observabilityScope: ObservabilityScope
    ) throws {
        try self.init(
            productsBuildParameters: buildParameters,
            toolsBuildParameters: buildParameters,
            graph: graph,
            additionalFileRules: additionalFileRules,
            buildToolPluginInvocationResults: buildToolPluginInvocationResults,
            prebuildCommandResults: prebuildCommandResults,
            fileSystem: fileSystem,
            observabilityScope: observabilityScope
        )
    }

    /// Create a build plan with a package graph and explicitly distinct build parameters for products and tools.
    public init(
        productsBuildParameters: BuildParameters,
        toolsBuildParameters: BuildParameters,
        graph: PackageGraph,
        additionalFileRules: [FileRuleDescription] = [],
        buildToolPluginInvocationResults: [ResolvedTarget: [BuildToolPluginInvocationResult]] = [:],
        prebuildCommandResults: [ResolvedTarget: [PrebuildCommandResult]] = [:],
        fileSystem: any FileSystem,
        observabilityScope: ObservabilityScope
    ) throws {
        self.destinationBuildParameters = productsBuildParameters
        self.toolsBuildParameters = toolsBuildParameters
        self.graph = graph
        self.buildToolPluginInvocationResults = buildToolPluginInvocationResults
        self.prebuildCommandResults = prebuildCommandResults
        self.fileSystem = fileSystem
        self.observabilityScope = observabilityScope.makeChildScope(description: "Build Plan")

        var productMap: [ResolvedProduct: ProductBuildDescription] = [:]
        // Create product description for each product we have in the package graph that is eligible.
        for product in graph.allProducts where product.shouldCreateProductDescription {
            let buildParameters: BuildParameters
            switch product.buildTriple {
            case .tools:
                buildParameters = toolsBuildParameters
            case .destination:
                buildParameters = productsBuildParameters
            }

            guard let package = graph.package(for: product) else {
                throw InternalError("unknown package for \(product)")
            }
            // Determine the appropriate tools version to use for the product.
            // This can affect what flags to pass and other semantics.
            let toolsVersion = package.manifest.toolsVersion
            productMap[product] = try ProductBuildDescription(
                package: package,
                product: product,
                toolsVersion: toolsVersion,
                buildParameters: buildParameters,
                fileSystem: fileSystem,
                observabilityScope: observabilityScope
            )
        }
        let macroProductsByTarget = productMap.keys.filter { $0.type == .macro }.reduce(into: [ResolvedTarget: ResolvedProduct]()) {
            if let target = $1.targets.first {
                $0[target] = $1
            }
        }

        // Create build target description for each target which we need to plan.
        // Plugin targets are noted, since they need to be compiled, but they do
        // not get directly incorporated into the build description that will be
        // given to LLBuild.
        var targetMap = [ResolvedTarget: TargetBuildDescription]()
        var pluginDescriptions = [PluginDescription]()
        var shouldGenerateTestObservation = true
        for target in graph.allTargets.sorted(by: { $0.name < $1.name }) {
            let buildParameters: BuildParameters
            switch target.buildTriple {
            case .tools:
                buildParameters = toolsBuildParameters
            case .destination:
                buildParameters = productsBuildParameters
            }

            // Validate the product dependencies of this target.
            for dependency in target.dependencies {
                guard dependency.satisfies(buildParameters.buildEnvironment) else {
                    continue
                }

                switch dependency {
                case .target: break
                case .product(let product, _):
                    if buildParameters.triple.isDarwin() {
                        try BuildPlan.validateDeploymentVersionOfProductDependency(
                            product: product,
                            forTarget: target,
                            observabilityScope: self.observabilityScope
                        )
                    }
                }
            }

            // Determine the appropriate tools version to use for the target.
            // This can affect what flags to pass and other semantics.
            let toolsVersion = graph.package(for: target)?.manifest.toolsVersion ?? .v5_5

            switch target.underlyingTarget {
            case is SwiftTarget:
                guard let package = graph.package(for: target) else {
                    throw InternalError("package not found for \(target)")
                }

                let requiredMacroProducts = try target.recursiveTargetDependencies().filter { $0.underlyingTarget.type == .macro }.compactMap { macroProductsByTarget[$0] }

                var generateTestObservation = false
                if target.type == .test && shouldGenerateTestObservation {
                    generateTestObservation = true
                    shouldGenerateTestObservation = false // Only generate the code once.
                }

                targetMap[target] = try .swift(SwiftTargetBuildDescription(
                    package: package,
                    target: target,
                    toolsVersion: toolsVersion,
                    additionalFileRules: additionalFileRules,
                    buildParameters: buildParameters,
                    buildToolPluginInvocationResults: buildToolPluginInvocationResults[target] ?? [],
                    prebuildCommandResults: prebuildCommandResults[target] ?? [],
                    requiredMacroProducts: requiredMacroProducts,
                    shouldGenerateTestObservation: generateTestObservation,
                    fileSystem: fileSystem,
                    observabilityScope: observabilityScope)
                )
            case is ClangTarget:
                targetMap[target] = try .clang(ClangTargetBuildDescription(
                    target: target,
                    toolsVersion: toolsVersion,
                    additionalFileRules: additionalFileRules,
                    buildParameters: buildParameters,
                    buildToolPluginInvocationResults: buildToolPluginInvocationResults[target] ?? [],
                    prebuildCommandResults: prebuildCommandResults[target] ?? [],
                    fileSystem: fileSystem,
                    observabilityScope: observabilityScope)
                )
            case is PluginTarget:
                guard let package = graph.package(for: target) else {
                    throw InternalError("package not found for \(target)")
                }
                try pluginDescriptions.append(PluginDescription(
                    target: target,
                    products: package.products.filter{ $0.targets.contains(target) },
                    package: package,
                    toolsVersion: toolsVersion,
                    fileSystem: fileSystem))
            case is SystemLibraryTarget, is BinaryTarget:
                 break
            default:
                 throw InternalError("unhandled \(target.underlyingTarget)")
            }
        }

        /// Ensure we have at least one buildable target.
        guard !targetMap.isEmpty else {
            throw Error.noBuildableTarget
        }

        // Abort now if we have any diagnostics at this point.
        guard !self.observabilityScope.errorsReported else {
            throw Diagnostics.fatalError
        }

        // Plan the derived test targets, if necessary.
        if productsBuildParameters.testingParameters.testProductStyle.requiresAdditionalDerivedTestTargets {
            let derivedTestTargets = try Self.makeDerivedTestTargets(
                productsBuildParameters,
                graph,
                self.fileSystem,
                self.observabilityScope
            )
            for item in derivedTestTargets {
                var derivedTestTargets = [item.entryPointTargetBuildDescription.target]

                targetMap[item.entryPointTargetBuildDescription.target] = .swift(item.entryPointTargetBuildDescription)

                if let discoveryTargetBuildDescription = item.discoveryTargetBuildDescription {
                    targetMap[discoveryTargetBuildDescription.target] = .swift(discoveryTargetBuildDescription)
                    derivedTestTargets.append(discoveryTargetBuildDescription.target)
                }

                derivedTestTargetsMap[item.product] = derivedTestTargets
            }
        }

        self.productMap = productMap
        self.targetMap = targetMap
        self.pluginDescriptions = pluginDescriptions

        // Finally plan these targets.
        try plan()
    }

    static func validateDeploymentVersionOfProductDependency(
        product: ResolvedProduct,
        forTarget target: ResolvedTarget,
        observabilityScope: ObservabilityScope
    ) throws {
        // Supported platforms are defined at the package level.
        // This will need to become a bit complicated once we have target-level or product-level platform support.
        let productPlatform = product.getSupportedPlatform(for: .macOS, usingXCTest: product.isLinkingXCTest)
        let targetPlatform = target.getSupportedPlatform(for: .macOS, usingXCTest: target.type == .test)

        // Check if the version requirement is satisfied.
        //
        // If the product's platform version is greater than ours, then it is incompatible.
        if productPlatform.version > targetPlatform.version {
            observabilityScope.emit(.productRequiresHigherPlatformVersion(
                target: target,
                targetPlatform: targetPlatform,
                product: product.name,
                productPlatform: productPlatform
            ))
        }
    }

    /// Plan the targets and products.
    private func plan() throws {
        // Plan targets.
        for buildTarget in targets {
            switch buildTarget {
            case .swift(let target):
                try self.plan(swiftTarget: target)
            case .clang(let target):
                try self.plan(clangTarget: target)
            }
        }

        // Plan products.
        for buildProduct in buildProducts {
            try plan(buildProduct: buildProduct as! ProductBuildDescription)
        }
        // FIXME: We need to find out if any product has a target on which it depends
        // both static and dynamically and then issue a suitable diagnostic or auto
        // handle that situation.
    }

    public func createAPIToolCommonArgs(includeLibrarySearchPaths: Bool) throws -> [String] {
        // API tool runs on products, hence using `self.productsBuildParameters`, not `self.toolsBuildParameters`
        let buildPath = self.destinationBuildParameters.buildPath.pathString
        var arguments = ["-I", buildPath]

        // swift-symbolgraph-extract does not support parsing `-use-ld=lld` and
        // will silently error failing the operation.  Filter out this flag
        // similar to how we filter out the library search path unless
        // explicitly requested.
        var extraSwiftCFlags = self.destinationBuildParameters.toolchain.extraFlags.swiftCompilerFlags
            .filter { !$0.starts(with: "-use-ld=") }
        if !includeLibrarySearchPaths {
            for index in extraSwiftCFlags.indices.dropLast().reversed() {
                if extraSwiftCFlags[index] == "-L" {
                    // Remove the flag
                    extraSwiftCFlags.remove(at: index)
                    // Remove the argument
                    extraSwiftCFlags.remove(at: index)
                }
            }
        }
        arguments += extraSwiftCFlags

        // Add search paths to the directories containing module maps and Swift modules.
        for target in targets {
            switch target {
            case .swift(let targetDescription):
                arguments += ["-I", targetDescription.moduleOutputPath.parentDirectory.pathString]
            case .clang(let targetDescription):
                if let includeDir = targetDescription.moduleMap?.parentDirectory {
                    arguments += ["-I", includeDir.pathString]
                }
            }
        }

        // Add search paths from the system library targets.
        for target in graph.reachableTargets {
            if let systemLib = target.underlyingTarget as? SystemLibraryTarget {
                arguments.append(contentsOf: try self.pkgConfig(for: systemLib).cFlags)
                // Add the path to the module map.
                arguments += ["-I", systemLib.moduleMapPath.parentDirectory.pathString]
            }
        }

        return arguments
    }

    /// Creates arguments required to launch the Swift REPL that will allow
    /// importing the modules in the package graph.
    public func createREPLArguments() throws -> [String] {
        let buildPath = self.toolsBuildParameters.buildPath.pathString
        var arguments = ["repl", "-I" + buildPath, "-L" + buildPath]

        // Link the special REPL product that contains all of the library targets.
        let replProductName = graph.rootPackages[0].identity.description + Product.replProductSuffix
        arguments.append("-l" + replProductName)

        // The graph should have the REPL product.
        assert(graph.allProducts.first(where: { $0.name == replProductName }) != nil)

        // Add the search path to the directory containing the modulemap file.
        for target in targets {
            switch target {
                case .swift: break
            case .clang(let targetDescription):
                if let includeDir = targetDescription.moduleMap?.parentDirectory {
                    arguments += ["-I\(includeDir.pathString)"]
                }
            }
        }

        // Add search paths from the system library targets.
        for target in graph.reachableTargets {
            if let systemLib = target.underlyingTarget as? SystemLibraryTarget {
                arguments += try self.pkgConfig(for: systemLib).cFlags
            }
        }

        return arguments
    }

    /// Get pkgConfig arguments for a system library target.
    func pkgConfig(for target: SystemLibraryTarget) throws -> (cFlags: [String], libs: [String]) {
        // If we already have these flags, we're done.
        if let flags = pkgConfigCache[target] {
            return flags
        }
        else {
            pkgConfigCache[target] = ([], [])
        }
        let results = try pkgConfigArgs(
            for: target,
            pkgConfigDirectories: self.destinationBuildParameters.pkgConfigDirectories,
            sdkRootPath: self.destinationBuildParameters.toolchain.sdkRootPath,
            fileSystem: fileSystem,
            observabilityScope: observabilityScope
        )
        var ret: [(cFlags: [String], libs: [String])] = []
        for result in results {
            ret.append((result.cFlags, result.libs))
        }

        // Build cache
        var cflagsCache: OrderedCollections.OrderedSet<String> = []
        var libsCache: [String] = []
        for tuple in ret {
            for cFlag in tuple.cFlags {
                cflagsCache.append(cFlag)
            }

            libsCache.append(contentsOf: tuple.libs)
        }

        let result = ([String](cflagsCache), libsCache)
        pkgConfigCache[target] = result
        return result
    }

    /// Extracts the library information from an XCFramework.
    func parseXCFramework(for binaryTarget: BinaryTarget, triple: Basics.Triple) throws -> [LibraryInfo] {
        try self.externalLibrariesCache.memoize(key: binaryTarget) {
            return try binaryTarget.parseXCFrameworks(for: triple, fileSystem: self.fileSystem)
        }
    }
}

extension Basics.Diagnostic {
    static var swiftBackDeployError: Self {
        .warning("Swift compiler no longer supports statically linking the Swift libraries. They're included in the OS by default starting with macOS Mojave 10.14.4 beta 3. For macOS Mojave 10.14.3 and earlier, there's an optional Swift library package that can be downloaded from \"More Downloads\" for Apple Developers at https://developer.apple.com/download/more/")
    }

    static func productRequiresHigherPlatformVersion(
        target: ResolvedTarget,
        targetPlatform: SupportedPlatform,
        product: String,
        productPlatform: SupportedPlatform
    ) -> Self {
        .error("""
            the \(target.type.rawValue) '\(target.name)' requires \
            \(targetPlatform.platform.name) \(targetPlatform.version.versionString), \
            but depends on the product '\(product)' which requires \
            \(productPlatform.platform.name) \(productPlatform.version.versionString); \
            consider changing the \(target.type.rawValue) '\(target.name)' to require \
            \(productPlatform.platform.name) \(productPlatform.version.versionString) or later, \
            or the product '\(product)' to require \
            \(targetPlatform.platform.name) \(targetPlatform.version.versionString) or earlier.
            """)
    }

    static func binaryTargetsNotSupported() -> Self {
        .error("binary targets are not supported on this platform")
    }
}

extension BuildParameters {
    /// Returns a named bundle's path inside the build directory.
    func bundlePath(named name: String) -> AbsolutePath {
        return buildPath.appending(component: name + self.triple.nsbundleExtension)
    }
}

/// Generate the resource bundle Info.plist.
func generateResourceInfoPlist(
    fileSystem: FileSystem,
    target: ResolvedTarget,
    path: AbsolutePath
) throws -> Bool {
    guard let defaultLocalization = target.defaultLocalization else {
        return false
    }

    try fileSystem.writeIfChanged(
        path: path,
        string: """
        <?xml version="1.0" encoding="UTF-8"?>
        <!DOCTYPE plist PUBLIC "-//Apple//DTD PLIST 1.0//EN" "http://www.apple.com/DTDs/PropertyList-1.0.dtd">
        <plist version="1.0">
        <dict>
            <key>CFBundleDevelopmentRegion</key>
            <string>\(defaultLocalization)</string>
        </dict>
        </plist>
        """
    )
    return true
}

extension Basics.Triple {
    var isSupportingStaticStdlib: Bool {
        isLinux() || arch == .wasm32
    }
}

extension ResolvedPackage {
    var isRemote: Bool {
        switch self.underlyingPackage.manifest.packageKind {
        case .registry, .remoteSourceControl, .localSourceControl:
            return true
        case .root, .fileSystem:
            return false
        }
    }
}

extension ResolvedProduct {
    private var isAutomaticLibrary: Bool {
        return self.type == .library(.automatic)
    }

    private var isBinaryOnly: Bool {
        return self.targets.filter({ !($0.underlyingTarget is BinaryTarget) }).isEmpty
    }

    private var isPlugin: Bool {
        return self.type == .plugin
    }

    // We shouldn't create product descriptions for automatic libraries, plugins or products which consist solely of binary targets, because they don't produce any output.
    fileprivate var shouldCreateProductDescription: Bool {
        return !isAutomaticLibrary && !isBinaryOnly && !isPlugin
    }
}
<|MERGE_RESOLUTION|>--- conflicted
+++ resolved
@@ -134,13 +134,8 @@
         // Compute the triple string for Darwin platform using the platform version.
         if self.triple.isDarwin() {
             let platform = buildEnvironment.platform
-<<<<<<< HEAD
             let supportedPlatform = target.getSupportedPlatform(for: platform, usingXCTest: target.type == .test)
-            args += [targetTriple.tripleString(forPlatformVersion: supportedPlatform.version.versionString)]
-=======
-            let supportedPlatform = target.platforms.getDerived(for: platform, usingXCTest: target.type == .test)
             args += [self.triple.tripleString(forPlatformVersion: supportedPlatform.version.versionString)]
->>>>>>> cf727a8a
         } else {
             args += [self.triple.tripleString]
         }
