//===----------------------------------------------------------------------===//
//
// This source file is part of the Swift open source project
//
// Copyright (c) 2015-2023 Apple Inc. and the Swift project authors
// Licensed under Apache License v2.0 with Runtime Library Exception
//
// See http://swift.org/LICENSE.txt for license information
// See http://swift.org/CONTRIBUTORS.txt for the list of Swift project authors
//
//===----------------------------------------------------------------------===//

import Basics
import Foundation
import LLBuildManifest
import OrderedCollections
import PackageGraph
import PackageLoading
import PackageModel
import SPMBuildCore

#if USE_IMPL_ONLY_IMPORTS
@_implementationOnly import SwiftDriver
#else
import SwiftDriver
#endif

import enum TSCBasic.ProcessEnv

import enum TSCUtility.Diagnostics
import var TSCUtility.verbosity

extension String {
    var asSwiftStringLiteralConstant: String {
        return unicodeScalars.reduce("", { $0 + $1.escaped(asASCII: false) })
    }
}

extension Array where Element == String {
    /// Converts a set of C compiler flags into an equivalent set to be
    /// indirected through the Swift compiler instead.
    func asSwiftcCCompilerFlags() -> Self {
        self.flatMap { ["-Xcc", $0] }
    }

    /// Converts a set of C++ compiler flags into an equivalent set to be
    /// indirected through the Swift compiler instead.
    func asSwiftcCXXCompilerFlags() -> Self {
        _ = self.flatMap { ["-Xcxx", $0] }
        // TODO: Pass -Xcxx flags to swiftc (#6491)
        // Remove fatal error when downstream support arrives.
        fatalError("swiftc does support -Xcxx flags yet.")
    }

    /// Converts a set of linker flags into an equivalent set to be indirected
    /// through the Swift compiler instead.
    ///
    /// Some arguments can be passed directly to the Swift compiler. We omit
    /// prefixing these arguments (in both the "-option value" and
    /// "-option[=]value" forms) with "-Xlinker". All other arguments are
    /// prefixed with "-Xlinker".
    func asSwiftcLinkerFlags() -> Self {
        // Arguments that can be passed directly to the Swift compiler and
        // doesn't require -Xlinker prefix.
        //
        // We do this to avoid sending flags like linker search path at the end
        // of the search list.
        let directSwiftLinkerArgs = ["-L"]

        var flags: [String] = []
        var it = self.makeIterator()
        while let flag = it.next() {
            if directSwiftLinkerArgs.contains(flag) {
                // `<option> <value>` variant.
                flags.append(flag)
                guard let nextFlag = it.next() else {
                    // We expected a flag but don't have one.
                    continue
                }
                flags.append(nextFlag)
            } else if directSwiftLinkerArgs.contains(where: { flag.hasPrefix($0) }) {
                // `<option>[=]<value>` variant.
                flags.append(flag)
            } else {
                flags += ["-Xlinker", flag]
            }
        }
        return flags
    }
}

extension BuildParameters {
    /// Returns the directory to be used for module cache.
    public var moduleCache: AbsolutePath {
        get throws {
            // FIXME: We use this hack to let swiftpm's functional test use shared
            // cache so it doesn't become painfully slow.
            if let path = ProcessEnv.vars["SWIFTPM_TESTS_MODULECACHE"] {
                return try AbsolutePath(validating: path)
            }
            return buildPath.appending("ModuleCache")
        }
    }

    /// Returns the compiler arguments for the index store, if enabled.
    func indexStoreArguments(for target: ResolvedTarget) -> [String] {
        let addIndexStoreArguments: Bool
        switch indexStoreMode {
        case .on:
            addIndexStoreArguments = true
        case .off:
            addIndexStoreArguments = false
        case .auto:
            if configuration == .debug {
                addIndexStoreArguments = true
            } else if target.type == .test {
                // Test discovery requires an index store for the test target to discover the tests
                addIndexStoreArguments = true
            } else {
                addIndexStoreArguments = false
            }
        }

        if addIndexStoreArguments {
            return ["-index-store-path", indexStore.pathString]
        }
        return []
    }
    
    public func buildTripleArgs(for target: ResolvedTarget) throws -> [String] {
        // confusingly enough this is the triple argument, not the target argument
        var args = ["-target"]

        // Compute the triple string for Darwin platform using the platform version.
        if self.triple.isDarwin() {
            let platform = buildEnvironment.platform
<<<<<<< HEAD
            let supportedPlatform = target.platforms.getDerived(for: platform, usingXCTest: target.type == .test)
=======
            let supportedPlatform = target.getSupportedPlatform(for: platform, usingXCTest: target.type == .test)
>>>>>>> b368b96f
            args += [self.triple.tripleString(forPlatformVersion: supportedPlatform.version.versionString)]
        } else {
            args += [self.triple.tripleString]
        }
        return args
    }

    /// Computes the linker flags to use in order to rename a module-named main function to 'main' for the target platform, or nil if the linker doesn't support it for the platform.
    func linkerFlagsForRenamingMainFunction(of target: ResolvedTarget) -> [String]? {
        let args: [String]
        if self.triple.isApple() {
            args = ["-alias", "_\(target.c99name)_main", "_main"]
        } else if self.triple.isLinux() {
            args = ["--defsym", "main=\(target.c99name)_main"]
        } else {
            return nil
        }
        return args.asSwiftcLinkerFlags()
    }

    /// Returns the scoped view of build settings for a given target.
    func createScope(for target: ResolvedTarget) -> BuildSettings.Scope {
        return BuildSettings.Scope(target.underlying.buildSettings, environment: buildEnvironment)
    }
}

/// A build plan for a package graph.
public class BuildPlan: SPMBuildCore.BuildPlan {
    public enum Error: Swift.Error, CustomStringConvertible, Equatable {
        /// There is no buildable target in the graph.
        case noBuildableTarget

        public var description: String {
            switch self {
            case .noBuildableTarget:
                return """
                The package does not contain a buildable target. 
                Add at least one `.target` or `.executableTarget` to your `Package.swift`.
                """
            }
        }
    }

    /// Build parameters used for products.
<<<<<<< HEAD
    public let productsBuildParameters: BuildParameters

    /// Build parameters used for tools.
    public let toolsBuildParameters: BuildParameters

=======
    public let destinationBuildParameters: BuildParameters

    /// Build parameters used for tools.
    public let toolsBuildParameters: BuildParameters

>>>>>>> b368b96f
    /// Triple for which this target is compiled.
    private func buildTriple(for target: ResolvedTarget) -> Basics.Triple {
        self.buildParameters(for: target).triple
    }

    /// Triple for which this product is compiled.
    private func buildTriple(for product: ResolvedProduct) -> Basics.Triple {
        self.buildParameters(for: product).triple
    }

    /// The package graph.
    public let graph: PackageGraph

    /// The target build description map.
    public let targetMap: [ResolvedTarget: TargetBuildDescription]

    /// The product build description map.
    public let productMap: [ResolvedProduct: ProductBuildDescription]

    /// The plugin descriptions. Plugins are represented in the package graph
    /// as targets, but they are not directly included in the build graph.
    public let pluginDescriptions: [PluginDescription]

    /// The build targets.
    public var targets: AnySequence<TargetBuildDescription> {
        return AnySequence(targetMap.values)
    }

    /// The products in this plan.
    public var buildProducts: AnySequence<SPMBuildCore.ProductBuildDescription> {
        return AnySequence(productMap.values.map { $0 as SPMBuildCore.ProductBuildDescription })
    }

    /// The results of invoking any build tool plugins used by targets in this build.
    public let buildToolPluginInvocationResults: [ResolvedTarget: [BuildToolPluginInvocationResult]]

    /// The results of running any prebuild commands for the targets in this build.  This includes any derived
    /// source files as well as directories to which any changes should cause us to reevaluate the build plan.
    public let prebuildCommandResults: [ResolvedTarget: [PrebuildCommandResult]]

    private(set) var derivedTestTargetsMap: [ResolvedProduct: [ResolvedTarget]] = [:]

    /// Cache for pkgConfig flags.
    private var pkgConfigCache = [SystemLibraryTarget: (cFlags: [String], libs: [String])]()

    /// Cache for  library information.
    private var externalLibrariesCache = [BinaryTarget: [LibraryInfo]]()

    /// Cache for  tools information.
    var externalExecutablesCache = [BinaryTarget: [ExecutableInfo]]()

    /// Whether to disable sandboxing (e.g. for macros).
    private let disableSandbox: Bool

    /// The filesystem to operate on.
    let fileSystem: any FileSystem

    /// ObservabilityScope with which to emit diagnostics
    let observabilityScope: ObservabilityScope

    @available(*, deprecated, renamed: "init(productsBuildParameters:toolsBuildParameters:graph:)")
    public convenience init(
        buildParameters: BuildParameters,
        graph: PackageGraph,
        additionalFileRules: [FileRuleDescription] = [],
        buildToolPluginInvocationResults: [ResolvedTarget: [BuildToolPluginInvocationResult]] = [:],
        prebuildCommandResults: [ResolvedTarget: [PrebuildCommandResult]] = [:],
        fileSystem: any FileSystem,
<<<<<<< HEAD
        observabilityScope: ObservabilityScope
    ) throws {
        try self.init(
            productsBuildParameters: buildParameters,
            toolsBuildParameters: buildParameters,
            graph: graph,
            additionalFileRules: additionalFileRules,
            buildToolPluginInvocationResults: buildToolPluginInvocationResults,
            prebuildCommandResults: prebuildCommandResults,
            fileSystem: fileSystem,
            observabilityScope: observabilityScope
        )
    }

    /// Create a build plan with a package graph and explicitly distinct build parameters for products and tools.
    public init(
        productsBuildParameters: BuildParameters,
        toolsBuildParameters: BuildParameters,
        graph: PackageGraph,
        additionalFileRules: [FileRuleDescription] = [],
        buildToolPluginInvocationResults: [ResolvedTarget: [BuildToolPluginInvocationResult]] = [:],
        prebuildCommandResults: [ResolvedTarget: [PrebuildCommandResult]] = [:],
        fileSystem: any FileSystem,
        observabilityScope: ObservabilityScope
    ) throws {
        self.productsBuildParameters = productsBuildParameters
=======
        observabilityScope: ObservabilityScope
    ) throws {
        try self.init(
            productsBuildParameters: buildParameters,
            toolsBuildParameters: buildParameters,
            graph: graph,
            additionalFileRules: additionalFileRules,
            buildToolPluginInvocationResults: buildToolPluginInvocationResults,
            prebuildCommandResults: prebuildCommandResults,
            fileSystem: fileSystem,
            observabilityScope: observabilityScope
        )
    }

    /// Create a build plan with a package graph and explicitly distinct build parameters for products and tools.
    public init(
        productsBuildParameters: BuildParameters,
        toolsBuildParameters: BuildParameters,
        graph: PackageGraph,
        additionalFileRules: [FileRuleDescription] = [],
        buildToolPluginInvocationResults: [ResolvedTarget: [BuildToolPluginInvocationResult]] = [:],
        prebuildCommandResults: [ResolvedTarget: [PrebuildCommandResult]] = [:],
        disableSandbox: Bool = false,
        fileSystem: any FileSystem,
        observabilityScope: ObservabilityScope
    ) throws {
        self.destinationBuildParameters = productsBuildParameters
>>>>>>> b368b96f
        self.toolsBuildParameters = toolsBuildParameters
        self.graph = graph
        self.buildToolPluginInvocationResults = buildToolPluginInvocationResults
        self.prebuildCommandResults = prebuildCommandResults
        self.disableSandbox = disableSandbox
        self.fileSystem = fileSystem
        self.observabilityScope = observabilityScope.makeChildScope(description: "Build Plan")

        var productMap: [ResolvedProduct: ProductBuildDescription] = [:]
        // Create product description for each product we have in the package graph that is eligible.
        for product in graph.allProducts where product.shouldCreateProductDescription {
            let buildParameters: BuildParameters
            switch product.buildTriple {
<<<<<<< HEAD
            case .buildTools:
                buildParameters = toolsBuildParameters
            case .buildProducts:
=======
            case .tools:
                buildParameters = toolsBuildParameters
            case .destination:
>>>>>>> b368b96f
                buildParameters = productsBuildParameters
            }

            guard let package = graph.package(for: product) else {
                throw InternalError("unknown package for \(product)")
            }
            // Determine the appropriate tools version to use for the product.
            // This can affect what flags to pass and other semantics.
            let toolsVersion = package.manifest.toolsVersion
            productMap[product] = try ProductBuildDescription(
                package: package,
                product: product,
                toolsVersion: toolsVersion,
                buildParameters: buildParameters,
                fileSystem: fileSystem,
                observabilityScope: observabilityScope
            )
        }
        let macroProductsByTarget = productMap.keys.filter { $0.type == .macro }.reduce(into: [ResolvedTarget: ResolvedProduct]()) {
            if let target = $1.targets.first {
                $0[target] = $1
            }
        }

        // Create build target description for each target which we need to plan.
        // Plugin targets are noted, since they need to be compiled, but they do
        // not get directly incorporated into the build description that will be
        // given to LLBuild.
        var targetMap = [ResolvedTarget: TargetBuildDescription]()
        var pluginDescriptions = [PluginDescription]()
        var shouldGenerateTestObservation = true
        for target in graph.allTargets.sorted(by: { $0.name < $1.name }) {
            let buildParameters: BuildParameters
            switch target.buildTriple {
<<<<<<< HEAD
            case .buildTools:
                buildParameters = toolsBuildParameters
            case .buildProducts:
=======
            case .tools:
                buildParameters = toolsBuildParameters
            case .destination:
>>>>>>> b368b96f
                buildParameters = productsBuildParameters
            }

            // Validate the product dependencies of this target.
            for dependency in target.dependencies {
                guard dependency.satisfies(buildParameters.buildEnvironment) else {
                    continue
                }

                switch dependency {
                case .target: break
                case .product(let product, _):
                    if buildParameters.triple.isDarwin() {
                        try BuildPlan.validateDeploymentVersionOfProductDependency(
                            product: product,
                            forTarget: target,
                            observabilityScope: self.observabilityScope
                        )
                    }
                }
            }

            // Determine the appropriate tools version to use for the target.
            // This can affect what flags to pass and other semantics.
            let toolsVersion = graph.package(for: target)?.manifest.toolsVersion ?? .v5_5

            switch target.underlying {
            case is SwiftTarget:
                guard let package = graph.package(for: target) else {
                    throw InternalError("package not found for \(target)")
                }

                let requiredMacroProducts = try target.recursiveTargetDependencies().filter { $0.underlying.type == .macro }.compactMap { macroProductsByTarget[$0] }

                var generateTestObservation = false
                if target.type == .test && shouldGenerateTestObservation {
                    generateTestObservation = true
                    shouldGenerateTestObservation = false // Only generate the code once.
                }

                targetMap[target] = try .swift(SwiftTargetBuildDescription(
                    package: package,
                    target: target,
                    toolsVersion: toolsVersion,
                    additionalFileRules: additionalFileRules,
                    buildParameters: buildParameters,
                    buildToolPluginInvocationResults: buildToolPluginInvocationResults[target] ?? [],
                    prebuildCommandResults: prebuildCommandResults[target] ?? [],
                    requiredMacroProducts: requiredMacroProducts,
                    shouldGenerateTestObservation: generateTestObservation,
                    disableSandbox: self.disableSandbox,
                    fileSystem: fileSystem,
                    observabilityScope: observabilityScope)
                )
            case is ClangTarget:
                targetMap[target] = try .clang(ClangTargetBuildDescription(
                    target: target,
                    toolsVersion: toolsVersion,
                    additionalFileRules: additionalFileRules,
                    buildParameters: buildParameters,
                    buildToolPluginInvocationResults: buildToolPluginInvocationResults[target] ?? [],
                    prebuildCommandResults: prebuildCommandResults[target] ?? [],
                    fileSystem: fileSystem,
                    observabilityScope: observabilityScope)
                )
            case is PluginTarget:
                guard let package = graph.package(for: target) else {
                    throw InternalError("package not found for \(target)")
                }
                try pluginDescriptions.append(PluginDescription(
                    target: target,
                    products: package.products.filter{ $0.targets.contains(target) },
                    package: package,
                    toolsVersion: toolsVersion,
                    fileSystem: fileSystem))
            case is SystemLibraryTarget, is BinaryTarget:
                 break
            default:
                 throw InternalError("unhandled \(target.underlying)")
            }
        }

        /// Ensure we have at least one buildable target.
        guard !targetMap.isEmpty else {
            throw Error.noBuildableTarget
        }

        // Abort now if we have any diagnostics at this point.
        guard !self.observabilityScope.errorsReported else {
            throw Diagnostics.fatalError
        }

        // Plan the derived test targets, if necessary.
        if productsBuildParameters.testingParameters.testProductStyle.requiresAdditionalDerivedTestTargets {
            let derivedTestTargets = try Self.makeDerivedTestTargets(
                productsBuildParameters,
                graph,
                self.disableSandbox,
                self.fileSystem,
                self.observabilityScope
            )
            for item in derivedTestTargets {
                var derivedTestTargets = [item.entryPointTargetBuildDescription.target]

                targetMap[item.entryPointTargetBuildDescription.target] = .swift(item.entryPointTargetBuildDescription)

                if let discoveryTargetBuildDescription = item.discoveryTargetBuildDescription {
                    targetMap[discoveryTargetBuildDescription.target] = .swift(discoveryTargetBuildDescription)
                    derivedTestTargets.append(discoveryTargetBuildDescription.target)
                }

                derivedTestTargetsMap[item.product] = derivedTestTargets
            }
        }

        self.productMap = productMap
        self.targetMap = targetMap
        self.pluginDescriptions = pluginDescriptions

        // Finally plan these targets.
        try plan()
    }

    static func validateDeploymentVersionOfProductDependency(
        product: ResolvedProduct,
        forTarget target: ResolvedTarget,
        observabilityScope: ObservabilityScope
    ) throws {
        // Supported platforms are defined at the package level.
        // This will need to become a bit complicated once we have target-level or product-level platform support.
        let productPlatform = product.getSupportedPlatform(for: .macOS, usingXCTest: product.isLinkingXCTest)
        let targetPlatform = target.getSupportedPlatform(for: .macOS, usingXCTest: target.type == .test)

        // Check if the version requirement is satisfied.
        //
        // If the product's platform version is greater than ours, then it is incompatible.
        if productPlatform.version > targetPlatform.version {
            observabilityScope.emit(.productRequiresHigherPlatformVersion(
                target: target,
                targetPlatform: targetPlatform,
                product: product.name,
                productPlatform: productPlatform
            ))
        }
    }

    /// Plan the targets and products.
    private func plan() throws {
        // Plan targets.
        for buildTarget in targets {
            switch buildTarget {
            case .swift(let target):
                try self.plan(swiftTarget: target)
            case .clang(let target):
                try self.plan(clangTarget: target)
            }
        }

        // Plan products.
        for buildProduct in buildProducts {
            try plan(buildProduct: buildProduct as! ProductBuildDescription)
        }
        // FIXME: We need to find out if any product has a target on which it depends
        // both static and dynamically and then issue a suitable diagnostic or auto
        // handle that situation.
    }

    public func createAPIToolCommonArgs(includeLibrarySearchPaths: Bool) throws -> [String] {
        // API tool runs on products, hence using `self.productsBuildParameters`, not `self.toolsBuildParameters`
<<<<<<< HEAD
        let buildPath = self.productsBuildParameters.buildPath.pathString
=======
        let buildPath = self.destinationBuildParameters.buildPath.pathString
>>>>>>> b368b96f
        var arguments = ["-I", buildPath]

        // swift-symbolgraph-extract does not support parsing `-use-ld=lld` and
        // will silently error failing the operation.  Filter out this flag
        // similar to how we filter out the library search path unless
        // explicitly requested.
<<<<<<< HEAD
        var extraSwiftCFlags = self.productsBuildParameters.toolchain.extraFlags.swiftCompilerFlags
=======
        var extraSwiftCFlags = self.destinationBuildParameters.toolchain.extraFlags.swiftCompilerFlags
>>>>>>> b368b96f
            .filter { !$0.starts(with: "-use-ld=") }
        if !includeLibrarySearchPaths {
            for index in extraSwiftCFlags.indices.dropLast().reversed() {
                if extraSwiftCFlags[index] == "-L" {
                    // Remove the flag
                    extraSwiftCFlags.remove(at: index)
                    // Remove the argument
                    extraSwiftCFlags.remove(at: index)
                }
            }
        }
        arguments += extraSwiftCFlags

        // Add search paths to the directories containing module maps and Swift modules.
        for target in targets {
            switch target {
            case .swift(let targetDescription):
                arguments += ["-I", targetDescription.moduleOutputPath.parentDirectory.pathString]
            case .clang(let targetDescription):
                if let includeDir = targetDescription.moduleMap?.parentDirectory {
                    arguments += ["-I", includeDir.pathString]
                }
            }
        }

        // Add search paths from the system library targets.
        for target in graph.reachableTargets {
            if let systemLib = target.underlying as? SystemLibraryTarget {
                arguments.append(contentsOf: try self.pkgConfig(for: systemLib).cFlags)
                // Add the path to the module map.
                arguments += ["-I", systemLib.moduleMapPath.parentDirectory.pathString]
            }
        }

        return arguments
    }

    /// Creates arguments required to launch the Swift REPL that will allow
    /// importing the modules in the package graph.
    public func createREPLArguments() throws -> [String] {
        let buildPath = self.toolsBuildParameters.buildPath.pathString
        var arguments = ["repl", "-I" + buildPath, "-L" + buildPath]

        // Link the special REPL product that contains all of the library targets.
        let replProductName = graph.rootPackages[0].identity.description + Product.replProductSuffix
        arguments.append("-l" + replProductName)

        // The graph should have the REPL product.
        assert(graph.allProducts.first(where: { $0.name == replProductName }) != nil)

        // Add the search path to the directory containing the modulemap file.
        for target in targets {
            switch target {
                case .swift: break
            case .clang(let targetDescription):
                if let includeDir = targetDescription.moduleMap?.parentDirectory {
                    arguments += ["-I\(includeDir.pathString)"]
                }
            }
        }

        // Add search paths from the system library targets.
        for target in graph.reachableTargets {
            if let systemLib = target.underlying as? SystemLibraryTarget {
                arguments += try self.pkgConfig(for: systemLib).cFlags
            }
        }

        return arguments
    }

    /// Get pkgConfig arguments for a system library target.
    func pkgConfig(for target: SystemLibraryTarget) throws -> (cFlags: [String], libs: [String]) {
        // If we already have these flags, we're done.
        if let flags = pkgConfigCache[target] {
            return flags
        }
        else {
            pkgConfigCache[target] = ([], [])
        }
        let results = try pkgConfigArgs(
            for: target,
<<<<<<< HEAD
            pkgConfigDirectories: self.productsBuildParameters.pkgConfigDirectories,
            sdkRootPath: self.productsBuildParameters.toolchain.sdkRootPath,
=======
            pkgConfigDirectories: self.destinationBuildParameters.pkgConfigDirectories,
            sdkRootPath: self.destinationBuildParameters.toolchain.sdkRootPath,
>>>>>>> b368b96f
            fileSystem: fileSystem,
            observabilityScope: observabilityScope
        )
        var ret: [(cFlags: [String], libs: [String])] = []
        for result in results {
            ret.append((result.cFlags, result.libs))
        }

        // Build cache
        var cflagsCache: OrderedCollections.OrderedSet<String> = []
        var libsCache: [String] = []
        for tuple in ret {
            for cFlag in tuple.cFlags {
                cflagsCache.append(cFlag)
            }

            libsCache.append(contentsOf: tuple.libs)
        }

        let result = ([String](cflagsCache), libsCache)
        pkgConfigCache[target] = result
        return result
    }

    /// Extracts the library information from an XCFramework.
    func parseXCFramework(for binaryTarget: BinaryTarget, triple: Basics.Triple) throws -> [LibraryInfo] {
        try self.externalLibrariesCache.memoize(key: binaryTarget) {
            return try binaryTarget.parseXCFrameworks(for: triple, fileSystem: self.fileSystem)
        }
    }
}

extension Basics.Diagnostic {
    static var swiftBackDeployError: Self {
        .warning("Swift compiler no longer supports statically linking the Swift libraries. They're included in the OS by default starting with macOS Mojave 10.14.4 beta 3. For macOS Mojave 10.14.3 and earlier, there's an optional Swift library package that can be downloaded from \"More Downloads\" for Apple Developers at https://developer.apple.com/download/more/")
    }

    static func productRequiresHigherPlatformVersion(
        target: ResolvedTarget,
        targetPlatform: SupportedPlatform,
        product: String,
        productPlatform: SupportedPlatform
    ) -> Self {
        .error("""
            the \(target.type.rawValue) '\(target.name)' requires \
            \(targetPlatform.platform.name) \(targetPlatform.version.versionString), \
            but depends on the product '\(product)' which requires \
            \(productPlatform.platform.name) \(productPlatform.version.versionString); \
            consider changing the \(target.type.rawValue) '\(target.name)' to require \
            \(productPlatform.platform.name) \(productPlatform.version.versionString) or later, \
            or the product '\(product)' to require \
            \(targetPlatform.platform.name) \(targetPlatform.version.versionString) or earlier.
            """)
    }

    static func binaryTargetsNotSupported() -> Self {
        .error("binary targets are not supported on this platform")
    }
}

extension BuildParameters {
    /// Returns a named bundle's path inside the build directory.
    func bundlePath(named name: String) -> AbsolutePath {
        return buildPath.appending(component: name + self.triple.nsbundleExtension)
    }
}

/// Generate the resource bundle Info.plist.
func generateResourceInfoPlist(
    fileSystem: FileSystem,
    target: ResolvedTarget,
    path: AbsolutePath
) throws -> Bool {
    guard let defaultLocalization = target.defaultLocalization else {
        return false
    }

    try fileSystem.writeIfChanged(
        path: path,
        string: """
        <?xml version="1.0" encoding="UTF-8"?>
        <!DOCTYPE plist PUBLIC "-//Apple//DTD PLIST 1.0//EN" "http://www.apple.com/DTDs/PropertyList-1.0.dtd">
        <plist version="1.0">
        <dict>
            <key>CFBundleDevelopmentRegion</key>
            <string>\(defaultLocalization)</string>
        </dict>
        </plist>
        """
    )
    return true
}

extension Basics.Triple {
    var isSupportingStaticStdlib: Bool {
        isLinux() || arch == .wasm32
    }
}

extension ResolvedPackage {
    var isRemote: Bool {
        switch self.underlying.manifest.packageKind {
        case .registry, .remoteSourceControl, .localSourceControl:
            return true
        case .root, .fileSystem:
            return false
        }
    }
}

extension ResolvedProduct {
    private var isAutomaticLibrary: Bool {
        return self.type == .library(.automatic)
    }

    private var isBinaryOnly: Bool {
        return self.targets.filter({ !($0.underlying is BinaryTarget) }).isEmpty
    }

    private var isPlugin: Bool {
        return self.type == .plugin
    }

    // We shouldn't create product descriptions for automatic libraries, plugins or products which consist solely of binary targets, because they don't produce any output.
    fileprivate var shouldCreateProductDescription: Bool {
        return !isAutomaticLibrary && !isBinaryOnly && !isPlugin
    }
}
<|MERGE_RESOLUTION|>--- conflicted
+++ resolved
@@ -127,18 +127,14 @@
         return []
     }
     
-    public func buildTripleArgs(for target: ResolvedTarget) throws -> [String] {
+    public func tripleArgs(for target: ResolvedTarget) throws -> [String] {
         // confusingly enough this is the triple argument, not the target argument
         var args = ["-target"]
 
         // Compute the triple string for Darwin platform using the platform version.
         if self.triple.isDarwin() {
-            let platform = buildEnvironment.platform
-<<<<<<< HEAD
-            let supportedPlatform = target.platforms.getDerived(for: platform, usingXCTest: target.type == .test)
-=======
+            let platform = self.buildEnvironment.platform
             let supportedPlatform = target.getSupportedPlatform(for: platform, usingXCTest: target.type == .test)
->>>>>>> b368b96f
             args += [self.triple.tripleString(forPlatformVersion: supportedPlatform.version.versionString)]
         } else {
             args += [self.triple.tripleString]
@@ -183,28 +179,10 @@
     }
 
     /// Build parameters used for products.
-<<<<<<< HEAD
-    public let productsBuildParameters: BuildParameters
+    public let destinationBuildParameters: BuildParameters
 
     /// Build parameters used for tools.
     public let toolsBuildParameters: BuildParameters
-
-=======
-    public let destinationBuildParameters: BuildParameters
-
-    /// Build parameters used for tools.
-    public let toolsBuildParameters: BuildParameters
-
->>>>>>> b368b96f
-    /// Triple for which this target is compiled.
-    private func buildTriple(for target: ResolvedTarget) -> Basics.Triple {
-        self.buildParameters(for: target).triple
-    }
-
-    /// Triple for which this product is compiled.
-    private func buildTriple(for product: ResolvedProduct) -> Basics.Triple {
-        self.buildParameters(for: product).triple
-    }
 
     /// The package graph.
     public let graph: PackageGraph
@@ -264,34 +242,6 @@
         buildToolPluginInvocationResults: [ResolvedTarget: [BuildToolPluginInvocationResult]] = [:],
         prebuildCommandResults: [ResolvedTarget: [PrebuildCommandResult]] = [:],
         fileSystem: any FileSystem,
-<<<<<<< HEAD
-        observabilityScope: ObservabilityScope
-    ) throws {
-        try self.init(
-            productsBuildParameters: buildParameters,
-            toolsBuildParameters: buildParameters,
-            graph: graph,
-            additionalFileRules: additionalFileRules,
-            buildToolPluginInvocationResults: buildToolPluginInvocationResults,
-            prebuildCommandResults: prebuildCommandResults,
-            fileSystem: fileSystem,
-            observabilityScope: observabilityScope
-        )
-    }
-
-    /// Create a build plan with a package graph and explicitly distinct build parameters for products and tools.
-    public init(
-        productsBuildParameters: BuildParameters,
-        toolsBuildParameters: BuildParameters,
-        graph: PackageGraph,
-        additionalFileRules: [FileRuleDescription] = [],
-        buildToolPluginInvocationResults: [ResolvedTarget: [BuildToolPluginInvocationResult]] = [:],
-        prebuildCommandResults: [ResolvedTarget: [PrebuildCommandResult]] = [:],
-        fileSystem: any FileSystem,
-        observabilityScope: ObservabilityScope
-    ) throws {
-        self.productsBuildParameters = productsBuildParameters
-=======
         observabilityScope: ObservabilityScope
     ) throws {
         try self.init(
@@ -319,7 +269,6 @@
         observabilityScope: ObservabilityScope
     ) throws {
         self.destinationBuildParameters = productsBuildParameters
->>>>>>> b368b96f
         self.toolsBuildParameters = toolsBuildParameters
         self.graph = graph
         self.buildToolPluginInvocationResults = buildToolPluginInvocationResults
@@ -333,15 +282,9 @@
         for product in graph.allProducts where product.shouldCreateProductDescription {
             let buildParameters: BuildParameters
             switch product.buildTriple {
-<<<<<<< HEAD
-            case .buildTools:
-                buildParameters = toolsBuildParameters
-            case .buildProducts:
-=======
             case .tools:
                 buildParameters = toolsBuildParameters
             case .destination:
->>>>>>> b368b96f
                 buildParameters = productsBuildParameters
             }
 
@@ -376,15 +319,9 @@
         for target in graph.allTargets.sorted(by: { $0.name < $1.name }) {
             let buildParameters: BuildParameters
             switch target.buildTriple {
-<<<<<<< HEAD
-            case .buildTools:
-                buildParameters = toolsBuildParameters
-            case .buildProducts:
-=======
             case .tools:
                 buildParameters = toolsBuildParameters
             case .destination:
->>>>>>> b368b96f
                 buildParameters = productsBuildParameters
             }
 
@@ -554,22 +491,14 @@
 
     public func createAPIToolCommonArgs(includeLibrarySearchPaths: Bool) throws -> [String] {
         // API tool runs on products, hence using `self.productsBuildParameters`, not `self.toolsBuildParameters`
-<<<<<<< HEAD
-        let buildPath = self.productsBuildParameters.buildPath.pathString
-=======
         let buildPath = self.destinationBuildParameters.buildPath.pathString
->>>>>>> b368b96f
         var arguments = ["-I", buildPath]
 
         // swift-symbolgraph-extract does not support parsing `-use-ld=lld` and
         // will silently error failing the operation.  Filter out this flag
         // similar to how we filter out the library search path unless
         // explicitly requested.
-<<<<<<< HEAD
-        var extraSwiftCFlags = self.productsBuildParameters.toolchain.extraFlags.swiftCompilerFlags
-=======
         var extraSwiftCFlags = self.destinationBuildParameters.toolchain.extraFlags.swiftCompilerFlags
->>>>>>> b368b96f
             .filter { !$0.starts(with: "-use-ld=") }
         if !includeLibrarySearchPaths {
             for index in extraSwiftCFlags.indices.dropLast().reversed() {
@@ -652,13 +581,8 @@
         }
         let results = try pkgConfigArgs(
             for: target,
-<<<<<<< HEAD
-            pkgConfigDirectories: self.productsBuildParameters.pkgConfigDirectories,
-            sdkRootPath: self.productsBuildParameters.toolchain.sdkRootPath,
-=======
             pkgConfigDirectories: self.destinationBuildParameters.pkgConfigDirectories,
             sdkRootPath: self.destinationBuildParameters.toolchain.sdkRootPath,
->>>>>>> b368b96f
             fileSystem: fileSystem,
             observabilityScope: observabilityScope
         )
