//===----------------------------------------------------------------------===//
//
// This source file is part of the Swift open source project
//
// Copyright (c) 2015-2023 Apple Inc. and the Swift project authors
// Licensed under Apache License v2.0 with Runtime Library Exception
//
// See http://swift.org/LICENSE.txt for license information
// See http://swift.org/CONTRIBUTORS.txt for the list of Swift project authors
//
//===----------------------------------------------------------------------===//

import class Basics.ObservabilityScope
import struct Basics.InternalError
import struct Basics.AbsolutePath
import struct LLBuildManifest.TestDiscoveryTool
import struct LLBuildManifest.TestEntryPointTool
import struct PackageGraph.PackageGraph
import struct PackageGraph.ResolvedProduct
import struct PackageGraph.ResolvedTarget
import struct PackageModel.Sources
import class PackageModel.SwiftTarget
import class PackageModel.Target
import struct SPMBuildCore.BuildParameters
import protocol TSCBasic.FileSystem

extension BuildPlan {
    static func makeDerivedTestTargets(
        _ buildParameters: BuildParameters,
        _ graph: PackageGraph,
        _ fileSystem: FileSystem,
        _ observabilityScope: ObservabilityScope
    ) throws -> [(product: ResolvedProduct, discoveryTargetBuildDescription: SwiftTargetBuildDescription?, entryPointTargetBuildDescription: SwiftTargetBuildDescription)] {
        guard buildParameters.testingParameters.testProductStyle.requiresAdditionalDerivedTestTargets,
              case .entryPointExecutable(let explicitlyEnabledDiscovery, let explicitlySpecifiedPath) = 
                buildParameters.testingParameters.testProductStyle
        else {
            throw InternalError("makeTestManifestTargets should not be used for build plan which does not require additional derived test targets")
        }

        let isEntryPointPathSpecifiedExplicitly = explicitlySpecifiedPath != nil

        var isDiscoveryEnabledRedundantly = explicitlyEnabledDiscovery && !isEntryPointPathSpecifiedExplicitly
        var result: [(ResolvedProduct, SwiftTargetBuildDescription?, SwiftTargetBuildDescription)] = []
        for testProduct in graph.allProducts where testProduct.type == .test {
            guard let package = graph.package(for: testProduct) else {
                throw InternalError("package not found for \(testProduct)")
            }
            isDiscoveryEnabledRedundantly = isDiscoveryEnabledRedundantly && nil == testProduct.testEntryPointTarget
            // If a non-explicitly specified test entry point file exists, prefer that over test discovery.
            // This is designed as an escape hatch when test discovery is not appropriate and for backwards
            // compatibility for projects that have existing test entry point files (e.g. XCTMain.swift, LinuxMain.swift).
            let toolsVersion = graph.package(for: testProduct)?.manifest.toolsVersion ?? .v5_5

            // If `testProduct.testEntryPointTarget` is non-nil, it may either represent an `XCTMain.swift` (formerly `LinuxMain.swift`) file
            // if such a file is located in the package, or it may represent a test entry point file at a path specified by the option
            // `--experimental-test-entry-point-path <file>`. The latter is useful because it still performs test discovery and places the discovered
            // tests into a separate target/module named "<PackageName>PackageDiscoveredTests". Then, that entry point file may import that module and
            // obtain that list to pass it to the `XCTMain(...)` function and avoid needing to maintain a list of tests itself.
            if testProduct.testEntryPointTarget != nil && explicitlyEnabledDiscovery && !isEntryPointPathSpecifiedExplicitly {
                let testEntryPointName = testProduct.underlying.testEntryPointPath?.basename ?? SwiftTarget.defaultTestEntryPointName
                observabilityScope.emit(warning: "'--enable-test-discovery' was specified so the '\(testEntryPointName)' entry point file for '\(testProduct.name)' will be ignored and an entry point will be generated automatically. To use test discovery with a custom entry point file, pass '--experimental-test-entry-point-path <file>'.")
            } else if testProduct.testEntryPointTarget == nil, let testEntryPointPath = explicitlySpecifiedPath, !fileSystem.exists(testEntryPointPath) {
                observabilityScope.emit(error: "'--experimental-test-entry-point-path' was specified but the file '\(testEntryPointPath)' could not be found.")
            }

            /// Generates test discovery targets, which contain derived sources listing the discovered tests.
            func generateDiscoveryTargets() throws -> (target: SwiftTarget, resolved: ResolvedTarget, buildDescription: SwiftTargetBuildDescription) {
                let discoveryTargetName = "\(package.manifest.displayName)PackageDiscoveredTests"
                let discoveryDerivedDir = buildParameters.buildPath.appending(components: "\(discoveryTargetName).derived")
                let discoveryMainFile = discoveryDerivedDir.appending(component: TestDiscoveryTool.mainFileName)

                var discoveryPaths: [AbsolutePath] = []
                discoveryPaths.append(discoveryMainFile)
                for testTarget in testProduct.targets {
                    let path = discoveryDerivedDir.appending(components: testTarget.name + ".swift")
                    discoveryPaths.append(path)
                }

                let discoveryTarget = SwiftTarget(
                    name: discoveryTargetName,
                    dependencies: testProduct.underlying.targets.map { .target($0, conditions: []) },
                    packageAccess: true, // test target is allowed access to package decls by default
                    testDiscoverySrc: Sources(paths: discoveryPaths, root: discoveryDerivedDir)
                )
                let discoveryResolvedTarget = ResolvedTarget(
                    underlying: discoveryTarget,
                    dependencies: testProduct.targets.map { .target($0, conditions: []) },
                    defaultLocalization: testProduct.defaultLocalization,
                    supportedPlatforms: testProduct.supportedPlatforms,
                    platformVersionProvider: testProduct.platformVersionProvider
                )
                let discoveryTargetBuildDescription = try SwiftTargetBuildDescription(
                    package: package,
                    target: discoveryResolvedTarget,
                    toolsVersion: toolsVersion,
                    buildParameters: buildParameters,
                    testTargetRole: .discovery,
                    fileSystem: fileSystem,
                    observabilityScope: observabilityScope
                )

                return (discoveryTarget, discoveryResolvedTarget, discoveryTargetBuildDescription)
            }

            /// Generates a synthesized test entry point target, consisting of a single "main" file which calls the test entry
            /// point API and leverages the test discovery target to reference which tests to run.
            func generateSynthesizedEntryPointTarget(
                swiftTargetDependencies: [Target.Dependency],
                resolvedTargetDependencies: [ResolvedTarget.Dependency]
            ) throws -> SwiftTargetBuildDescription {
                let entryPointDerivedDir = buildParameters.buildPath.appending(components: "\(testProduct.name).derived")
                let entryPointMainFileName = TestEntryPointTool.mainFileName(for: buildParameters.testingParameters.library)
                let entryPointMainFile = entryPointDerivedDir.appending(component: entryPointMainFileName)
                let entryPointSources = Sources(paths: [entryPointMainFile], root: entryPointDerivedDir)

                let entryPointTarget = SwiftTarget(
                    name: testProduct.name,
                    type: .library,
<<<<<<< HEAD
                    dependencies: testProduct.underlying.targets.map { .target($0, conditions: []) } + [.target(discoveryTarget, conditions: [])],
=======
                    dependencies: testProduct.underlyingProduct.targets.map { .target($0, conditions: []) } + swiftTargetDependencies,
>>>>>>> b777e126
                    packageAccess: true, // test target is allowed access to package decls
                    testEntryPointSources: entryPointSources
                )
                let entryPointResolvedTarget = ResolvedTarget(
<<<<<<< HEAD
                    underlying: entryPointTarget,
                    dependencies: testProduct.targets.map { .target($0, conditions: []) } + [.target(discoveryResolvedTarget, conditions: [])],
=======
                    target: entryPointTarget,
                    dependencies: testProduct.targets.map { .target($0, conditions: []) } + resolvedTargetDependencies,
>>>>>>> b777e126
                    defaultLocalization: testProduct.defaultLocalization,
                    supportedPlatforms: testProduct.supportedPlatforms,
                    platformVersionProvider: testProduct.platformVersionProvider
                )
                return try SwiftTargetBuildDescription(
                    package: package,
                    target: entryPointResolvedTarget,
                    toolsVersion: toolsVersion,
                    buildParameters: buildParameters,
                    testTargetRole: .entryPoint(isSynthesized: true),
                    fileSystem: fileSystem,
                    observabilityScope: observabilityScope
                )
            }

            let discoveryTargets: (target: SwiftTarget, resolved: ResolvedTarget, buildDescription: SwiftTargetBuildDescription)?
            let swiftTargetDependencies: [Target.Dependency]
            let resolvedTargetDependencies: [ResolvedTarget.Dependency]

            switch buildParameters.testingParameters.library {
            case .xctest:
                discoveryTargets = try generateDiscoveryTargets()
                swiftTargetDependencies = [.target(discoveryTargets!.target, conditions: [])]
                resolvedTargetDependencies = [.target(discoveryTargets!.resolved, conditions: [])]
            case .swiftTesting:
                discoveryTargets = nil
                swiftTargetDependencies = testProduct.targets.map { .target($0.underlyingTarget, conditions: []) }
                resolvedTargetDependencies = testProduct.targets.map { .target($0, conditions: []) }
            }

            if let entryPointResolvedTarget = testProduct.testEntryPointTarget {
                if isEntryPointPathSpecifiedExplicitly || explicitlyEnabledDiscovery {
                    if isEntryPointPathSpecifiedExplicitly {
                        // Allow using the explicitly-specified test entry point target, but still perform test discovery and thus declare a dependency on the discovery targets.
                        let entryPointTarget = SwiftTarget(
<<<<<<< HEAD
                            name: entryPointResolvedTarget.underlying.name,
                            dependencies: entryPointResolvedTarget.underlying.dependencies + [.target(discoveryTargets.target, conditions: [])],
=======
                            name: entryPointResolvedTarget.underlyingTarget.name,
                            dependencies: entryPointResolvedTarget.underlyingTarget.dependencies + swiftTargetDependencies,
>>>>>>> b777e126
                            packageAccess: entryPointResolvedTarget.packageAccess,
                            testEntryPointSources: entryPointResolvedTarget.underlying.sources
                        )
                        let entryPointResolvedTarget = ResolvedTarget(
<<<<<<< HEAD
                            underlying: entryPointTarget,
                            dependencies: entryPointResolvedTarget.dependencies + [.target(discoveryTargets.resolved, conditions: [])],
=======
                            target: entryPointTarget,
                            dependencies: entryPointResolvedTarget.dependencies + resolvedTargetDependencies,
>>>>>>> b777e126
                            defaultLocalization: testProduct.defaultLocalization,
                            supportedPlatforms: testProduct.supportedPlatforms,
                            platformVersionProvider: testProduct.platformVersionProvider
                        )
                        let entryPointTargetBuildDescription = try SwiftTargetBuildDescription(
                            package: package,
                            target: entryPointResolvedTarget,
                            toolsVersion: toolsVersion,
                            buildParameters: buildParameters,
                            testTargetRole: .entryPoint(isSynthesized: false),
                            fileSystem: fileSystem,
                            observabilityScope: observabilityScope
                        )

                        result.append((testProduct, discoveryTargets?.buildDescription, entryPointTargetBuildDescription))
                    } else {
                        // Ignore test entry point and synthesize one, declaring a dependency on the test discovery targets created above.
                        let entryPointTargetBuildDescription = try generateSynthesizedEntryPointTarget(
                            swiftTargetDependencies: swiftTargetDependencies,
                            resolvedTargetDependencies: resolvedTargetDependencies
                        )
                        result.append((testProduct, discoveryTargets?.buildDescription, entryPointTargetBuildDescription))
                    }
                } else {
                    // Use the test entry point as-is, without performing test discovery.
                    let entryPointTargetBuildDescription = try SwiftTargetBuildDescription(
                        package: package,
                        target: entryPointResolvedTarget,
                        toolsVersion: toolsVersion,
                        buildParameters: buildParameters,
                        testTargetRole: .entryPoint(isSynthesized: false),
                        fileSystem: fileSystem,
                        observabilityScope: observabilityScope
                    )
                    result.append((testProduct, nil, entryPointTargetBuildDescription))
                }
            } else {
                // Synthesize a test entry point target, declaring a dependency on the test discovery targets.
                let entryPointTargetBuildDescription = try generateSynthesizedEntryPointTarget(
                    swiftTargetDependencies: swiftTargetDependencies,
                    resolvedTargetDependencies: resolvedTargetDependencies
                )
                result.append((testProduct, discoveryTargets?.buildDescription, entryPointTargetBuildDescription))
            }
        }

        if isDiscoveryEnabledRedundantly {
            observabilityScope.emit(warning: "'--enable-test-discovery' option is deprecated; tests are automatically discovered on all platforms")
        }

        return result
    }
}

private extension PackageModel.SwiftTarget {
    /// Initialize a SwiftTarget representing a test entry point.
    convenience init(
        name: String,
        type: PackageModel.Target.Kind? = nil,
        dependencies: [PackageModel.Target.Dependency],
        packageAccess: Bool,
        testEntryPointSources sources: Sources
    ) {
        self.init(
            name: name,
            type: type ?? .executable,
            path: .root,
            sources: sources,
            dependencies: dependencies,
            packageAccess: packageAccess,
            swiftVersion: .v5,
            usesUnsafeFlags: false
        )
    }
}<|MERGE_RESOLUTION|>--- conflicted
+++ resolved
@@ -117,22 +117,13 @@
                 let entryPointTarget = SwiftTarget(
                     name: testProduct.name,
                     type: .library,
-<<<<<<< HEAD
-                    dependencies: testProduct.underlying.targets.map { .target($0, conditions: []) } + [.target(discoveryTarget, conditions: [])],
-=======
-                    dependencies: testProduct.underlyingProduct.targets.map { .target($0, conditions: []) } + swiftTargetDependencies,
->>>>>>> b777e126
+                    dependencies: testProduct.underlying.targets.map { .target($0, conditions: []) } + swiftTargetDependencies,
                     packageAccess: true, // test target is allowed access to package decls
                     testEntryPointSources: entryPointSources
                 )
                 let entryPointResolvedTarget = ResolvedTarget(
-<<<<<<< HEAD
-                    underlying: entryPointTarget,
-                    dependencies: testProduct.targets.map { .target($0, conditions: []) } + [.target(discoveryResolvedTarget, conditions: [])],
-=======
                     target: entryPointTarget,
                     dependencies: testProduct.targets.map { .target($0, conditions: []) } + resolvedTargetDependencies,
->>>>>>> b777e126
                     defaultLocalization: testProduct.defaultLocalization,
                     supportedPlatforms: testProduct.supportedPlatforms,
                     platformVersionProvider: testProduct.platformVersionProvider
@@ -168,24 +159,14 @@
                     if isEntryPointPathSpecifiedExplicitly {
                         // Allow using the explicitly-specified test entry point target, but still perform test discovery and thus declare a dependency on the discovery targets.
                         let entryPointTarget = SwiftTarget(
-<<<<<<< HEAD
                             name: entryPointResolvedTarget.underlying.name,
-                            dependencies: entryPointResolvedTarget.underlying.dependencies + [.target(discoveryTargets.target, conditions: [])],
-=======
-                            name: entryPointResolvedTarget.underlyingTarget.name,
-                            dependencies: entryPointResolvedTarget.underlyingTarget.dependencies + swiftTargetDependencies,
->>>>>>> b777e126
+                            dependencies: entryPointResolvedTarget.underlying.dependencies + swiftTargetDependencies,
                             packageAccess: entryPointResolvedTarget.packageAccess,
                             testEntryPointSources: entryPointResolvedTarget.underlying.sources
                         )
                         let entryPointResolvedTarget = ResolvedTarget(
-<<<<<<< HEAD
-                            underlying: entryPointTarget,
-                            dependencies: entryPointResolvedTarget.dependencies + [.target(discoveryTargets.resolved, conditions: [])],
-=======
                             target: entryPointTarget,
                             dependencies: entryPointResolvedTarget.dependencies + resolvedTargetDependencies,
->>>>>>> b777e126
                             defaultLocalization: testProduct.defaultLocalization,
                             supportedPlatforms: testProduct.supportedPlatforms,
                             platformVersionProvider: testProduct.platformVersionProvider
