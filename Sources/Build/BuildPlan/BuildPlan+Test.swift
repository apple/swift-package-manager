//===----------------------------------------------------------------------===//
//
// This source file is part of the Swift open source project
//
// Copyright (c) 2015-2023 Apple Inc. and the Swift project authors
// Licensed under Apache License v2.0 with Runtime Library Exception
//
// See http://swift.org/LICENSE.txt for license information
// See http://swift.org/CONTRIBUTORS.txt for the list of Swift project authors
//
//===----------------------------------------------------------------------===//

import class Basics.ObservabilityScope
import struct Basics.InternalError
import struct Basics.AbsolutePath
import struct LLBuildManifest.TestDiscoveryTool
import struct LLBuildManifest.TestEntryPointTool
import struct PackageGraph.ModulesGraph
import struct PackageGraph.ResolvedProduct
import struct PackageGraph.ResolvedTarget
import struct PackageModel.Sources
import class PackageModel.SwiftTarget
import class PackageModel.Target
import struct SPMBuildCore.BuildParameters
import protocol TSCBasic.FileSystem

extension BuildPlan {
    static func makeDerivedTestTargets(
<<<<<<< HEAD
        destinationBuildParameters: BuildParameters,
        toolsBuildParameters: BuildParameters,
        _ graph: PackageGraph,
        shouldDisableSandbox: Bool,
=======
        _ buildParameters: BuildParameters,
        _ graph: ModulesGraph,
        _ disableSandbox: Bool,
>>>>>>> b49a2278
        _ fileSystem: FileSystem,
        _ observabilityScope: ObservabilityScope
    ) throws -> [(product: ResolvedProduct, discoveryTargetBuildDescription: SwiftTargetBuildDescription?, entryPointTargetBuildDescription: SwiftTargetBuildDescription)] {
        guard destinationBuildParameters.testingParameters.testProductStyle.requiresAdditionalDerivedTestTargets,
              case .entryPointExecutable(let explicitlyEnabledDiscovery, let explicitlySpecifiedPath) =
                destinationBuildParameters.testingParameters.testProductStyle
        else {
            throw InternalError("makeTestManifestTargets should not be used for build plan which does not require additional derived test targets")
        }

        let isEntryPointPathSpecifiedExplicitly = explicitlySpecifiedPath != nil

        var isDiscoveryEnabledRedundantly = explicitlyEnabledDiscovery && !isEntryPointPathSpecifiedExplicitly
        var result: [(ResolvedProduct, SwiftTargetBuildDescription?, SwiftTargetBuildDescription)] = []
        for testProduct in graph.allProducts where testProduct.type == .test {
            guard let package = graph.package(for: testProduct) else {
                throw InternalError("package not found for \(testProduct)")
            }
            isDiscoveryEnabledRedundantly = isDiscoveryEnabledRedundantly && nil == testProduct.testEntryPointTarget
            // If a non-explicitly specified test entry point file exists, prefer that over test discovery.
            // This is designed as an escape hatch when test discovery is not appropriate and for backwards
            // compatibility for projects that have existing test entry point files (e.g. XCTMain.swift, LinuxMain.swift).
            let toolsVersion = graph.package(for: testProduct)?.manifest.toolsVersion ?? .v5_5

            // If `testProduct.testEntryPointTarget` is non-nil, it may either represent an `XCTMain.swift` (formerly `LinuxMain.swift`) file
            // if such a file is located in the package, or it may represent a test entry point file at a path specified by the option
            // `--experimental-test-entry-point-path <file>`. The latter is useful because it still performs test discovery and places the discovered
            // tests into a separate target/module named "<PackageName>PackageDiscoveredTests". Then, that entry point file may import that module and
            // obtain that list to pass it to the `XCTMain(...)` function and avoid needing to maintain a list of tests itself.
            if testProduct.testEntryPointTarget != nil && explicitlyEnabledDiscovery && !isEntryPointPathSpecifiedExplicitly {
                let testEntryPointName = testProduct.underlying.testEntryPointPath?.basename ?? SwiftTarget.defaultTestEntryPointName
                observabilityScope.emit(warning: "'--enable-test-discovery' was specified so the '\(testEntryPointName)' entry point file for '\(testProduct.name)' will be ignored and an entry point will be generated automatically. To use test discovery with a custom entry point file, pass '--experimental-test-entry-point-path <file>'.")
            } else if testProduct.testEntryPointTarget == nil, let testEntryPointPath = explicitlySpecifiedPath, !fileSystem.exists(testEntryPointPath) {
                observabilityScope.emit(error: "'--experimental-test-entry-point-path' was specified but the file '\(testEntryPointPath)' could not be found.")
            }

            /// Generates test discovery targets, which contain derived sources listing the discovered tests.
            func generateDiscoveryTargets() throws -> (target: SwiftTarget, resolved: ResolvedTarget, buildDescription: SwiftTargetBuildDescription) {
                let discoveryTargetName = "\(package.manifest.displayName)PackageDiscoveredTests"
                let discoveryDerivedDir = destinationBuildParameters.buildPath.appending(components: "\(discoveryTargetName).derived")
                let discoveryMainFile = discoveryDerivedDir.appending(component: TestDiscoveryTool.mainFileName)

                var discoveryPaths: [AbsolutePath] = []
                discoveryPaths.append(discoveryMainFile)
                for testTarget in testProduct.targets {
                    let path = discoveryDerivedDir.appending(components: testTarget.name + ".swift")
                    discoveryPaths.append(path)
                }

                let discoveryTarget = SwiftTarget(
                    name: discoveryTargetName,
                    dependencies: testProduct.underlying.targets.map { .target($0, conditions: []) },
                    packageAccess: true, // test target is allowed access to package decls by default
                    testDiscoverySrc: Sources(paths: discoveryPaths, root: discoveryDerivedDir)
                )
                let discoveryResolvedTarget = ResolvedTarget(
                    packageIdentity: testProduct.packageIdentity,
                    underlying: discoveryTarget,
                    dependencies: testProduct.targets.map { .target($0, conditions: []) },
                    defaultLocalization: testProduct.defaultLocalization,
                    supportedPlatforms: testProduct.supportedPlatforms,
                    platformVersionProvider: testProduct.platformVersionProvider
                )
                let discoveryTargetBuildDescription = try SwiftTargetBuildDescription(
                    package: package,
                    target: discoveryResolvedTarget,
                    toolsVersion: toolsVersion,
                    destinationBuildParameters: destinationBuildParameters,
                    toolsBuildParameters: toolsBuildParameters,
                    testTargetRole: .discovery,
                    shouldDisableSandbox: shouldDisableSandbox,
                    fileSystem: fileSystem,
                    observabilityScope: observabilityScope
                )

                return (discoveryTarget, discoveryResolvedTarget, discoveryTargetBuildDescription)
            }

            /// Generates a synthesized test entry point target, consisting of a single "main" file which calls the test entry
            /// point API and leverages the test discovery target to reference which tests to run.
            func generateSynthesizedEntryPointTarget(
                swiftTargetDependencies: [Target.Dependency],
                resolvedTargetDependencies: [ResolvedTarget.Dependency]
            ) throws -> SwiftTargetBuildDescription {
                let entryPointDerivedDir = destinationBuildParameters.buildPath.appending(components: "\(testProduct.name).derived")
                let entryPointMainFileName = TestEntryPointTool.mainFileName(for: destinationBuildParameters.testingParameters.library)
                let entryPointMainFile = entryPointDerivedDir.appending(component: entryPointMainFileName)
                let entryPointSources = Sources(paths: [entryPointMainFile], root: entryPointDerivedDir)

                let entryPointTarget = SwiftTarget(
                    name: testProduct.name,
                    type: .library,
                    dependencies: testProduct.underlying.targets.map { .target($0, conditions: []) } + swiftTargetDependencies,
                    packageAccess: true, // test target is allowed access to package decls
                    testEntryPointSources: entryPointSources
                )
                let entryPointResolvedTarget = ResolvedTarget(
                    packageIdentity: testProduct.packageIdentity,
                    underlying: entryPointTarget,
                    dependencies: testProduct.targets.map { .target($0, conditions: []) } + resolvedTargetDependencies,
                    defaultLocalization: testProduct.defaultLocalization,
                    supportedPlatforms: testProduct.supportedPlatforms,
                    platformVersionProvider: testProduct.platformVersionProvider
                )
                return try SwiftTargetBuildDescription(
                    package: package,
                    target: entryPointResolvedTarget,
                    toolsVersion: toolsVersion,
                    destinationBuildParameters: destinationBuildParameters,
                    toolsBuildParameters: toolsBuildParameters,
                    testTargetRole: .entryPoint(isSynthesized: true),
                    shouldDisableSandbox: shouldDisableSandbox,
                    fileSystem: fileSystem,
                    observabilityScope: observabilityScope
                )
            }

            let discoveryTargets: (target: SwiftTarget, resolved: ResolvedTarget, buildDescription: SwiftTargetBuildDescription)?
            let swiftTargetDependencies: [Target.Dependency]
            let resolvedTargetDependencies: [ResolvedTarget.Dependency]

            switch destinationBuildParameters.testingParameters.library {
            case .xctest:
                discoveryTargets = try generateDiscoveryTargets()
                swiftTargetDependencies = [.target(discoveryTargets!.target, conditions: [])]
                resolvedTargetDependencies = [.target(discoveryTargets!.resolved, conditions: [])]
            case .swiftTesting:
                discoveryTargets = nil
                swiftTargetDependencies = testProduct.targets.map { .target($0.underlying, conditions: []) }
                resolvedTargetDependencies = testProduct.targets.map { .target($0, conditions: []) }
            }

            if let entryPointResolvedTarget = testProduct.testEntryPointTarget {
                if isEntryPointPathSpecifiedExplicitly || explicitlyEnabledDiscovery {
                    if isEntryPointPathSpecifiedExplicitly {
                        // Allow using the explicitly-specified test entry point target, but still perform test discovery and thus declare a dependency on the discovery targets.
                        let entryPointTarget = SwiftTarget(
                            name: entryPointResolvedTarget.underlying.name,
                            dependencies: entryPointResolvedTarget.underlying.dependencies + swiftTargetDependencies,
                            packageAccess: entryPointResolvedTarget.packageAccess,
                            testEntryPointSources: entryPointResolvedTarget.underlying.sources
                        )
                        let entryPointResolvedTarget = ResolvedTarget(
                            packageIdentity: testProduct.packageIdentity,
                            underlying: entryPointTarget,
                            dependencies: entryPointResolvedTarget.dependencies + resolvedTargetDependencies,
                            defaultLocalization: testProduct.defaultLocalization,
                            supportedPlatforms: testProduct.supportedPlatforms,
                            platformVersionProvider: testProduct.platformVersionProvider
                        )
                        let entryPointTargetBuildDescription = try SwiftTargetBuildDescription(
                            package: package,
                            target: entryPointResolvedTarget,
                            toolsVersion: toolsVersion,
                            destinationBuildParameters: destinationBuildParameters,
                            toolsBuildParameters: toolsBuildParameters,
                            testTargetRole: .entryPoint(isSynthesized: false),
                            shouldDisableSandbox: shouldDisableSandbox,
                            fileSystem: fileSystem,
                            observabilityScope: observabilityScope
                        )

                        result.append((testProduct, discoveryTargets?.buildDescription, entryPointTargetBuildDescription))
                    } else {
                        // Ignore test entry point and synthesize one, declaring a dependency on the test discovery targets created above.
                        let entryPointTargetBuildDescription = try generateSynthesizedEntryPointTarget(
                            swiftTargetDependencies: swiftTargetDependencies,
                            resolvedTargetDependencies: resolvedTargetDependencies
                        )
                        result.append((testProduct, discoveryTargets?.buildDescription, entryPointTargetBuildDescription))
                    }
                } else {
                    // Use the test entry point as-is, without performing test discovery.
                    let entryPointTargetBuildDescription = try SwiftTargetBuildDescription(
                        package: package,
                        target: entryPointResolvedTarget,
                        toolsVersion: toolsVersion,
                        destinationBuildParameters: destinationBuildParameters,
                        toolsBuildParameters: toolsBuildParameters,
                        testTargetRole: .entryPoint(isSynthesized: false),
                        shouldDisableSandbox: shouldDisableSandbox,
                        fileSystem: fileSystem,
                        observabilityScope: observabilityScope
                    )
                    result.append((testProduct, nil, entryPointTargetBuildDescription))
                }
            } else {
                // Synthesize a test entry point target, declaring a dependency on the test discovery targets.
                let entryPointTargetBuildDescription = try generateSynthesizedEntryPointTarget(
                    swiftTargetDependencies: swiftTargetDependencies,
                    resolvedTargetDependencies: resolvedTargetDependencies
                )
                result.append((testProduct, discoveryTargets?.buildDescription, entryPointTargetBuildDescription))
            }
        }

        if isDiscoveryEnabledRedundantly {
            observabilityScope.emit(warning: "'--enable-test-discovery' option is deprecated; tests are automatically discovered on all platforms")
        }

        return result
    }
}

private extension PackageModel.SwiftTarget {
    /// Initialize a SwiftTarget representing a test entry point.
    convenience init(
        name: String,
        type: PackageModel.Target.Kind? = nil,
        dependencies: [PackageModel.Target.Dependency],
        packageAccess: Bool,
        testEntryPointSources sources: Sources
    ) {
        self.init(
            name: name,
            type: type ?? .executable,
            path: .root,
            sources: sources,
            dependencies: dependencies,
            packageAccess: packageAccess,
            swiftVersion: .v5,
            usesUnsafeFlags: false
        )
    }
}<|MERGE_RESOLUTION|>--- conflicted
+++ resolved
@@ -26,16 +26,10 @@
 
 extension BuildPlan {
     static func makeDerivedTestTargets(
-<<<<<<< HEAD
         destinationBuildParameters: BuildParameters,
         toolsBuildParameters: BuildParameters,
         _ graph: PackageGraph,
         shouldDisableSandbox: Bool,
-=======
-        _ buildParameters: BuildParameters,
-        _ graph: ModulesGraph,
-        _ disableSandbox: Bool,
->>>>>>> b49a2278
         _ fileSystem: FileSystem,
         _ observabilityScope: ObservabilityScope
     ) throws -> [(product: ResolvedProduct, discoveryTargetBuildDescription: SwiftTargetBuildDescription?, entryPointTargetBuildDescription: SwiftTargetBuildDescription)] {
