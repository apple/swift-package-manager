--- conflicted
+++ resolved
@@ -19,14 +19,9 @@
     func plan(swiftTarget: SwiftTargetBuildDescription) throws {
         // We need to iterate recursive dependencies because Swift compiler needs to see all the targets a target
         // depends on.
-<<<<<<< HEAD
-        for case .target(let dependency, _) in try swiftTarget.target.recursiveDependencies(satisfying: buildEnvironment) {
-            switch dependency.underlying {
-=======
         let environment = swiftTarget.buildParameters.buildEnvironment
         for case .target(let dependency, _) in try swiftTarget.target.recursiveDependencies(satisfying: environment) {
-            switch dependency.underlyingTarget {
->>>>>>> 5b6670e9
+            switch dependency.underlying {
             case let underlyingTarget as ClangTarget where underlyingTarget.type == .library:
                 guard case let .clang(target)? = targetMap[dependency] else {
                     throw InternalError("unexpected clang target \(underlyingTarget)")
