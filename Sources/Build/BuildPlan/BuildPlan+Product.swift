--- conflicted
+++ resolved
@@ -53,11 +53,7 @@
         // Link C++ if needed.
         // Note: This will come from build settings in future.
         for target in dependencies.staticTargets {
-<<<<<<< HEAD
-            if case let target as ClangTarget = target.underlyingTarget, target.isCXX {
-=======
             if case let target as ClangTarget = target.underlying, target.isCXX {
->>>>>>> b368b96f
                 let triple = buildProduct.buildParameters.triple
                 if triple.isDarwin() {
                     buildProduct.additionalFlags += ["-lc++"]
