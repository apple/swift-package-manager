//===----------------------------------------------------------------------===//
//
// This source file is part of the Swift open source project
//
// Copyright (c) 2014-2023 Apple Inc. and the Swift project authors
// Licensed under Apache License v2.0 with Runtime Library Exception
//
// See http://swift.org/LICENSE.txt for license information
// See http://swift.org/CONTRIBUTORS.txt for the list of Swift project authors
//
//===----------------------------------------------------------------------===//

import class PackageModel.BinaryTarget
import class PackageModel.ClangTarget
import class PackageModel.SwiftTarget
import class PackageModel.SystemLibraryTarget

extension BuildPlan {
    /// Plan a Clang target.
    func plan(clangTarget: ClangTargetBuildDescription) throws {
        let dependencies = try clangTarget.target.recursiveDependencies(satisfying: clangTarget.buildEnvironment)

        for case .target(let dependency, _) in dependencies {
<<<<<<< HEAD
            switch dependency.underlyingTarget {
=======
            switch dependency.underlying {
>>>>>>> b368b96f
            case is SwiftTarget:
                if case let .swift(dependencyTargetDescription)? = targetMap[dependency] {
                    if let moduleMap = dependencyTargetDescription.moduleMap {
                        clangTarget.additionalFlags += ["-fmodule-map-file=\(moduleMap.pathString)"]
                    }
                }

            case let target as ClangTarget where target.type == .library:
                // Setup search paths for C dependencies:
                clangTarget.additionalFlags += ["-I", target.includeDir.pathString]

                // Add the modulemap of the dependency if it has one.
                if case let .clang(dependencyTargetDescription)? = targetMap[dependency] {
                    if let moduleMap = dependencyTargetDescription.moduleMap {
                        clangTarget.additionalFlags += ["-fmodule-map-file=\(moduleMap.pathString)"]
                    }
                }
            case let target as SystemLibraryTarget:
                clangTarget.additionalFlags += ["-fmodule-map-file=\(target.moduleMapPath.pathString)"]
                clangTarget.additionalFlags += try pkgConfig(for: target).cFlags
            case let target as BinaryTarget:
                if case .xcframework = target.kind {
                    let libraries = try self.parseXCFramework(for: target, triple: clangTarget.buildParameters.triple)
                    for library in libraries {
                        library.headersPaths.forEach {
                            clangTarget.additionalFlags += ["-I", $0.pathString]
                        }
                        clangTarget.libraryBinaryPaths.insert(library.libraryPath)
                    }
                }
            default: continue
            }
        }
    }

}<|MERGE_RESOLUTION|>--- conflicted
+++ resolved
@@ -21,11 +21,7 @@
         let dependencies = try clangTarget.target.recursiveDependencies(satisfying: clangTarget.buildEnvironment)
 
         for case .target(let dependency, _) in dependencies {
-<<<<<<< HEAD
-            switch dependency.underlyingTarget {
-=======
             switch dependency.underlying {
->>>>>>> b368b96f
             case is SwiftTarget:
                 if case let .swift(dependencyTargetDescription)? = targetMap[dependency] {
                     if let moduleMap = dependencyTargetDescription.moduleMap {
