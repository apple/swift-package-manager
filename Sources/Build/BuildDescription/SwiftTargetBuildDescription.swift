--- conflicted
+++ resolved
@@ -108,21 +108,11 @@
     }
 
     /// The path to the swiftmodule file after compilation.
-<<<<<<< HEAD
-    var moduleOutputPath: AbsolutePath {
-        let triple = buildParameters.triple
-        // If we're an executable and we're not allowing test targets to link against us, we hide the module.
-        let allowLinkingAgainstExecutables = (triple.isDarwin() || triple.isLinux() || triple.isWindows()) &&
-            self.toolsVersion >= .v5_5
-        let dirPath = (target.type == .executable && !allowLinkingAgainstExecutables) ? self.tempsPath : self
-            .buildParameters.buildPath
-=======
     public var moduleOutputPath: AbsolutePath { // note: needs to be public because of sourcekit-lsp
         // If we're an executable and we're not allowing test targets to link against us, we hide the module.
-        let allowLinkingAgainstExecutables = (buildParameters.targetTriple.isDarwin() || self.buildParameters.targetTriple
-            .isLinux() || self.buildParameters.targetTriple.isWindows()) && self.toolsVersion >= .v5_5
+        let triple = buildParameters.triple
+        let allowLinkingAgainstExecutables = (triple.isDarwin() || triple.isLinux() || triple.isWindows()) && self.toolsVersion >= .v5_5
         let dirPath = (target.type == .executable && !allowLinkingAgainstExecutables) ? self.tempsPath : self.modulesPath
->>>>>>> 20b86fe4
         return dirPath.appending(component: self.target.c99name + ".swiftmodule")
     }
 
