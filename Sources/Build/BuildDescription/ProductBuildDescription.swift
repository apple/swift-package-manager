--- conflicted
+++ resolved
@@ -286,12 +286,8 @@
             // When deploying to macOS prior to macOS 12, add an rpath to the
             // back-deployed concurrency libraries.
             if useStdlibRpath, triple.isMacOSX {
-<<<<<<< HEAD
-                let macOSSupportedPlatform = self.package.platforms.getDerived(for: .macOS, usingXCTest: product.isLinkingXCTest)
-=======
                 let macOSSupportedPlatform = self.package.getSupportedPlatform(for: .macOS, usingXCTest: product.isLinkingXCTest)
 
->>>>>>> b368b96f
                 if macOSSupportedPlatform.version.major < 12 {
                     let backDeployedStdlib = try buildParameters.toolchain.macosSwiftStdlib
                         .parentDirectory
@@ -315,7 +311,7 @@
         // setting is the package-level right now. We might need to figure out a better
         // answer for libraries if/when we support specifying deployment target at the
         // target-level.
-        args += try self.buildParameters.buildTripleArgs(for: self.product.targets[0])
+        args += try self.buildParameters.tripleArgs(for: self.product.targets[0])
 
         // Add arguments from declared build settings.
         args += self.buildSettingsFlags
