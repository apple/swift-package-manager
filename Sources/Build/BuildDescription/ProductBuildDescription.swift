--- conflicted
+++ resolved
@@ -285,13 +285,9 @@
 
             // When deploying to macOS prior to macOS 12, add an rpath to the
             // back-deployed concurrency libraries.
-<<<<<<< HEAD
-            if useStdlibRpath, self.buildParameters.targetTriple.isMacOSX {
+            if useStdlibRpath, triple.isMacOSX {
                 let macOSSupportedPlatform = self.package.getSupportedPlatform(for: .macOS, usingXCTest: product.isLinkingXCTest)
-=======
-            if useStdlibRpath, triple.isMacOSX {
-                let macOSSupportedPlatform = self.package.platforms.getDerived(for: .macOS, usingXCTest: product.isLinkingXCTest)
->>>>>>> cf727a8a
+
                 if macOSSupportedPlatform.version.major < 12 {
                     let backDeployedStdlib = try buildParameters.toolchain.macosSwiftStdlib
                         .parentDirectory
