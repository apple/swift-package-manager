--- conflicted
+++ resolved
@@ -11,12 +11,7 @@
 //===----------------------------------------------------------------------===//
 
 import Basics
-<<<<<<< HEAD
-import struct SPMBuildCore.BuildParameters
-import class PackageGraph.ResolvedTarget
-=======
 import struct PackageGraph.ResolvedTarget
->>>>>>> b368b96f
 import struct PackageModel.Resource
 import struct SPMBuildCore.BuildToolPluginInvocationResult
 import struct SPMBuildCore.BuildParameters
@@ -105,15 +100,9 @@
     var buildParameters: BuildParameters {
         switch self {
         case .swift(let swiftTargetBuildDescription):
-<<<<<<< HEAD
-            swiftTargetBuildDescription.buildParameters
-        case .clang(let clangTargetBuildDescription):
-            clangTargetBuildDescription.buildParameters
-=======
             return swiftTargetBuildDescription.buildParameters
         case .clang(let clangTargetBuildDescription):
             return clangTargetBuildDescription.buildParameters
->>>>>>> b368b96f
         }
     }
 }