--- conflicted
+++ resolved
@@ -332,7 +332,7 @@
         let runnerDelegate = ScriptRunnerDelegate(invocationDelegate: delegate, observabilityScope: observabilityScope)
         
         // Call the plugin script runner to actually invoke the plugin.
-        scriptRunner.runPluginScript(
+        await scriptRunner.runPluginScript(
             sourceFiles: sources.paths,
             pluginName: self.name,
             initialMessage: initialMessage,
@@ -419,14 +419,8 @@
         pkgConfigDirectories: [AbsolutePath],
         pluginScriptRunner: PluginScriptRunner,
         observabilityScope: ObservabilityScope,
-<<<<<<< HEAD
-        fileSystem: FileSystem,
-        builtToolHandler: (_ name: String, _ path: RelativePath) async throws -> AbsolutePath? = { _, _ in return nil }
-    ) async throws -> [ResolvedModule.ID: (target: ResolvedModule, results: [BuildToolPluginInvocationResult])] {
-=======
         fileSystem: FileSystem
     ) throws -> [ResolvedModule.ID: (target: ResolvedModule, results: [BuildToolPluginInvocationResult])] {
->>>>>>> 338edfde
         var pluginResultsByTarget: [ResolvedModule.ID: (target: ResolvedModule, results: [BuildToolPluginInvocationResult])] = [:]
         for (moduleID, plugins) in pluginsPerTarget {
             guard let module = self.allModules[moduleID] else {
@@ -444,19 +438,8 @@
                 let pluginTarget = plugin.underlying as! PluginModule
                 // Determine the tools to which this plugin has access, and create a name-to-path mapping from tool
                 // names to the corresponding paths. Built tools are assumed to be in the build tools directory.
-<<<<<<< HEAD
-                var builtToolNames: [String] = []
-                let accessibleTools = try await pluginTarget.processAccessibleTools(packageGraph: self, fileSystem: fileSystem, environment: buildParameters.buildEnvironment, for: try pluginScriptRunner.hostTriple) { name, path in
-                    builtToolNames.append(name)
-                    if let result = try await builtToolHandler(name, path) {
-                        return result
-                    } else {
-                        return buildParameters.buildPath.appending(path)
-                    }
-=======
                 guard let accessibleTools = pluginTools[plugin.id] else {
                     throw InternalError("No tools found for plugin \(pluginTarget.name)")
->>>>>>> 338edfde
                 }
                 
                 // Determine additional input dependencies for any plugin commands, based on any executables the plugin target depends on.
@@ -714,16 +697,6 @@
     })
 }
 
-<<<<<<< HEAD
-    func processAccessibleTools(
-        packageGraph: ModulesGraph,
-        fileSystem: FileSystem,
-        environment: BuildEnvironment,
-        for hostTriple: Triple,
-        builtToolHandler: (_ name: String, _ path: RelativePath) async throws -> AbsolutePath?
-    ) async throws -> [String: (path: AbsolutePath, triples: [String]?)] {
-        var pluginAccessibleTools: [String: (path: AbsolutePath, triples: [String]?)] = [:]
-=======
 public extension ResolvedModule {
     func preparePluginTools(
         fileSystem: FileSystem,
@@ -734,7 +707,6 @@
         precondition(self.underlying is PluginModule)
 
         var tools: [String: PluginTool] = [:]
->>>>>>> 338edfde
 
         for tool in try collectAccessibleTools(
             plugin: self,
@@ -744,13 +716,8 @@
         ) {
             switch tool {
             case .builtTool(let name, let path):
-<<<<<<< HEAD
-                if let path = try await builtToolHandler(name, path) {
-                    pluginAccessibleTools[name] = (path, nil)
-=======
                 if let path = try builtToolHandler(name, path) {
                     tools[name] = PluginTool(path: path)
->>>>>>> 338edfde
                 }
             case .vendedTool(let name, let path, let triples):
                 // Avoid having the path of an unsupported tool overwrite a supported one.
