/*
 This source file is part of the Swift.org open source project

 Copyright (c) 2018 Apple Inc. and the Swift project authors
 Licensed under Apache License v2.0 with Runtime Library Exception

 See http://swift.org/LICENSE.txt for license information
 See http://swift.org/CONTRIBUTORS.txt for Swift project authors
*/

extension Package.Dependency {

    /// Adds a package dependency that uses the version requirement, starting with the given minimum version,
    /// going up to the next major version.
    ///
    /// This is the recommended way to specify a remote package dependency.
    /// It allows you to specify the minimum version you require, allows updates that include bug fixes
    /// and backward-compatible feature updates, but requires you to explicitly update to a new major version of the dependency.
    /// This approach provides the maximum flexibility on which version to use,
    /// while making sure you don't update to a version with breaking changes,
    /// and helps to prevent conflicts in your dependency graph.
    ///
    /// The following example allows the Swift Package Manager to select a version
    /// like a  `1.2.3`, `1.2.4`, or `1.3.0`, but not `2.0.0`.
    ///
    ///    .package(url: "https://example.com/example-package.git", from: "1.2.3"),
    ///
    /// - Parameters:
    ///     - name: The name of the package, or nil to deduce it from the URL.
    ///     - url: The valid Git URL of the package.
    ///     - version: The minimum version requirement.
    @available(_PackageDescription, obsoleted: 5.2)
    public static func package(
        url: String,
        from version: Version
    ) -> Package.Dependency {
        return .init(name: nil, url: url, requirement: .upToNextMajor(from: version))
    }

    /// Adds a package dependency that uses the version requirement, starting with the given minimum version,
    /// going up to the next major version.
    ///
    /// This is the recommended way to specify a remote package dependency.
    /// It allows you to specify the minimum version you require, allows updates that include bug fixes
    /// and backward-compatible feature updates, but requires you to explicitly update to a new major version of the dependency.
    /// This approach provides the maximum flexibility on which version to use,
    /// while making sure you don't update to a version with breaking changes,
    /// and helps to prevent conflicts in your dependency graph.
    ///
    /// The following example allows the Swift Package Manager to select a version
    /// like a  `1.2.3`, `1.2.4`, or `1.3.0`, but not `2.0.0`.
    ///
    ///    .package(url: "https://example.com/example-package.git", from: "1.2.3"),
    ///
    /// - Parameters:
    ///     - name: The name of the package, or nil to deduce it from the URL.
    ///     - url: The valid Git URL of the package.
    ///     - version: The minimum version requirement.
    @available(_PackageDescription, introduced: 5.2)
    public static func package(
        name: String? = nil,
        url: String,
        from version: Version
    ) -> Package.Dependency {
        return .init(name: name, url: url, requirement: .upToNextMajor(from: version))
    }
    
    /// Adds a remote package dependency given a branch requirement.
    ///
<<<<<<< HEAD
    ///    .package(url: "https://example.com/example-package.git", revision: "aa681bd6c61e22df0fd808044a886fc4a7ed3a65"),
=======
    ///    .package(url: "https://example.com/example-package.git", branch: "main"),
>>>>>>> 53457c34
    ///
    /// - Parameters:
    ///     - name: The name of the package, or nil to deduce it from the URL.
    ///     - url: The valid Git URL of the package.
<<<<<<< HEAD
    ///     - revision: A dependency requirement. See static methods on `Package.Dependency.Requirement` for available options.
=======
    ///     - branch: A dependency requirement. See static methods on `Package.Dependency.Requirement` for available options.
>>>>>>> 53457c34
    @available(_PackageDescription, introduced: 999.0)
    public static func package(
        name: String? = nil,
        url: String,
<<<<<<< HEAD
        revision: String
    ) -> Package.Dependency {
        return .init(name: name, url: url, requirement: .revision(revision))
    }
    
=======
        branch: String
    ) -> Package.Dependency {
        return .init(name: name, url: url, requirement: .branch(branch))
    }

>>>>>>> 53457c34
    /// Adds a remote package dependency given a version requirement.
    ///
    /// - Parameters:
    ///     - name: The name of the package, or nil to deduce it from the URL.
    ///     - url: The valid Git URL of the package.
    ///     - requirement: A dependency requirement. See static methods on `Package.Dependency.Requirement` for available options.
    @available(_PackageDescription, obsoleted: 5.2)
    public static func package(
        url: String,
        _ requirement: Package.Dependency.Requirement
    ) -> Package.Dependency {
        precondition(!requirement.isLocalPackage, "Use `.package(path:)` API to declare a local package dependency")
        return .init(name: nil, url: url, requirement: requirement)
    }

    /// Adds a remote package dependency with a given version requirement.
    ///
    /// - Parameters:
    ///     - name: The name of the package, or `nil` to deduce it from the URL.
    ///     - url: The valid Git URL of the package.
    ///     - requirement: A dependency requirement. See static methods on `Package.Dependency.Requirement` for available options.
    @available(_PackageDescription, introduced: 5.2)
    public static func package(
        name: String? = nil,
        url: String,
        _ requirement: Package.Dependency.Requirement
    ) -> Package.Dependency {
        precondition(!requirement.isLocalPackage, "Use `.package(path:)` API to declare a local package dependency")
        return .init(name: name, url: url, requirement: requirement)
    }

    /// Adds a package dependency starting with a specific minimum version, up to
    /// but not including a specified maximum version.
    ///
    /// The following example allows the Swift Package Manager to pick
    /// versions `1.2.3`, `1.2.4`, `1.2.5`, but not `1.2.6`.
    ///
    ///     .package(url: "https://example.com/example-package.git", "1.2.3"..<"1.2.6"),
    ///
    /// - Parameters:
    ///     - name: The name of the package, or nil to deduce it from the URL.
    ///     - url: The valid Git URL of the package.
    ///     - range: The custom version range requirement.
    @available(_PackageDescription, obsoleted: 5.2)
    public static func package(
        url: String,
        _ range: Range<Version>
    ) -> Package.Dependency {
      #if PACKAGE_DESCRIPTION_4
        return .init(name: nil, url: url, requirement: .rangeItem(range))
      #else
        return .init(name: nil, url: url, requirement: ._rangeItem(range))
      #endif
    }

    /// Adds a package dependency starting with a specific minimum version, up to
    /// but not including a specified maximum version.
    ///
    /// The following example allows the Swift Package Manager to pick
    /// versions `1.2.3`, `1.2.4`, `1.2.5`, but not `1.2.6`.
    ///
    ///     .package(url: "https://example.com/example-package.git", "1.2.3"..<"1.2.6"),
    ///
    /// - Parameters:
    ///     - name: The name of the package, or `nil` to deduce it from the URL.
    ///     - url: The valid Git URL of the package.
    ///     - range: The custom version range requirement.
    @available(_PackageDescription, introduced: 5.2)
    public static func package(
        name: String? = nil,
        url: String,
        _ range: Range<Version>
    ) -> Package.Dependency {
      #if PACKAGE_DESCRIPTION_4
        return .init(name: name, url: url, requirement: .rangeItem(range))
      #else
        return .init(name: name, url: url, requirement: ._rangeItem(range))
      #endif
    }

    /// Adds a package dependency starting with a specific minimum version, going
    /// up to and including a specific maximum version.
    ///
    /// The following example allows the Swift Package Manager to pick
    /// versions 1.2.3, 1.2.4, 1.2.5, as well as 1.2.6.
    ///
    ///     .package(url: "https://example.com/example-package.git", "1.2.3"..."1.2.6"),
    ///
    /// - Parameters:
    ///     - name: The name of the package, or `nil` to deduce it from the URL.
    ///     - url: The valid Git URL of the package.
    ///     - range: The closed version range requirement.
    @available(_PackageDescription, obsoleted: 5.2)
    public static func package(
        url: String,
        _ range: ClosedRange<Version>
    ) -> Package.Dependency {
        // Increase upperbound's patch version by one.
        let upper = range.upperBound
        let upperBound = Version(
            upper.major, upper.minor, upper.patch + 1,
            prereleaseIdentifiers: upper.prereleaseIdentifiers,
            buildMetadataIdentifiers: upper.buildMetadataIdentifiers)
      #if PACKAGE_DESCRIPTION_4
        return .init(name: nil, url: url, requirement: .rangeItem(range.lowerBound..<upperBound))
      #else
        return .init(name: nil, url: url, requirement: ._rangeItem(range.lowerBound..<upperBound))
      #endif
    }

    /// Adds a package dependency starting with a specific minimum version, going
    /// up to and including a specific maximum version.
    ///
    /// The following example allows the Swift Package Manager to pick
    /// versions 1.2.3, 1.2.4, 1.2.5, as well as 1.2.6.
    ///
    ///     .package(url: "https://example.com/example-package.git", "1.2.3"..."1.2.6"),
    ///
    /// - Parameters:
    ///     - name: The name of the package, or `nil` to deduce it from the URL.
    ///     - url: The valid Git URL of the package.
    ///     - range: The closed version range requirement.
    @available(_PackageDescription, introduced: 5.2)
    public static func package(
        name: String? = nil,
        url: String,
        _ range: ClosedRange<Version>
    ) -> Package.Dependency {
        // Increase upperbound's patch version by one.
        let upper = range.upperBound
        let upperBound = Version(
            upper.major, upper.minor, upper.patch + 1,
            prereleaseIdentifiers: upper.prereleaseIdentifiers,
            buildMetadataIdentifiers: upper.buildMetadataIdentifiers)
      #if PACKAGE_DESCRIPTION_4
        return .init(name: name, url: url, requirement: .rangeItem(range.lowerBound..<upperBound))
      #else
        return .init(name: name, url: url, requirement: ._rangeItem(range.lowerBound..<upperBound))
      #endif
    }

  #if !PACKAGE_DESCRIPTION_4
    /// Adds a package dependency to a local package on the filesystem.
    ///
    /// The Swift Package Manager uses the package dependency as-is
    /// and does not perform any source control access. Local package dependencies
    /// are especially useful during development of a new package or when working
    /// on multiple tightly coupled packages.
    ///
    /// - Parameter path: The path of the package.
    @available(_PackageDescription, obsoleted: 5.2)
    public static func package(
        path: String
    ) -> Package.Dependency {
        return .init(name: nil, url: path, requirement: ._localPackageItem)
    }

    /// Adds a package dependency to a local package on the filesystem.
    ///
    /// The Swift Package Manager uses the package dependency as-is
    /// and doesn't perform any source control access. Local package dependencies
    /// are especially useful during development of a new package or when working
    /// on multiple tightly coupled packages.
    ///
    /// - Parameters
    ///   - name: The name of the Swift package or `nil` to deduce the name from path.
    ///   - path: The local path to the package.
    @available(_PackageDescription, introduced: 5.2)
    public static func package(
        name: String? = nil,
        path: String
    ) -> Package.Dependency {
        return .init(name: name, url: path, requirement: ._localPackageItem)
    }
  #endif
}

// Mark common APIs used by mistake as unavailable to provide better error messages.
extension Package.Dependency {
    @available(*, unavailable, message: "use package(url:_:) with the .exact(Version) initializer instead")
    public static func package(url: String, version: Version) -> Package.Dependency {
        fatalError()
    }

<<<<<<< HEAD
    @available(*, unavailable, message: "use package(url:_:) with the .branch(String) initializer instead")
    public static func package(url: String, branch: String) -> Package.Dependency {
=======
    @available(*, unavailable, message: "use package(url:_:) with the .revision(String) initializer instead")
    public static func package(url: String, revision: String) -> Package.Dependency {
>>>>>>> 53457c34
        fatalError()
    }

    @available(*, unavailable, message: "use package(url:_:) without the range label instead")
    public static func package(url: String, range: Range<Version>) -> Package.Dependency {
        fatalError()
    }
}<|MERGE_RESOLUTION|>--- conflicted
+++ resolved
@@ -67,37 +67,38 @@
     
     /// Adds a remote package dependency given a branch requirement.
     ///
-<<<<<<< HEAD
+    ///    .package(url: "https://example.com/example-package.git", branch: "main"),
+    ///
+    /// - Parameters:
+    ///     - name: The name of the package, or nil to deduce it from the URL.
+    ///     - url: The valid Git URL of the package.
+    ///     - branch: A dependency requirement. See static methods on `Package.Dependency.Requirement` for available options.
+    @available(_PackageDescription, introduced: 999.0)
+    public static func package(
+        name: String? = nil,
+        url: String,
+        branch: String
+    ) -> Package.Dependency {
+        return .init(name: name, url: url, requirement: .branch(branch))
+    }
+  
+    /// Adds a remote package dependency given a branch requirement.
+    ///
     ///    .package(url: "https://example.com/example-package.git", revision: "aa681bd6c61e22df0fd808044a886fc4a7ed3a65"),
-=======
-    ///    .package(url: "https://example.com/example-package.git", branch: "main"),
->>>>>>> 53457c34
-    ///
-    /// - Parameters:
-    ///     - name: The name of the package, or nil to deduce it from the URL.
-    ///     - url: The valid Git URL of the package.
-<<<<<<< HEAD
+    ///
+    /// - Parameters:
+    ///     - name: The name of the package, or nil to deduce it from the URL.
+    ///     - url: The valid Git URL of the package.
     ///     - revision: A dependency requirement. See static methods on `Package.Dependency.Requirement` for available options.
-=======
-    ///     - branch: A dependency requirement. See static methods on `Package.Dependency.Requirement` for available options.
->>>>>>> 53457c34
     @available(_PackageDescription, introduced: 999.0)
     public static func package(
         name: String? = nil,
         url: String,
-<<<<<<< HEAD
         revision: String
     ) -> Package.Dependency {
         return .init(name: name, url: url, requirement: .revision(revision))
     }
-    
-=======
-        branch: String
-    ) -> Package.Dependency {
-        return .init(name: name, url: url, requirement: .branch(branch))
-    }
-
->>>>>>> 53457c34
+  
     /// Adds a remote package dependency given a version requirement.
     ///
     /// - Parameters:
@@ -282,16 +283,6 @@
         fatalError()
     }
 
-<<<<<<< HEAD
-    @available(*, unavailable, message: "use package(url:_:) with the .branch(String) initializer instead")
-    public static func package(url: String, branch: String) -> Package.Dependency {
-=======
-    @available(*, unavailable, message: "use package(url:_:) with the .revision(String) initializer instead")
-    public static func package(url: String, revision: String) -> Package.Dependency {
->>>>>>> 53457c34
-        fatalError()
-    }
-
     @available(*, unavailable, message: "use package(url:_:) without the range label instead")
     public static func package(url: String, range: Range<Version>) -> Package.Dependency {
         fatalError()
