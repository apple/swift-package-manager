--- conflicted
+++ resolved
@@ -39,11 +39,7 @@
         case "swift-package":
             await SwiftPackageCommand.main()
         case "swift-build":
-<<<<<<< HEAD
-            await SwiftBuildTool.main()
-=======
             await SwiftBuildCommand.main()
->>>>>>> bd35a7af
         case "swift-experimental-sdk":
             await SwiftSDKCommand.main()
         case "swift-test":
