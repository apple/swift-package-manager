--- conflicted
+++ resolved
@@ -392,15 +392,9 @@
 
     public func fetch(progress: FetchProgress.Handler? = nil) throws {
         // use barrier for write operations
-<<<<<<< HEAD
-        try self.queue.sync(flags: .barrier) {
+        try self.lock.withLock {
             try callGit("remote", "-v", "update", "-p",
                         failureMessage: "Couldn’t fetch updates from remote repositories", progress: progress)
-=======
-        try self.lock.withLock {
-            try callGit("remote", "update", "-p",
-                        failureMessage: "Couldn’t fetch updates from remote repositories")
->>>>>>> bf565c41
             self.cachedTags.clear()
         }
     }
