/*
 This source file is part of the Swift.org open source project

 Copyright (c) 2014 - 2017 Apple Inc. and the Swift project authors
 Licensed under Apache License v2.0 with Runtime Library Exception

 See http://swift.org/LICENSE.txt for license information
 See http://swift.org/CONTRIBUTORS.txt for Swift project authors
 */

import Basic
import SourceControl
import PackageLoading
import PackageModel
import SPMUtility

struct UnusedDependencyDiagnostic: DiagnosticData {
    static let id = DiagnosticID(
        type: UnusedDependencyDiagnostic.self,
        name: "org.swift.diags.unused-dependency",
        defaultBehavior: .warning,
        description: {
            $0 <<< "dependency" <<< { "'\($0.dependencyName)'" } <<< "is not used by any target"
        })

    public let dependencyName: String
}

struct ProductUsesUnsafeFlags: DiagnosticData {
    static let id = DiagnosticID(
        type: ProductUsesUnsafeFlags.self,
        name: "org.swift.diags.\(ProductUsesUnsafeFlags.self)",
        defaultBehavior: .error,
        description: {
            $0 <<< "the target" <<< { "'\($0.target)'" }
            $0 <<< "in product" <<< { "'\($0.product)'" }
            $0 <<< "contains unsafe build flags"
        })

    public let product: String
    public let target: String

    init(product: String, target: String) {
        self.product = product
        self.target = target
    }
}

enum PackageGraphError: Swift.Error {
    /// Indicates a non-root package with no targets.
    case noModules(Package)

    /// The package dependency declaration has cycle in it.
    case cycleDetected((path: [Manifest], cycle: [Manifest]))

    /// The product dependency not found.
    case productDependencyNotFound(name: String, target: String)

    /// The product dependency was found but the package name did not match.
    case productDependencyIncorrectPackage(name: String, package: String)

    /// A product was found in multiple packages.
    case duplicateProduct(product: String, packages: [String])
}

extension PackageGraphError: CustomStringConvertible {
    public var description: String {
        switch self {
        case .noModules(let package):
            return "package '\(package)' contains no targets"

        case .cycleDetected(let cycle):
            return "cyclic dependency declaration found: " +
                (cycle.path + cycle.cycle).map({ $0.name }).joined(separator: " -> ") +
                " -> " + cycle.cycle[0].name

        case .productDependencyNotFound(let name, let target):
            return "Product '\(name)' not found. It is required by target '\(target)'."

        case .productDependencyIncorrectPackage(let name, let package):
            return "product dependency '\(name)' in package '\(package)' not found"

        case .duplicateProduct(let product, let packages):
            return "multiple products named '\(product)' in: \(packages.joined(separator: ", "))"
        }
    }
}

/// A helper class for loading a package graph.
public struct PackageGraphLoader {
    /// Create a package loader.
    public init() { }

    /// Load the package graph for the given package path.
    public func load(
        root: PackageGraphRoot,
        config: SwiftPMConfig = SwiftPMConfig(),
        externalManifests: [Manifest],
        requiredDependencies: Set<PackageReference> = [],
        diagnostics: DiagnosticsEngine,
        fileSystem: FileSystem = localFileSystem,
        shouldCreateMultipleTestProducts: Bool = false,
        createREPLProduct: Bool = false
    ) -> PackageGraph {

        // A package graph depends on accessible (existing) Manifests.
        // If Manifest is not avilable (not downloaded), dependency is not taken into account.
        //
        // FIXME: For now, we have to compute the identity of dependencies from
        // the URL but that shouldn't be needed after <rdar://problem/33693433>
        // Ensure that identity and package name are the same once we have an
        // API to specify identity in the manifest file

        // Create a map of the manifests, keyed by their identity. (manifest -> package) reference
        let manifestMap = (root.manifests + externalManifests).map({ (PackageReference.computeIdentity(packageURL: $0.url), $0) })
                                                              .spm_createDictionary({$0})

        // Construct the root manifest and root dependencies set.
        let rootManifestSet = Set(root.manifests)
        let rootDependenciesSet = Set(root.dependencies.map({ PackageReference.computeIdentity(packageURL: $0.url) })
                                                       .compactMap({ manifestMap[$0] }))
        // Collect the manifests for which we are going to build packages.
        let allManifests = try! takeAllManifests(from: root.manifests + rootDependenciesSet, diagnostics: diagnostics) { manifest -> [Manifest] in
            return manifest.dependencies.compactMap({
                let url = config.mirroredURL(forURL: $0.url)
                return manifestMap[PackageReference.computeIdentity(packageURL: url)]
            })
        }

        // Create the packages.
        // Create package builder objects from the input manifests.
        let packageBuilders = allManifests.compactMap({ manifest -> Package? in
            let isRootPackage = rootManifestSet.contains(manifest)

            // Derive the path to the package.
            //
            // FIXME: Lift this out of the manifest.
            let packagePath = manifest.path.parentDirectory

            return diagnostics.wrap(with: PackageLocation.Local(name: manifest.name, packagePath: packagePath), {
            // Create a package from the manifest and sources.
                let package = try PackageBuilder(
                manifest: manifest,
                path: packagePath,
                fileSystem: fileSystem,
                diagnostics: diagnostics,
                isRootPackage: isRootPackage,
                shouldCreateMultipleTestProducts: shouldCreateMultipleTestProducts,
                createREPLProduct: isRootPackage ? createREPLProduct : false
                                  ).construct()

                // Throw if any of the non-root package is empty.
                if package.targets.isEmpty && !isRootPackage {
                    throw PackageGraphError.noModules(package)
                }

                return package
            })
        }).map({ ResolvedPackageBuilder($0) })

        // Resolve dependencies and create resolved packages.
        let resolvedPackages = createResolvedPackages(
            packageBuilders: packageBuilders,
            config: config,
            rootManifestSet: rootManifestSet,
            diagnostics: diagnostics
        )

        let rootPackages = resolvedPackages.filter({ rootManifestSet.contains($0.manifest) })

        checkAllDependenciesAreUsed(rootPackages, diagnostics)

        return PackageGraph(
            rootPackages: rootPackages,
            rootDependencies: resolvedPackages.filter({ rootDependenciesSet.contains($0.manifest) }),
            requiredDependencies: requiredDependencies
        )
    }
}

private func takeAllManifests(from inputManifests: [Manifest], diagnostics: DiagnosticsEngine, successors: (Manifest) throws -> [Manifest]) throws -> [Manifest] {
    // Detect cycles in manifest dependencies.
    if let cycle = try findCycle(inputManifests, successors: successors) {
        diagnostics.emit(PackageGraphError.cycleDetected(cycle))
        // Break the cycle so we can build a partial package graph.
        return inputManifests.filter({ $0 != cycle.cycle[0] })
    } else {
        // Sort all manifests toplogically.
        return try topologicalSort(inputManifests, successors: successors)
    }
}

private func checkAllDependenciesAreUsed(_ rootPackages: [ResolvedPackage], _ diagnostics: DiagnosticsEngine) {
    for package in rootPackages {
        // List all dependency products dependended on by the package targets.
        let productDependencies: Set<ResolvedProduct> = Set(package.targets.flatMap({ target in
            return target.dependencies.compactMap({ targetDependency in
                switch targetDependency {
                case .product(let product):
                    return product
                case .target:
                    return nil
                }
            })
        }))

        for dependency in package.dependencies {
            // We continue if the dependency contains executable products to make sure we don't
            // warn on a valid use-case for a lone dependency: swift run dependency executables.
            guard !dependency.products.contains(where: { $0.type == .executable }) else {
                continue
            }
            // Skip this check if this dependency is a system module because system module packages
            // have no products.
            //
            // FIXME: Do/should we print a warning if a dependency has no products?
            if dependency.products.isEmpty && dependency.targets.filter({ $0.type == .systemModule }).count == 1 {
                continue
            }

            let dependencyIsUsed = dependency.products.contains(where: productDependencies.contains)
            if !dependencyIsUsed {
                diagnostics.emit(data: UnusedDependencyDiagnostic(dependencyName: dependency.name))
            }
        }
    }
}

/// Create resolved packages from the loaded packages.
private func createResolvedPackages(
    packageBuilders: [ResolvedPackageBuilder],
    config: SwiftPMConfig,
    // FIXME: This shouldn't be needed once <rdar://problem/33693433> is fixed.
    rootManifestSet: Set<Manifest>,
    diagnostics: DiagnosticsEngine
) -> [ResolvedPackage] {
    // Create a map of package builders keyed by the package identity.
    let packageMap: [String: ResolvedPackageBuilder] = packageBuilders.spm_createDictionary({
        // FIXME: This shouldn't be needed once <rdar://problem/33693433> is fixed.
        let identity = PackageReference.computeIdentity(packageURL: $0.package.manifest.url)
        return (identity, $0)
    })

    // In the first pass, we wire some basic things.
    for packageBuilder in packageBuilders {
        let package = packageBuilder.package

        // Establish the manifest-declared package dependencies.
        packageBuilder.dependencies = package.manifest.dependencies.compactMap({
            let url = config.mirroredURL(forURL: $0.url)
            return packageMap[PackageReference.computeIdentity(packageURL: url)]
        })

        // Create target builders for each target in the package.
        let targetBuilders = package.targets.map({ ResolvedTargetBuilder(target: $0, diagnostics: diagnostics) })
        packageBuilder.targets = targetBuilders

        // Establish dependencies between the targets. A target can only depend on another target present in the same package.
        let targetMap = targetBuilders.spm_createDictionary({ ($0.target, $0) })
        for targetBuilder in targetBuilders {
            targetBuilder.dependencies += targetBuilder.target.dependencies.map({ targetMap[$0]! })
        }

        // Create product builders for each product in the package. A product can only contain a target present in the same package.
        packageBuilder.products = package.products.map({
            ResolvedProductBuilder(product: $0, targets: $0.targets.map({ targetMap[$0]! }))
        })
    }

    // Find duplicate products in the package graph.
    let duplicateProducts = packageBuilders
        .flatMap({ $0.products })
        .map({ $0.product })
        .spm_findDuplicateElements(by: \.name)
        .map({ $0[0].name })

    // Emit diagnostics for duplicate products.
    for productName in duplicateProducts {
        let packages = packageBuilders
            .filter({ $0.products.contains(where: { $0.product.name == productName }) })
            .map({ $0.package.name })
            .sorted()

        diagnostics.emit(PackageGraphError.duplicateProduct(product: productName, packages: packages))
    }

    // Remove the duplicate products from the builders.
    for packageBuilder in packageBuilders {
        packageBuilder.products = packageBuilder.products.filter({ !duplicateProducts.contains($0.product.name) })
    }

    // The set of all target names.
    var allTargetNames = Set<String>()

    // Track if multiple targets are found with the same name.
    var foundDuplicateTarget = false

    // Do another pass and establish product dependencies of each target.
    for packageBuilder in packageBuilders {
        let package = packageBuilder.package

        // The diagnostics location for this package.
        let diagnosticLocation = { PackageLocation.Local(name: package.name, packagePath: package.path) }

        // Get all implicit system library dependencies in this package.
        let implicitSystemTargetDeps = packageBuilder.dependencies
            .flatMap({ $0.targets })
            .filter({
                if case let systemLibrary as SystemLibraryTarget = $0.target {
                    return systemLibrary.isImplicit
                }
                return false
            })

        // Get all the products from dependencies of this package.
        let productDependencies = packageBuilder.dependencies
            .flatMap({ $0.products })
            .filter({ $0.product.type != .test })

        let productDependencyMap = productDependencies.spm_createDictionary({ ($0.product.name, $0) })

        // Establish dependencies in each target.
        for targetBuilder in packageBuilder.targets {
            // Record if we see a duplicate target.
            foundDuplicateTarget = foundDuplicateTarget || !allTargetNames.insert(targetBuilder.target.name).inserted

            // Directly add all the system module dependencies.
            targetBuilder.dependencies += implicitSystemTargetDeps

            // Establish product dependencies.
            targetBuilder.productDeps += targetBuilder.target.productDependencies.compactMap({ (productName, productPackageName) -> ResolvedProductBuilder? in
                // Find the product in this package's dependency products.
                guard let product = productDependencyMap[productName] else {
                    // Only emit a diagnostic if there are no other diagnostics.
                    // This avoids flooding the diagnostics with product not
                    // found errors when there are more important errors to
                    // resolve (like authentication issues).
                    if !diagnostics.hasErrors {
<<<<<<< HEAD
                        let error = PackageGraphError.productDependencyNotFound(name: productName, target: targetBuilder.target.name)
=======
                        let error = PackageGraphError.productDependencyNotFound(name: productRef.name, target: targetBuilder.target.name)
>>>>>>> c82d593e
                        diagnostics.emit(error, location: diagnosticLocation())
                    }
                    return nil
                }

                // If package name is mentioned, ensure it is valid.
                if let productPackageName = productPackageName {
                    // Find the declared package and check that it contains
                    // the product we found above.
                    guard let dependencyPackage = packageMap[productPackageName.lowercased()], dependencyPackage.products.contains(product) else {
                        let error = PackageGraphError.productDependencyIncorrectPackage(name: productName, package: productPackageName)
                        diagnostics.emit(error, location: diagnosticLocation())
                        return nil
                    }
                }
                return product
            })
        }
    }

    // If a target with similar name was encountered before, we emit a diagnostic.
    if foundDuplicateTarget {
        for targetName in allTargetNames.sorted() {
            // Find the packages this target is present in.
            let packageNames = packageBuilders
                .filter({ $0.targets.contains(where: { $0.target.name == targetName }) })
                .map({ $0.package.name })
                .sorted()
            if packageNames.count > 1 {
                diagnostics.emit(ModuleError.duplicateModule(targetName, packageNames))
            }
        }
    }
    return packageBuilders.map({ $0.construct() })
}

/// A generic builder for `Resolved` models.
private class ResolvedBuilder<T>: ObjectIdentifierProtocol {

    /// The constucted object, available after the first call to `constuct()`.
    private var _constructedObject: T?

    /// Construct the object with the accumulated data.
    ///
    /// Note that once the object is constucted, future calls to
    /// this method will return the same object.
    final func construct() -> T {
        if let constructedObject = _constructedObject {
            return constructedObject
        }
        _constructedObject = constructImpl()
        return _constructedObject!
    }

    /// The object construction implementation.
    func constructImpl() -> T {
        fatalError("Should be implemented by subclasses")
    }
}

/// Builder for resolved product.
private final class ResolvedProductBuilder: ResolvedBuilder<ResolvedProduct> {

    /// The product reference.
    let product: Product

    /// The target builders in the product.
    let targets: [ResolvedTargetBuilder]

    init(product: Product, targets: [ResolvedTargetBuilder]) {
        self.product = product
        self.targets = targets
    }

    override func constructImpl() -> ResolvedProduct {
        return ResolvedProduct(
            product: product,
            targets: targets.map({ $0.construct() })
        )
    }
}

/// Builder for resolved target.
private final class ResolvedTargetBuilder: ResolvedBuilder<ResolvedTarget> {

    /// The target reference.
    let target: Target

    /// The target dependencies of this target.
    var dependencies: [ResolvedTargetBuilder] = []

    /// The product dependencies of this target.
    var productDeps: [ResolvedProductBuilder] = []

    /// The diagnostics engine.
    let diagnostics: DiagnosticsEngine

    init(target: Target, diagnostics: DiagnosticsEngine) {
        self.target = target
        self.diagnostics = diagnostics
    }

    func validateProductDependency(_ product: ResolvedProduct) {
        // Diagnose if any target in this product uses an unsafe flag.
        for target in product.targets {
            let declarations = target.underlyingTarget.buildSettings.assignments.keys
            for decl in declarations {
                if BuildSettings.Declaration.unsafeSettings.contains(decl) {
                    diagnostics.emit(data: ProductUsesUnsafeFlags(product: product.name, target: target.name))
                    break
                }
            }
        }
    }

    override func constructImpl() -> ResolvedTarget {
        var deps: [ResolvedTarget.Dependency] = []
        for dependency in dependencies {
            deps.append(.target(dependency.construct()))
        }
        for dependency in productDeps {
            let product = dependency.construct()

            // FIXME: Should we not add the dependency if validation fails?
            validateProductDependency(product)

            deps.append(.product(product))
        }

        return ResolvedTarget(
            target: target,
            dependencies: deps
        )
    }
}

/// Builder for resolved package.
private final class ResolvedPackageBuilder: ResolvedBuilder<ResolvedPackage> {

    /// The package reference.
    let package: Package

    /// The targets in the package.
    var targets: [ResolvedTargetBuilder] = []

    /// The products in this package.
    var products: [ResolvedProductBuilder] = []

    /// The dependencies of this package.
    var dependencies: [ResolvedPackageBuilder] = []

    init(_ package: Package) {
        self.package = package
    }

    override func constructImpl() -> ResolvedPackage {
        return ResolvedPackage(
            package: package,
            dependencies: dependencies.map({ $0.construct() }),
            targets: targets.map({ $0.construct() }),
            products: products.map({ $0.construct() })
        )
    }
}<|MERGE_RESOLUTION|>--- conflicted
+++ resolved
@@ -336,11 +336,7 @@
                     // found errors when there are more important errors to
                     // resolve (like authentication issues).
                     if !diagnostics.hasErrors {
-<<<<<<< HEAD
                         let error = PackageGraphError.productDependencyNotFound(name: productName, target: targetBuilder.target.name)
-=======
-                        let error = PackageGraphError.productDependencyNotFound(name: productRef.name, target: targetBuilder.target.name)
->>>>>>> c82d593e
                         diagnostics.emit(error, location: diagnosticLocation())
                     }
                     return nil
