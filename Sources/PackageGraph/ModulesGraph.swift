--- conflicted
+++ resolved
@@ -92,21 +92,13 @@
     public let packages: [ResolvedPackage]
 
     /// The list of all targets reachable from root targets.
-<<<<<<< HEAD
-    public private(set) var reachableTargets: IdentifiableSet<ResolvedTarget>
-=======
-    public let reachableTargets: IdentifiableSet<ResolvedModule>
->>>>>>> d8c8d0f1
+    public private(set) var reachableTargets: IdentifiableSet<ResolvedModule>
 
     /// The list of all products reachable from root targets.
     public private(set) var reachableProducts: IdentifiableSet<ResolvedProduct>
 
     /// Returns all the targets in the graph, regardless if they are reachable from the root targets or not.
-<<<<<<< HEAD
-    public private(set) var allTargets: IdentifiableSet<ResolvedTarget>
-=======
-    public let allTargets: IdentifiableSet<ResolvedModule>
->>>>>>> d8c8d0f1
+    public private(set) var allTargets: IdentifiableSet<ResolvedModule>
 
     /// Returns all the products in the graph, regardless if they are reachable from the root targets or not.
     public private(set) var allProducts: IdentifiableSet<ResolvedProduct>
@@ -120,21 +112,14 @@
     /// Returns true if a given target is present in root packages and is not excluded for the given build environment.
     public func isInRootPackages(_ target: ResolvedModule, satisfying buildEnvironment: BuildEnvironment) -> Bool {
         // FIXME: This can be easily cached.
-<<<<<<< HEAD
         return rootPackages.reduce(
-            into: IdentifiableSet<ResolvedTarget>()
-        ) { (accumulator: inout IdentifiableSet<ResolvedTarget>, package: ResolvedPackage) in
+            into: IdentifiableSet<ResolvedModule>()
+        ) { (accumulator: inout IdentifiableSet<ResolvedModule>, package: ResolvedPackage) in
             let allDependencies = package.targets.flatMap { $0.dependencies }
             let unsatisfiedDependencies = allDependencies.filter { !$0.satisfies(buildEnvironment) }
             let unsatisfiedDependencyTargets = unsatisfiedDependencies.compactMap { (
-                dep: ResolvedTarget.Dependency
-            ) -> ResolvedTarget? in
-=======
-        return rootPackages.reduce(into: IdentifiableSet<ResolvedModule>()) { (accumulator: inout IdentifiableSet<ResolvedModule>, package: ResolvedPackage) in
-            let allDependencies = package.targets.flatMap { $0.dependencies }
-            let unsatisfiedDependencies = allDependencies.filter { !$0.satisfies(buildEnvironment) }
-            let unsatisfiedDependencyTargets = unsatisfiedDependencies.compactMap { (dep: ResolvedModule.Dependency) -> ResolvedModule? in
->>>>>>> d8c8d0f1
+                dep: ResolvedModule.Dependency
+            ) -> ResolvedModule? in
                 switch dep {
                 case .target(let target, _):
                     return target
@@ -152,17 +137,10 @@
         return self.rootPackages.contains(id: package.id)
     }
 
-<<<<<<< HEAD
-    private var targetsToPackages: [ResolvedTarget.ID: ResolvedPackage]
-    /// Returns the package that contains the target, or nil if the target isn't in the graph.
-    public func package(for target: ResolvedTarget) -> ResolvedPackage? {
-        return self.targetsToPackages[target.id]
-=======
-    private let modulesToPackages: [ResolvedModule.ID: ResolvedPackage]
+    private var modulesToPackages: [ResolvedModule.ID: ResolvedPackage]
     /// Returns the package that contains the module, or nil if the module isn't in the graph.
     public func package(for module: ResolvedModule) -> ResolvedPackage? {
         return self.modulesToPackages[module.id]
->>>>>>> d8c8d0f1
     }
 
 
@@ -195,8 +173,7 @@
         // Create a mapping from targets to the packages that define them.  Here
         // we include all targets, including tests in non-root packages, since
         // this is intended for lookup and not traversal.
-<<<<<<< HEAD
-        var targetsToPackages = self.packages.reduce(into: [:], { partial, package in
+        var modulesToPackages = self.packages.reduce(into: [:], { partial, package in
             package.targets.forEach { partial[$0.id] = package }
         })
 
@@ -207,17 +184,10 @@
             package.products.forEach { partial[$0.id] = package }
         })
 
-        var allTargets = IdentifiableSet<ResolvedTarget>()
+        var allTargets = IdentifiableSet<ResolvedModule>()
         var allProducts = IdentifiableSet<ResolvedProduct>()
         for package in self.packages {
-            let targetsToInclude: [ResolvedTarget]
-=======
-        self.modulesToPackages = packages.reduce(into: [:], { partial, package in
-            package.targets.forEach{ partial[$0.id] = package }
-        })
-
-        let allTargets = IdentifiableSet(packages.flatMap({ package -> [ResolvedModule] in
->>>>>>> d8c8d0f1
+            let targetsToInclude: [ResolvedModule]
             if rootPackages.contains(id: package.id) {
                 targetsToInclude = Array(package.targets)
             } else {
@@ -235,7 +205,7 @@
                         switch dependency {
                         case .target(let targetDependency, _):
                             allTargets.insert(targetDependency)
-                            targetsToPackages[targetDependency.id] = package
+                            modulesToPackages[targetDependency.id] = package
                         case .product(let productDependency, _):
                             allProducts.insert(productDependency)
                             productsToPackages[productDependency.id] =
@@ -254,7 +224,7 @@
             }
         }
 
-        self.targetsToPackages = targetsToPackages
+        self.modulesToPackages = modulesToPackages
         self.productsToPackages = productsToPackages
 
         // Compute the reachable targets and products.
@@ -292,7 +262,7 @@
             return product
         })
 
-        self.targetsToPackages = .init(self.targetsToPackages.map {
+        self.modulesToPackages = .init(self.modulesToPackages.map {
             var target = $0
             target.buildTriple = buildTriple
             return (target, $1)
