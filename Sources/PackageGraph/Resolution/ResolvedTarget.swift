//===----------------------------------------------------------------------===//
//
// This source file is part of the Swift open source project
//
// Copyright (c) 2014-2023 Apple Inc. and the Swift project authors
// Licensed under Apache License v2.0 with Runtime Library Exception
//
// See http://swift.org/LICENSE.txt for license information
// See http://swift.org/CONTRIBUTORS.txt for the list of Swift project authors
//
//===----------------------------------------------------------------------===//

import PackageModel

import func TSCBasic.topologicalSort

/// Represents a fully resolved target. All the dependencies for this target are also stored as resolved.
public struct ResolvedTarget: Hashable {
    /// Represents dependency of a resolved target.
    public enum Dependency {
        /// Direct dependency of the target. This target is in the same package and should be statically linked.
        case target(_ target: ResolvedTarget, conditions: [PackageCondition])

        /// The target depends on this product.
        case product(_ product: ResolvedProduct, conditions: [PackageCondition])

        public var target: ResolvedTarget? {
            switch self {
            case .target(let target, _): return target
            case .product: return nil
            }
        }

        public var product: ResolvedProduct? {
            switch self {
            case .target: return nil
            case .product(let product, _): return product
            }
        }

        public var conditions: [PackageCondition] {
            switch self {
            case .target(_, let conditions): return conditions
            case .product(_, let conditions): return conditions
            }
        }

        /// Returns the direct dependencies of the underlying dependency, across the package graph.
        public var dependencies: [ResolvedTarget.Dependency] {
            switch self {
            case .target(let target, _):
                return target.dependencies
            case .product(let product, _):
                return product.targets.map { .target($0, conditions: []) }
            }
        }

        /// Returns the direct dependencies of the underlying dependency, limited to the target's package.
        public var packageDependencies: [ResolvedTarget.Dependency] {
            switch self {
            case .target(let target, _):
                return target.dependencies
            case .product:
                return []
            }
        }

        public func satisfies(_ environment: BuildEnvironment) -> Bool {
            conditions.allSatisfy { $0.satisfies(environment) }
        }
    }

    /// The name of this target.
    public var name: String {
        return underlying.name
    }

    /// Returns dependencies which satisfy the input build environment, based on their conditions.
    /// - Parameters:
    ///     - environment: The build environment to use to filter dependencies on.
    public func dependencies(satisfying environment: BuildEnvironment) -> [Dependency] {
        return dependencies.filter { $0.satisfies(environment) }
    }

    /// Returns the recursive dependencies, across the whole package-graph.
    public func recursiveDependencies() throws -> [Dependency] {
        return try TSCBasic.topologicalSort(self.dependencies) { $0.dependencies }
    }

    /// Returns the recursive target dependencies, across the whole package-graph.
    public func recursiveTargetDependencies() throws -> [ResolvedTarget] {
        return try TSCBasic.topologicalSort(self.dependencies) { $0.dependencies }.compactMap { $0.target }
    }

    /// Returns the recursive dependencies, across the whole package-graph, which satisfy the input build environment,
    /// based on their conditions.
    /// - Parameters:
    ///     - environment: The build environment to use to filter dependencies on.
    public func recursiveDependencies(satisfying environment: BuildEnvironment) throws -> [Dependency] {
        return try TSCBasic.topologicalSort(dependencies(satisfying: environment)) { dependency in
            return dependency.dependencies.filter { $0.satisfies(environment) }
        }
    }

    /// The language-level target name.
    public var c99name: String {
        return underlying.c99name
    }

    /// Module aliases for dependencies of this target. The key is an
    /// original target name and the value is a new unique name mapped
    /// to the name of its .swiftmodule binary.
    public var moduleAliases: [String: String]? {
      return underlying.moduleAliases
    }

    /// Allows access to package symbols from other targets in the package
    public var packageAccess: Bool {
        return underlying.packageAccess
    }

    /// The "type" of target.
    public var type: Target.Kind {
        return underlying.type
    }

    /// The sources for the target.
    public var sources: Sources {
        return underlying.sources
    }

    let packageIdentity: PackageIdentity

    /// The underlying target represented in this resolved target.
    public let underlying: Target

    /// The dependencies of this target.
    public let dependencies: [Dependency]

    /// The default localization for resources.
    public let defaultLocalization: String?

    /// The list of platforms that are supported by this target.
    public let supportedPlatforms: [SupportedPlatform]

    private let platformVersionProvider: PlatformVersionProvider

    /// Triple for which this resolved target should be compiled for.
    public let buildTriple: BuildTriple

    /// Triple for which this resolved target should be compiled for.
    public let buildTriple: BuildTriple

    /// Create a resolved target instance.
    public init(
<<<<<<< HEAD
        target: Target,
        dependencies: [Dependency],
        defaultLocalization: String?,
        platforms: SupportedPlatforms,
        buildTriple: BuildTriple = .buildProducts
=======
        packageIdentity: PackageIdentity,
        underlying: Target,
        dependencies: [ResolvedTarget.Dependency],
        defaultLocalization: String? = nil,
        supportedPlatforms: [SupportedPlatform],
        platformVersionProvider: PlatformVersionProvider
>>>>>>> b368b96f
    ) {
        self.packageIdentity = packageIdentity
        self.underlying = underlying
        self.dependencies = dependencies
        self.defaultLocalization = defaultLocalization
<<<<<<< HEAD
        self.platforms = platforms
        self.buildTriple = buildTriple
    }
}

extension ResolvedTarget: Hashable {
    public func hash(into hasher: inout Hasher) {
        hasher.combine(ObjectIdentifier(self))
=======
        self.supportedPlatforms = supportedPlatforms
        self.platformVersionProvider = platformVersionProvider
        self.buildTriple = .destination
>>>>>>> b368b96f
    }

    public func getSupportedPlatform(for platform: Platform, usingXCTest: Bool) -> SupportedPlatform {
        self.platformVersionProvider.getDerived(
            declared: self.supportedPlatforms,
            for: platform,
            usingXCTest: usingXCTest
        )
    }
}

extension ResolvedTarget: CustomStringConvertible {
    public var description: String {
        return "<ResolvedTarget: \(name)>"
    }
}

extension ResolvedTarget.Dependency: CustomStringConvertible {
    public var description: String {
        var str = "<ResolvedTarget.Dependency: "
        switch self {
        case .product(let p, _):
            str += p.description
        case .target(let t, _):
            str += t.description
        }
        str += ">"
        return str
    }
}

extension ResolvedTarget.Dependency: Identifiable {
    public struct ID: Hashable {
        enum Kind: Hashable {
            case target
            case product
        }

        let kind: Kind
        let packageIdentity: PackageIdentity
        let name: String
    }

    public var id: ID {
        switch self {
        case .target(let target, _):
            return .init(kind: .target, packageIdentity: target.packageIdentity, name: target.name)
        case .product(let product, _):
            return .init(kind: .product, packageIdentity: product.packageIdentity, name: product.name)
        }
    }
}

extension ResolvedTarget.Dependency: Equatable {
    public static func == (lhs: ResolvedTarget.Dependency, rhs: ResolvedTarget.Dependency) -> Bool {
        switch (lhs, rhs) {
        case (.target(let lhsTarget, _), .target(let rhsTarget, _)):
            return lhsTarget == rhsTarget
        case (.product(let lhsProduct, _), .product(let rhsProduct, _)):
            return lhsProduct == rhsProduct
        case (.product, .target), (.target, .product):
            return false
        }
    }
}

extension ResolvedTarget.Dependency: Hashable {
    public func hash(into hasher: inout Hasher) {
        switch self {
        case .target(let target, _):
            hasher.combine(target)
        case .product(let product, _):
            hasher.combine(product)
        }
    }
}<|MERGE_RESOLUTION|>--- conflicted
+++ resolved
@@ -148,44 +148,22 @@
     /// Triple for which this resolved target should be compiled for.
     public let buildTriple: BuildTriple
 
-    /// Triple for which this resolved target should be compiled for.
-    public let buildTriple: BuildTriple
-
     /// Create a resolved target instance.
     public init(
-<<<<<<< HEAD
-        target: Target,
-        dependencies: [Dependency],
-        defaultLocalization: String?,
-        platforms: SupportedPlatforms,
-        buildTriple: BuildTriple = .buildProducts
-=======
         packageIdentity: PackageIdentity,
         underlying: Target,
         dependencies: [ResolvedTarget.Dependency],
         defaultLocalization: String? = nil,
         supportedPlatforms: [SupportedPlatform],
         platformVersionProvider: PlatformVersionProvider
->>>>>>> b368b96f
     ) {
         self.packageIdentity = packageIdentity
         self.underlying = underlying
         self.dependencies = dependencies
         self.defaultLocalization = defaultLocalization
-<<<<<<< HEAD
-        self.platforms = platforms
-        self.buildTriple = buildTriple
-    }
-}
-
-extension ResolvedTarget: Hashable {
-    public func hash(into hasher: inout Hasher) {
-        hasher.combine(ObjectIdentifier(self))
-=======
         self.supportedPlatforms = supportedPlatforms
         self.platformVersionProvider = platformVersionProvider
         self.buildTriple = .destination
->>>>>>> b368b96f
     }
 
     public func getSupportedPlatform(for platform: Platform, usingXCTest: Bool) -> SupportedPlatform {
