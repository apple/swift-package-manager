//===----------------------------------------------------------------------===//
//
// This source file is part of the Swift open source project
//
// Copyright (c) 2014-2023 Apple Inc. and the Swift project authors
// Licensed under Apache License v2.0 with Runtime Library Exception
//
// See http://swift.org/LICENSE.txt for license information
// See http://swift.org/CONTRIBUTORS.txt for the list of Swift project authors
//
//===----------------------------------------------------------------------===//

import PackageModel

import func TSCBasic.topologicalSort

/// Represents a fully resolved target. All the dependencies for this target are also stored as resolved.
public struct ResolvedTarget: Hashable {
    /// Represents dependency of a resolved target.
    public enum Dependency: Hashable {
        /// Direct dependency of the target. This target is in the same package and should be statically linked.
        case target(_ target: ResolvedTarget, conditions: [PackageCondition])

        /// The target depends on this product.
        case product(_ product: ResolvedProduct, conditions: [PackageCondition])

        public var target: ResolvedTarget? {
            switch self {
            case .target(let target, _): return target
            case .product: return nil
            }
        }

        public var product: ResolvedProduct? {
            switch self {
            case .target: return nil
            case .product(let product, _): return product
            }
        }

        public var conditions: [PackageCondition] {
            switch self {
            case .target(_, let conditions): return conditions
            case .product(_, let conditions): return conditions
            }
        }

        /// Returns the direct dependencies of the underlying dependency, across the package graph.
        public var dependencies: [ResolvedTarget.Dependency] {
            switch self {
            case .target(let target, _):
                return target.dependencies
            case .product(let product, _):
                return product.targets.map { .target($0, conditions: []) }
            }
        }

        /// Returns the direct dependencies of the underlying dependency, limited to the target's package.
        public var packageDependencies: [ResolvedTarget.Dependency] {
            switch self {
            case .target(let target, _):
                return target.dependencies
            case .product:
                return []
            }
        }

        public func satisfies(_ environment: BuildEnvironment) -> Bool {
            conditions.allSatisfy { $0.satisfies(environment) }
        }
    }

    /// The name of this target.
    public var name: String {
        return underlying.name
    }

    /// Returns dependencies which satisfy the input build environment, based on their conditions.
    /// - Parameters:
    ///     - environment: The build environment to use to filter dependencies on.
    public func dependencies(satisfying environment: BuildEnvironment) -> [Dependency] {
        return dependencies.filter { $0.satisfies(environment) }
    }

    /// Returns the recursive dependencies, across the whole package-graph.
    public func recursiveDependencies() throws -> [Dependency] {
        return try topologicalSort(self.dependencies) { $0.dependencies }
    }

    /// Returns the recursive target dependencies, across the whole package-graph.
    public func recursiveTargetDependencies() throws -> [ResolvedTarget] {
        return try topologicalSort(self.dependencies) { $0.dependencies }.compactMap { $0.target }
    }

    /// Returns the recursive dependencies, across the whole package-graph, which satisfy the input build environment,
    /// based on their conditions.
    /// - Parameters:
    ///     - environment: The build environment to use to filter dependencies on.
    public func recursiveDependencies(satisfying environment: BuildEnvironment) throws -> [Dependency] {
        return try topologicalSort(dependencies(satisfying: environment)) { dependency in
            return dependency.dependencies.filter { $0.satisfies(environment) }
        }
    }

    /// The language-level target name.
    public var c99name: String {
        return underlying.c99name
    }

    /// Module aliases for dependencies of this target. The key is an
    /// original target name and the value is a new unique name mapped
    /// to the name of its .swiftmodule binary.
    public var moduleAliases: [String: String]? {
      return underlying.moduleAliases
    }

    /// Allows access to package symbols from other targets in the package
    public var packageAccess: Bool {
        return underlying.packageAccess
    }

    /// The "type" of target.
    public var type: Target.Kind {
        return underlying.type
    }

    /// The sources for the target.
    public var sources: Sources {
        return underlying.sources
    }

    /// The underlying target represented in this resolved target.
    public let underlying: Target

    /// The dependencies of this target.
    public let dependencies: [Dependency]

    /// The default localization for resources.
    public let defaultLocalization: String?

    /// The list of platforms that are supported by this target.
    public let supportedPlatforms: [SupportedPlatform]

    private let platformVersionProvider: PlatformVersionProvider

<<<<<<< HEAD
=======
    /// Triple for which this resolved target should be compiled for.
    public let buildTriple: BuildTriple

    /// Create a resolved target instance.
>>>>>>> 5b6670e9
    public init(
        underlying: Target,
        dependencies: [ResolvedTarget.Dependency],
        defaultLocalization: String? = nil,
        supportedPlatforms: [SupportedPlatform],
        platformVersionProvider: PlatformVersionProvider
    ) {
        self.underlying = underlying
        self.dependencies = dependencies
        self.defaultLocalization = defaultLocalization
        self.supportedPlatforms = supportedPlatforms
        self.platformVersionProvider = platformVersionProvider
        self.buildTriple = .destination
    }

    public func getSupportedPlatform(for platform: Platform, usingXCTest: Bool) -> SupportedPlatform {
        self.platformVersionProvider.getDerived(
            declared: self.supportedPlatforms,
            for: platform,
            usingXCTest: usingXCTest
        )
    }
}

extension ResolvedTarget: CustomStringConvertible {
    public var description: String {
        return "<ResolvedTarget: \(name)>"
    }
}

extension ResolvedTarget.Dependency: CustomStringConvertible {
    public var description: String {
        var str = "<ResolvedTarget.Dependency: "
        switch self {
        case .product(let p, _):
            str += p.description
        case .target(let t, _):
            str += t.description
        }
        str += ">"
        return str
    }
}<|MERGE_RESOLUTION|>--- conflicted
+++ resolved
@@ -143,13 +143,10 @@
 
     private let platformVersionProvider: PlatformVersionProvider
 
-<<<<<<< HEAD
-=======
     /// Triple for which this resolved target should be compiled for.
     public let buildTriple: BuildTriple
 
     /// Create a resolved target instance.
->>>>>>> 5b6670e9
     public init(
         underlying: Target,
         dependencies: [ResolvedTarget.Dependency],
