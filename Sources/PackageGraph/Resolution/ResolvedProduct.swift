--- conflicted
+++ resolved
@@ -63,13 +63,8 @@
 
     public init(product: Product, targets: [ResolvedTarget]) {
         assert(product.targets.count == targets.count && product.targets.map(\.name) == targets.map(\.name))
-        let (supportedPlatforms, platformVersionProvider) = Self.computePlatforms(targets: targets)
-        let defaultLocalization = targets.first?.defaultLocalization
-        
         self.underlying = product
         self.targets = targets
-<<<<<<< HEAD
-=======
 
         // defaultLocalization is currently shared across the entire package
         // this may need to be enhanced if / when we support localization per target or product
@@ -80,7 +75,6 @@
         self.supportedPlatforms = platforms
         self.platformVersionProvider = platformVersionProvider
 
->>>>>>> 10be62ba
         self.testEntryPointTarget = product.testEntryPointPath.map { testEntryPointPath in
             // Create an executable resolved target with the entry point file, adding product's targets as dependencies.
             let dependencies: [Target.Dependency] = product.targets.map { .target($0, conditions: []) }
@@ -91,30 +85,15 @@
                 testEntryPointPath: testEntryPointPath
             )
             return ResolvedTarget(
-<<<<<<< HEAD
                 underlying: swiftTarget,
-                dependencies: targets.map {
-                    .target($0, conditions: [])
-                },
-                defaultLocalization: defaultLocalization,
-                supportedPlatforms: supportedPlatforms,
-=======
-                target: swiftTarget,
                 dependencies: targets.map { .target($0, conditions: []) },
                 defaultLocalization: defaultLocalization ?? .none, // safe since this is a derived product
                 supportedPlatforms: platforms,
->>>>>>> 10be62ba
                 platformVersionProvider: platformVersionProvider
             )
         }
         
         self.buildTriple = .destination
-
-        // defaultLocalization is currently shared across the entire package
-        // this may need to be enhanced if / when we support localization per target or product
-        self.defaultLocalization = defaultLocalization
-        self.supportedPlatforms = supportedPlatforms
-        self.platformVersionProvider = platformVersionProvider
     }
 
     /// True if this product contains Swift targets.
@@ -134,10 +113,7 @@
         let recursiveDependencies = try targets.lazy.flatMap { try $0.recursiveTargetDependencies() }
         return Array(Set(self.targets).union(recursiveDependencies))
     }
-<<<<<<< HEAD
 
-=======
->>>>>>> 10be62ba
     private static func computePlatforms(targets: [ResolvedTarget]) -> ([SupportedPlatform], PlatformVersionProvider) {
         let declaredPlatforms = targets.reduce(into: [SupportedPlatform]()) { partial, item in
             merge(into: &partial, platforms: item.supportedPlatforms)
@@ -147,17 +123,6 @@
             declaredPlatforms.sorted(by: { $0.platform.name < $1.platform.name }),
             PlatformVersionProvider(implementation: .mergingFromTargets(targets))
         )
-<<<<<<< HEAD
-=======
-    }    
-
-    public func getSupportedPlatform(for platform: Platform, usingXCTest: Bool) -> SupportedPlatform {
-        self.platformVersionProvider.getDerived(
-            declared: self.supportedPlatforms,
-            for: platform,
-            usingXCTest: usingXCTest
-        )
->>>>>>> 10be62ba
     }
 
     public func getSupportedPlatform(for platform: Platform, usingXCTest: Bool) -> SupportedPlatform {
