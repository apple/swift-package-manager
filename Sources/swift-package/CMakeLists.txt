--- conflicted
+++ resolved
@@ -12,12 +12,8 @@
   Commands
   TSCBasic)
 
-<<<<<<< HEAD
 target_compile_options(swift-package PRIVATE
   -parse-as-library)
 
-if(USE_CMAKE_INSTALL)
-=======
->>>>>>> d2eb0ca0
 install(TARGETS swift-package
   RUNTIME DESTINATION bin)