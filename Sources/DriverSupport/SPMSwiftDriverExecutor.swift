//===----------------------------------------------------------------------===//
//
// This source file is part of the Swift open source project
//
// Copyright (c) 2020-2022 Apple Inc. and the Swift project authors
// Licensed under Apache License v2.0 with Runtime Library Exception
//
// See http://swift.org/LICENSE.txt for license information
// See http://swift.org/CONTRIBUTORS.txt for the list of Swift project authors
//
//===----------------------------------------------------------------------===//

import Basics
import SwiftDriver

import class TSCBasic.Process
import struct TSCBasic.ProcessResult

public final class SPMSwiftDriverExecutor: DriverExecutor {
    
    private enum Error: Swift.Error, CustomStringConvertible {
        case inPlaceExecutionUnsupported
        
        var description: String {
            switch self {
            case .inPlaceExecutionUnsupported:
                return "the integrated Swift driver does not support in-place execution"
            }
        }
    }
    
    public let resolver: ArgsResolver
    let fileSystem: FileSystem
    let env: Environment

    public init(resolver: ArgsResolver,
         fileSystem: FileSystem,
         env: Environment) {
        self.resolver = resolver
        self.fileSystem = fileSystem
        self.env = env
    }
    
    public func execute(job: Job,
                 forceResponseFiles: Bool,
                 recordedInputModificationDates: [TypedVirtualPath : TimePoint]) throws -> ProcessResult {
        let arguments: [String] = try resolver.resolveArgumentList(for: job,
                                                                   useResponseFiles: forceResponseFiles ? .forced : .heuristic)
        
        try job.verifyInputsNotModified(since: recordedInputModificationDates,
                                        fileSystem: fileSystem)
        
        if job.requiresInPlaceExecution {
            throw Error.inPlaceExecutionUnsupported
        }
        
        
        var childEnv = [String: String](env)
        childEnv.merge(job.extraEnvironment, uniquingKeysWith: { (_, new) in new })

        let process = try Process.launchProcess(arguments: arguments, env: childEnv)
        return try process.waitUntilExit()
    }
    
    public func execute(workload: DriverExecutorWorkload,
                 delegate: JobExecutionDelegate,
                 numParallelJobs: Int, forceResponseFiles: Bool,
                 recordedInputModificationDates: [TypedVirtualPath : TimePoint]) throws {
        throw InternalError("Multi-job build plans should be lifted into the SPM build graph.")
    }
    
    public func checkNonZeroExit(args: String..., environment: [String : String]) throws -> String {
<<<<<<< HEAD
        return try AsyncProcess.checkNonZeroExit(arguments: args, environment: environment)
=======
        try TSCBasic.Process.checkNonZeroExit(arguments: args, environment: .init(environment))
>>>>>>> 74aea87f
    }
    
    public func description(of job: Job, forceResponseFiles: Bool) throws -> String {
        // FIXME: This is duplicated from SwiftDriver, maybe it shouldn't be a protocol requirement.
        let (args, usedResponseFile) = try resolver.resolveArgumentList(for: job,
                                                                        useResponseFiles: forceResponseFiles ? .forced : .heuristic)
        var result = args.joined(separator: " ")
        
        if usedResponseFile {
            // Print the response file arguments as a comment.
            result += " # \(job.commandLine.joinedUnresolvedArguments)"
        }
        
        if !job.extraEnvironment.isEmpty {
            result += " #"
            for (envVar, val) in job.extraEnvironment {
                result += " \(envVar)=\(val)"
            }
        }
        return result
    }
}<|MERGE_RESOLUTION|>--- conflicted
+++ resolved
@@ -70,11 +70,7 @@
     }
     
     public func checkNonZeroExit(args: String..., environment: [String : String]) throws -> String {
-<<<<<<< HEAD
-        return try AsyncProcess.checkNonZeroExit(arguments: args, environment: environment)
-=======
-        try TSCBasic.Process.checkNonZeroExit(arguments: args, environment: .init(environment))
->>>>>>> 74aea87f
+        return try AsyncProcess.checkNonZeroExit(arguments: args, environment: .init(environment))
     }
     
     public func description(of job: Job, forceResponseFiles: Bool) throws -> String {
