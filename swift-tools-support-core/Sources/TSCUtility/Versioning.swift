--- conflicted
+++ resolved
@@ -75,11 +75,7 @@
     /// The current version of the package manager.
     public static let currentVersion = SwiftVersion(
         version: (5, 3, 0),
-<<<<<<< HEAD
-        isDevelopment: false,
-=======
         isDevelopment: true,
->>>>>>> abd5631d
         buildIdentifier: getBuildIdentifier())
 
     /// The list of version specific "keys" to search when attempting to load
