--- conflicted
+++ resolved
@@ -24,8 +24,4 @@
 
 # The following lines are used by GitHub to automatically recommend reviewers.
 
-<<<<<<< HEAD
-* @aciidb0mb3r @abertelrud @neonichu @friedbunny @rballard
-=======
-* @aciidb0mb3r @abertelrud @neonichu @friedbunny
->>>>>>> abd5631d
+* @aciidb0mb3r @abertelrud @neonichu @friedbunny