# Usage

## Table of Contents

* [Overview](README.md)
* [**Usage**](Usage.md)
  * [Creating a Package](#creating-a-package)
    * [Creating a Library Package](#creating-a-library-package)
    * [Creating an Executable Package](#creating-an-executable-package)
  * [Defining Dependencies](#defining-dependencies)
  * [Publishing a Package](#publishing-a-package)
  * [Requiring System Libraries](#requiring-system-libraries)
  * [Packaging Legacy Code](#packaging-legacy-code)
  * [Handling Version-specific Logic](#handling-version-specific-logic)
  * [Editing a Package](#editing-a-package)
    * [Top of Tree Development](#top-of-tree-development)
  * [Resolving Versions (Package.resolved file)](#resolving-versions-packageresolved-file)
  * [Setting the Swift Tools Version](#setting-the-swift-tools-version)
  * [Testing](#testing)
  * [Running](#running)
  * [Setting the Build Configuration](#setting-the-build-configuration)
    * [Debug](#debug)
    * [Release](#release)
  * [Depending on Apple Modules](#depending-on-apple-modules)
  * [Creating C Language Targets](#creating-c-language-targets)
  * [Using Shell Completion Scripts](#using-shell-completion-scripts)
* [PackageDescription API](PackageDescription.md)
* [Resources](Resources.md)

---

## Creating a Package

Simply put: a package is a git repository with semantically versioned tags,
that contains Swift sources and a `Package.swift` manifest file at its root.

### Creating a Library Package

A library package contains code which other packages can use and depend on. To
get started, create a directory and run `swift package init`:

    $ mkdir MyPackage
    $ cd MyPackage
    $ swift package init # or swift package init --type library
    $ swift build
    $ swift test

This will create the directory structure needed for a library package with a
target and the corresponding test target to write unit tests. A library package
can contain multiple targets as explained in [Target Format
Reference](PackageDescription.md#target).

### Creating an Executable Package

SwiftPM can create native binaries which can be executed from the command line. To
get started:

    $ mkdir MyExecutable
    $ cd MyExecutable
    $ swift package init --type executable
    $ swift build
    $ swift run
    Hello, World!

This creates the directory structure needed for executable targets. Any target
can be turned into a executable target if there is a `main.swift` file present in
its sources. The complete reference for layout is
[here](PackageDescription.md#target).

## Defining Dependencies

To depend on a package, define the dependency and the version in the manifest of
your package, and add a product from that package as a dependency, e.g., if
you want to use https://github.com/apple/example-package-playingcard as
a dependency, add the GitHub URL in the dependencies of `Package.swift`:

```swift
import PackageDescription

let package = Package(
    name: "MyPackage",
    dependencies: [
        .package(url: "https://github.com/apple/example-package-playingcard.git", from: "3.0.4"),
    ],
    targets: [
        .target(
            name: "MyPackage",
            dependencies: ["PlayingCard"]
        ),
        .testTarget(
            name: "MyPackageTests",
            dependencies: ["MyPackage"]
        ),
    ]
)
```

Now you should be able to `import PlayingCard` in the `MyPackage` target.

## Publishing a Package

To publish a package, create and push a semantic version tag:

    $ git init
    $ git add .
    $ git remote add origin [github-URL]
    $ git commit -m "Initial Commit"
    $ git tag 1.0.0
    $ git push origin master --tags

Now other packages can depend on version 1.0.0 of this package using the github
url.
An example of a published package can be found here:
https://github.com/apple/example-package-fisheryates

## Requiring System Libraries

You can link against system libraries using the package manager. To do so, there
needs to be a special package for each system library that contains a modulemap
for that library. Such a wrapper package does not contain any code of its own.

Let's see an example of using [libgit2](https://libgit2.github.com) from an
executable.

First, create a directory called `example`, and initialize it as a package that
builds an executable:

    $ mkdir example
    $ cd example
    example$ swift package init --type executable

Edit the `Sources/main.swift` so it consists of this code:

```swift
import Clibgit

let options = git_repository_init_options()
print(options)
```

To `import Clibgit`, the package manager requires that the libgit2 library has
been installed by a system packager (eg. `apt`, `brew`, `yum`, etc.). The
following files from the libgit2 system-package are of interest:

    /usr/local/lib/libgit2.dylib      # .so on Linux
    /usr/local/include/git2.h

Swift packages that provide module maps for system libraries are handled
differently from regular Swift packages.

Note that the system library may be located elsewhere on your system, such as
`/usr/` rather than `/usr/local/`.

Create a directory called `Clibgit` next to the `example` directory and
initialize it as a package that builds a system module:

    example$ cd ..
    $ mkdir Clibgit
    $ cd Clibgit
    Clibgit$ swift package init --type system-module

This creates `Package.swift` and `module.modulemap` files in the directory.
Edit `Package.swift` and add `pkgConfig` parameter:

```swift
import PackageDescription

let package = Package(
    name: "Clibgit",
    pkgConfig: "libgit2"
)
```

The `pkgConfig` parameter helps SwiftPM in figuring out the include and library
search paths for the system library. Note: If you don't want to use the `pkgConfig`
parameter you can pass the path of a directory containing the library using the
`-L` flag in commandline when building your app:

    example$ swift build -Xlinker -L/usr/local/lib/

Edit `module.modulemap` so it consists of the following:

    module Clibgit [system] {
      header "/usr/local/include/git2.h"
      link "git2"
      export *
    }

> The convention we hope the community will adopt is to prefix such modules
> with `C` and to camelcase the modules as per Swift module name conventions.
> Then the community is free to name another module simply `libgit` which
> contains more “Swifty” function wrappers around the raw C interface.

Packages are Git repositories, tagged with semantic versions, containing a
`Package.swift` file at their root. Initializing the package created a
`Package.swift` file, but to make it a usable package we need to initialize a
Git repository with at least one version tag:

    Clibgit$ git init
    Clibgit$ git add .
    Clibgit$ git commit -m "Initial Commit"
    Clibgit$ git tag 1.0.0

Now to use the Clibgit package we must declare our dependency in our example
app’s `Package.swift`:

```swift
import PackageDescription

let package = Package(
    name: "example",
    dependencies: [
        .package(url: "../Clibgit", from: "1.0.0")
    ]
)
```

Here we used a relative URL to speed up initial development. If you push your
module map package to a public repository you must change the above URL
reference so that it is a full, qualified Git URL.

Now if we type `swift build` in our example app directory we will create an
executable:

    example$ swift build
    …
    example$ .build/debug/example
    git_repository_init_options(version: 0, flags: 0, mode: 0, workdir_path: nil, description: nil, template_path: nil, initial_head: nil, origin_url: nil)
    example$

Let’s see another example of using [IJG’s JPEG library](http://www.ijg.org)
from an executable, which has some caveats.

Create a directory called `example`, and initialize it as a package that builds
an executable:

    $ mkdir example
    $ cd example
    example$ swift package init --type executable

Edit the `Sources/main.swift` so it consists of this code:

```swift
import CJPEG

let jpegData = jpeg_common_struct()
print(jpegData)
```

Install JPEG library using a system packager, e.g, `$ brew install jpeg`

Create a directory called `CJPEG` next to the `example` directory and
initialize it as a package that builds a system module:

    example$ cd ..
    $ mkdir CJPEG
    $ cd CJPEG
    CJPEG$ swift package init --type system-module

This creates `Package.swift` and `module.modulemap` files in the directory.
Edit `module.modulemap` so it consists of the following:

    module CJPEG [system] {
        header "shim.h"
        header "/usr/local/include/jpeglib.h"
        link "jpeg"
        export *
    }

Create a `shim.h` file in the same directory and add `#include <stdio.h>` in
it.

    $ echo '#include <stdio.h>' > shim.h 

This is because `jpeglib.h` is not a correct module, that is, it does not contain
the required line `#include <stdio.h>`. Alternatively, you can add `#include <stdio.h>`
to the top of jpeglib.h to avoid creating the `shim.h` file.

Create a Git repository and tag it:

    CJPEG$ git init
    CJPEG$ git add .
    CJPEG$ git commit -m "Initial Commit"
    CJPEG$ git tag 1.0.0

Now to use the CJPEG package we must declare our dependency in our example
app’s `Package.swift`:

```swift
import PackageDescription

let package = Package(
    name: "example",
    dependencies: [
        .package(url: "../CJPEG", from: "1.0.0")
    ]
)
```

Now if we type `swift build` in our example app directory we will create an
executable:

    example$ swift build -Xlinker -L/usr/local/lib/
    …
    example$ .build/debug/example
    jpeg_common_struct(err: nil, mem: nil, progress: nil, client_data: nil, is_decompressor: 0, global_state: 0)
    example$

We have to specify the path where the libjpeg is present using `-Xlinker` because
there is no pkg-config file for it. We plan to provide a solution to avoid passing
the flag in the command line.

### Packages That Provide Multiple Libraries

Some system packages provide multiple libraries (`.so` and `.dylib` files). In
such cases you should add all the libraries to that Swift modulemap package’s
`.modulemap` file:

    module CFoo [system] {
        header "/usr/local/include/foo/foo.h"
        link "foo"
        export *
    }
    
    module CFooBar [system] {
        header "/usr/include/foo/bar.h"
        link "foobar"
        export *
    }
    
    module CFooBaz [system] {
        header "/usr/include/foo/baz.h"
        link "foobaz"
        export *
    }

`foobar` and `foobaz` link to `foo`; we don’t need to specify this information
in the module-map because the headers `foo/bar.h` and `foo/baz.h` both include
`foo/foo.h`. It is very important however that those headers do include their
dependent headers, otherwise when the modules are imported into Swift the
dependent modules will not get imported automatically and link errors will
happen. If these link errors occur for consumers of a package that consumes your
package, the link errors can be especially difficult to debug.

### Cross-platform Module Maps

Module maps must contain absolute paths, thus they are not cross-platform. We
intend to provide a solution for this in the package manager. In the long term,
we hope that system libraries and system packagers will provide module maps and
thus this component of the package manager will become redundant.

*Notably* the above steps will not work if you installed JPEG and JasPer with
[Homebrew](http://brew.sh) since the files will be installed to `/usr/local`. For
now adapt the paths, but as said, we plan to support basic relocations like
these.

### Module Map Versioning

Version the module maps semantically. The meaning of semantic version is less
clear here, so use your best judgement. Do not follow the version of the system
library the module map represents; version the module map(s) independently.

Follow the conventions of system packagers; for example, the debian package for
python3 is called python3, as there is not a single package for python and
python is designed to be installed side-by-side. Were you to make a module map
for python3 you should name it `CPython3`.

### System Libraries With Optional Dependencies

At this time you will need to make another module map package to represent
system packages that are built with optional dependencies.

For example, `libarchive` optionally depends on `xz`, which means it can be
compiled with `xz` support, but it is not required. To provide a package that
uses libarchive with xz you must make a `CArchive+CXz` package that depends on
`CXz` and provides `CArchive`.

## Packaging Legacy Code

You may be working with code that builds both as a package and not. For example,
you may be packaging a project that also builds with Xcode.

In these cases, you can use the build configuration `SWIFT_PACKAGE` to
conditionally compile code for Swift packages.

```swift
#if SWIFT_PACKAGE
import Foundation
#endif
```

## Handling Version-specific Logic

The package manager is designed to support packages which work with a variety of
Swift project versions, including both the language and the package manager
version.

In most cases, if you want to support multiple Swift versions in a package you
should do so by using the language-specific version checks available in the
source code itself. However, in some circumstances this may become unmanageable,
specifically, when the package manifest itself cannot be written to be Swift
version agnostic (for example, because it optionally adopts new package manager
features not present in older versions).

The package manager has support for a mechanism to allow Swift version-specific
customizations for the both package manifest and the package versions which will
be considered.

### Version-specific Tag Selection

The tags which define the versions of the package available for clients to use
can _optionally_ be suffixed with a marker in the form of `@swift-3`. When the
package manager is determining the available tags for a repository, _if_
a version-specific marker is available which matches the current tool version,
then it will *only* consider the versions which have the version-specific
marker. Conversely, version-specific tags will be ignored by any non-matching
tool version.

For example, suppose the package `Foo` has the tags `[1.0.0, 1.2.0@swift-3,
1.3.0]`. If version 3.0 of the package manager is evaluating the available
versions for this repository, it will only ever consider version `1.2.0`.
However, version 4.0 would consider only `1.0.0` and `1.3.0`.

This feature is intended for use in the following scenarios:

1. A package wishes to maintain support for Swift 3.0 in older versions, but
   newer versions of the package require Swift 4.0 for the manifest to be
   readable. Since Swift 3.0 will not know to ignore those versions, it would
   fail when performing dependency resolution on the package if no action is
   taken. In this case, the author can re-tag the last versions which supported
   Swift 3.0 appropriately.

2. A package wishes to maintain dual support for Swift 3.0 and Swift 4.0 at the
   same version numbers, but this requires substantial differences in the code.
   In this case, the author can maintain parallel tag sets for both versions.

It is *not* expected that the packages would ever use this feature unless absolutely
necessary to support existing clients. Specifically, packages *should not*
adopt this syntax for tagging versions supporting the _latest GM_ Swift
version.

The package manager supports looking for any of the following marked tags, in
order of preference:

1. `MAJOR.MINOR.PATCH` (e.g., `1.2.0@swift-3.1.2`)
2. `MAJOR.MINOR` (e.g., `1.2.0@swift-3.1`)
3. `MAJOR` (e.g., `1.2.0@swift-3`)

### Version-specific Manifest Selection

The package manager will additionally look for a version-specific marked
manifest version when loading the particular version of a package, by searching
for a manifest in the form of `Package@swift-3.swift`. The set of markers
looked for is the same as for version-specific tag selection.

This feature is intended for use in cases where a package wishes to maintain
compatibility with multiple Swift project versions, but requires a
substantively different manifest file for this to be viable (e.g., due to
changes in the manifest API).

It is *not* expected the packages would ever use this feature unless absolutely
necessary to support existing clients. Specifically, packages *should not*
adopt this syntax for tagging versions supporting the _latest GM_ Swift
version.

<<<<<<< HEAD
## Editing a Package
=======
In case the current Swift version doesn't match any version-specific manifest,
the package manager will pick the manifest with the most compatible tools
version. For example, if there are three manifests:

Package.swift (tools version 3.0)
Package@swift-4.swift (tools version 4.0)
Package@swift-4.2.swift (tools version 4.2)

The package manager will pick Package.swift on Swift 3, Package@swift-4.swift on
Swift 4, Package@swift-4.2.swift on Swift 4.2 and above because its tools
version will be most compatible with future version of the package manager.

## Editable Packages
>>>>>>> 62e96834

Swift package manager supports editing dependencies, when your work requires
making a change to one of your dependencies (for example, to fix a bug, or add
a new API). The package manager moves the dependency into a location under the
`Packages/` directory where it can be edited.

For the packages which are in the editable state, `swift build` will always use
the exact sources in this directory to build, regardless of their state, Git
repository status, tags, or the tag desired by dependency resolution. In other
words, this will _just build_ against the sources that are present. When an
editable package is present, it will be used to satisfy all instances of that
package in the dependency graph. It is possible to edit all, some, or none of
the packages in a dependency graph, without restriction.

Editable packages are best used to do experimentation with dependency code, or to
create and submit a patch in the dependency owner's repository (upstream).
There are two ways to put a package in editable state:

    $ swift package edit Foo --branch bugFix

This will create a branch called `bugFix` from the currently resolved version and
put the dependency `Foo` in the `Packages/` directory.

    $ swift package edit Foo --revision 969c6a9

This is similar to the previous version, except that the Package Manager will leave
the dependency at a detached HEAD on the specified revision.

Note: If the branch or revision option is not provided, the Package Manager will
checkout the currently resolved version on a detached HEAD.

Once a package is in an editable state, you can navigate to the directory
`Packages/Foo` to make changes, build and then push the changes or open a pull
request to the upstream repository.

You can end editing a package using `unedit` command:

    $ swift package unedit Foo

This will remove the edited dependency from `Packages/` and put the originally
resolved version back.

This command fails if there are uncommited changes or changes which are not
pushed to the remote repository. If you want to discard these changes and
unedit, you can use the `--force` option:

    $ swift package unedit Foo --force

### Top of Tree Development

This feature allows overriding a dependency with a local checkout on the
filesystem. This checkout is completely unmanaged by the package manager and
will be used as-is. The only requirement is that the package name in the
overridden checkout should not change. This is extremely useful when developing
multiple packages in tandem or when working on packages alongside an
application.

The command to attach (or create) a local checkout is:

    $ swift package edit <package name> --path <path/to/dependency>

For example, if `Foo` depends on `Bar` and you have a checkout of `Bar` at
`/workspace/bar`:

    foo$ swift package edit Bar --path /workspace/bar

A checkout of `Bar` will be created if it doesn't exist at the given path. If
a checkout exists, package manager will validate the package name at the given
path and attach to it.

The package manager will also create a symlink in the `Packages/` directory to the
checkout path.

Use unedit command to stop using the local checkout:

    $ swift package unedit <package name>
    # Example:
    $ swift package unedit Bar

## Resolving Versions (Package.resolved File)

The package manager records the result of dependency resolution in a
`Package.resolved` file in the top-level of the package, and when this file is
already present in the top-level, it is used when performing dependency
resolution, rather than the package manager finding the latest eligible version
of each package. Running `swift package update` updates all dependencies to the
latest eligible versions and updates the `Package.resolved` file accordingly.

Resolved versions will always be recorded by the package manager. Some users may
choose to add the Package.resolved file to their package's .gitignore file. When
this file is checked in, it allows a team to coordinate on what versions of the
dependencies they should use. If this file is gitignored, each user will
separately choose when to get new versions based on when they run the `swift
package update` command, and new users will start with the latest eligible
version of each dependency. Either way, for a package which is a dependency of
other packages (e.g., a library package), that package's `Package.resolved` file
will not have any effect on its client packages.

The `swift package resolve` command resolves the dependencies, taking into
account the current version restrictions in the `Package.swift` manifest and
`Package.resolved` resolved versions file, and issuing an error if the graph
cannot be resolved. For packages which have previously resolved versions
recorded in the `Package.resolved` file, the resolve command will resolve to
those versions as long as they are still eligible. If the resolved version's file
changes (e.g., because a teammate pushed a new version of the file) the next
resolve command will update packages to match that file. After a successful
resolve command, the checked out versions of all dependencies and the versions
recorded in the resolved versions file will match. In most cases the resolve
command will perform no changes unless the `Package.swift` manifest or
`Package.resolved` file have changed.

Most SwiftPM commands will implicitly invoke the `swift package resolve`
functionality before running, and will cancel with an error if dependencies
cannot be resolved.

## Setting the Swift Tools Version

The tools version declares the minimum version of the Swift tools required to
use the package, determines what version of the PackageDescription API should
be used in the `Package.swift` manifest, and determines which Swift language
compatibility version should be used to parse the `Package.swift` manifest.

When resolving package dependencies, if the version of a dependency that would
normally be chosen specifies a Swift tools version which is greater than the
version in use, that version of the dependency will be considered ineligible
and dependency resolution will continue with evaluating the next-best version.
If no version of a dependency (which otherwise meets the version requirements
from the package dependency graph) supports the version of the Swift tools in
use, a dependency resolution error will result.

### Swift Tools Version Specification

The Swift tools version is specified by a special comment in the first line of
the `Package.swift` manifest. To specify a tools version, a `Package.swift` file
must begin with the string `// swift-tools-version:`, followed by a version
number specifier.

The version number specifier follows the syntax defined by semantic versioning
2.0, with an amendment that the patch version component is optional and
considered to be 0 if not specified. The `semver` syntax allows for an optional
pre-release version component or build version component; those components will
be completely ignored by the package manager currently.
After the version number specifier, an optional `;` character may be present;
it, and anything else after it until the end of the first line, will be ignored
by this version of the package manager, but is reserved for the use of future
versions of the package manager.

Some Examples:

    // swift-tools-version:3.1
    // swift-tools-version:3.0.2
    // swift-tools-version:4.0

### Tools Version Commands

The following Swift tools version commands are supported:

* Report tools version of the package:

        $ swift package tools-version

* Set the package's tools version to the version of the tools currently in use:

        $ swift package tools-version --set-current 

* Set the tools version to a given value:

        $ swift package tools-version --set <value> 

## Testing

Use the `swift test` tool to run the tests of a Swift package. For more information on
the test tool, run `swift test --help`.

## Running

Use the `swift run [executable [arguments...]]` tool to run an executable product of a Swift
package. The executable's name is optional when running without arguments and when there
is only one executable product. For more information on the run tool, run
`swift run --help`.

## Setting the Build Configuration

SwiftPM allows two build configurations: Debug (default) and Release.

### Debug

By default, running `swift build` will build in its debug configuration.
Alternatively, you can also use `swift build -c debug`. The build artifacts are
located in a directory called `debug` under the build folder. A Swift target is built
with the following flags in debug mode:

* `-Onone`: Compile without any optimization.
* `-g`: Generate debug information.
* `-enable-testing`: Enable the Swift compiler's testability feature.

A C language target is built with the following flags in debug mode:

* `-O0`: Compile without any optimization.
* `-g`: Generate debug information.

### Release

To build in release mode, type `swift build -c release`. The build artifacts
are located in directory named `release` under the build folder. A Swift target is
built with following flags in release mode:

* `-O`: Compile with optimizations.
* `-whole-module-optimization`: Optimize input files (per module) together
  instead of individually.

A C language target is built with following flags in release mode:

* `-O2`: Compile with optimizations.

## Depending on Apple Modules

Swift Package Manager includes a build system that can build for macOS and Linux.
Xcode 11 integrates with `libSwiftPM` to provide support for iOS, watchOS, and tvOS platforms.

## Creating C Language Targets

C language targets are similar to Swift targets, except that the C language
libraries should contain a directory named `include` to hold the public headers.

To allow a Swift target to import a C language target, add a [target
dependency](#targets) in the manifest file. Swift Package Manager will
automatically generate a modulemap for each C language library target for these
3 cases:

* If `include/Foo/Foo.h` exists and `Foo` is the only directory under the
  include directory, then `include/Foo/Foo.h` becomes the umbrella header.

* If `include/Foo.h` exists and `include` contains no other subdirectory then
  `include/Foo.h` becomes the umbrella header.

* Otherwise, if the `include` directory only contains header files and no other
  subdirectory, it becomes the umbrella directory.

In case of complicated `include` layouts, a custom `module.modulemap` can be
provided inside `include`. SwiftPM will error out if it can not generate
a modulemap with respect to the above rules.

For executable targets, only one valid C language main file is allowed, e.g., it
is invalid to have `main.c` and `main.cpp` in the same target.

## Using Shell Completion Scripts

SwiftPM ships with completion scripts for both Bash and ZSH. These files should be generated in order to use them.

### Bash

Use the following commands to install the Bash completions to `~/.swift-package-complete.bash` and automatically load them using your `~/.bash_profile` file.

```bash
swift package completion-tool generate-bash-script > ~/.swift-package-complete.bash
echo -e "source ~/.swift-package-complete.bash\n" >> ~/.bash_profile
source ~/.swift-package-complete.bash
```

Alternatively, add the following commands to your `~/.bash_profile` file to directly load completions:

```bash
# Source Swift completion
if [ -n "`which swift`" ]; then
    eval "`swift package completion-tool generate-bash-script`"
fi
```

### ZSH

Use the following commands to install the ZSH completions to `~/.zsh/_swift`. You can chose a different folder, but the filename should be `_swift`. This will also add `~/.zsh` to your `$fpath` using your `~/.zshrc` file.

```bash
mkdir ~/.zsh
swift package completion-tool generate-zsh-script > ~/.zsh/_swift
echo -e "fpath=(~/.zsh \$fpath)\n" >> ~/.zshrc
compinit
```<|MERGE_RESOLUTION|>--- conflicted
+++ resolved
@@ -463,23 +463,19 @@
 adopt this syntax for tagging versions supporting the _latest GM_ Swift
 version.
 
-<<<<<<< HEAD
-## Editing a Package
-=======
 In case the current Swift version doesn't match any version-specific manifest,
 the package manager will pick the manifest with the most compatible tools
 version. For example, if there are three manifests:
 
-Package.swift (tools version 3.0)
-Package@swift-4.swift (tools version 4.0)
-Package@swift-4.2.swift (tools version 4.2)
-
-The package manager will pick Package.swift on Swift 3, Package@swift-4.swift on
-Swift 4, Package@swift-4.2.swift on Swift 4.2 and above because its tools
+`Package.swift` (tools version 3.0)
+`Package@swift-4.swift` (tools version 4.0)
+`Package@swift-4.2.swift` (tools version 4.2)
+
+The package manager will pick `Package.swift` on Swift 3, `Package@swift-4.swift` on
+Swift 4, and `Package@swift-4.2.swift` on Swift 4.2 and above because its tools
 version will be most compatible with future version of the package manager.
 
-## Editable Packages
->>>>>>> 62e96834
+## Editing a Package
 
 Swift package manager supports editing dependencies, when your work requires
 making a change to one of your dependencies (for example, to fix a bug, or add
