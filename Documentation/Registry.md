# Swift Package Registry Service Specification

- [1. Notations](#1-notations)
- [2. Definitions](#2-definitions)
- [3. Conventions](#3-conventions)
  - [3.1. Application layer protocols](#31-application-layer-protocols)
  - [3.2. Authentication](#32-authentication)
  - [3.3. Error handling](#33-error-handling)
  - [3.4. Rate limiting](#34-rate-limiting)
  - [3.5. API versioning](#35-api-versioning)
  - [3.6. Package identification](#36-package-identification)
    - [3.6.1 Package scope](#361-package-scope)
    - [3.6.2 Package name](#362-package-name)
- [4. Endpoints](#4-endpoints)
  - [4.1. List package releases](#41-list-package-releases)
  - [4.2. Fetch information about a package release](#42-fetch-information-about-a-package-release)
    - [4.2.1. Package release resources](#421-package-release-resources)
    - [4.2.2. Package release metadata standards](#422-package-release-metadata-standards)
  - [4.3. Fetch manifest for a package release](#43-fetch-manifest-for-a-package-release)
    - [4.3.1. swift-version query parameter](#431-swift-version-query-parameter)
  - [4.4. Download source archive](#44-download-source-archive)
    - [4.4.1. Integrity verification](#441-integrity-verification)
    - [4.4.2. Download locations](#442-download-locations)
  - [4.5 Lookup package identifiers registered for a URL](#45-lookup-package-identifiers-registered-for-a-url)
  - [4.6. Create a package release](#46-create-a-package-release)
    - [4.6.1 Source archive](#461-source-archive)
    - [4.6.2. Package release metadata](#462-package-release-metadata)
    - [4.6.3 Synchronous and asynchronous publication](#463-synchronous-and-asynchronous-publication)
      - [4.6.3.1 Synchronous publication](#4631-synchronous-publication)
      - [4.6.3.2 Asynchronous publication](#4632-asynchronous-publication)
- [5. Normative References](#5-normative-references)
- [6. Informative References](#6-informative-references)
- [Appendix A - OpenAPI Document](#appendix-a---openapi-document)

## 1. Notations

The following terminology and conventions are used in this document.

The key words "MUST", "MUST NOT", "REQUIRED", "SHALL", "SHALL NOT",
"SHOULD", "SHOULD NOT", "RECOMMENDED", "MAY", and "OPTIONAL"
in this document are to be interpreted as described in [RFC 2119].

This specification uses the Augmented Backus-Naur Form (ABNF) notation
as described in [RFC 5234]
and Unicode regular expression syntax
as described in [Unicode Technical Standard #18][UAX18].

API endpoints that accept parameters in their path
are expressed by Uniform Resource Identifier (URI) templates,
as described in [RFC 6570].

## 2. Definitions

The following terms, as used in this document, have the meanings indicated.

- _Package_:
  A named collection of Swift source code
  that is organized into one or more modules
  according to a `Package.swift` manifest file.
- _Scope_:
  A logical grouping of related packages assigned by a package registry.
- _Release_:
  The state of a package after applying a particular set of changes
  that is uniquely identified by an assigned version number.
- _Version Number_:
  An identifier for a package release
  in accordance with the [Semantic Versioning Specification (SemVer)][SemVer].

## 3. Conventions

This document uses the following conventions
in its description of client-server interactions.

### 3.1. Application layer protocols

A client and server MUST communicate over a secured connection
using Transport Layer Security (TLS) with the `https` URI scheme.

The use of HTTP 1.1 in examples is non-normative.
A client and server MAY communicate according to this specification
using any version of the HTTP protocol.

### 3.2. Authentication

A server MAY require authentication
for client requests to access information about packages and package releases.

A server SHOULD respond with a status code of `401` (Unauthorized)
if a client sends a request to an endpoint that requires authentication
without providing credentials.
A server MAY respond with a status code of `404` (Not Found) or `403` (Forbidden)
when a client provides valid credentials
but isn't authorized to access the requested resource.

A server MAY use any authentication model of its choosing.
However, the use of a scoped, revocable authorization framework
like [OAuth 2.0][RFC 6749] is RECOMMENDED.

### 3.3. Error handling

A server SHOULD communicate any errors to the client
using "problem details" objects,
as described by [RFC 7807].
For example,
a client sends a request for a nonexistent release of a package
and receives the following response:

```http
HTTP/1.1 404
Content-Version: 1
Content-Type: application/problem+json
Content-Language: en

{
   "detail": "release not found"
}
```

### 3.4. Rate limiting

A server MAY limit the number of requests made by a client
by responding with a status code of `429` (Too Many Requests).

```http
HTTP/1.1 429
Content-Version: 1
Content-Type: application/problem+json
Content-Language: en
Retry-After: 60

{
   "detail": "try again in 60 seconds"
}
```

A client SHOULD follow the guidance of any
`Retry-After` header values provided in responses
to prevent overwhelming a server with retry requests.
It is RECOMMENDED for clients to introduce random jitter in their retry logic
to avoid a [thundering herd effect].

### 3.5. API versioning

Package registry APIs are versioned.

API version numbers are designated by decimal integers.
The accepted version of this proposal constitutes the initial version, `1`.
Subsequent revisions SHOULD be numbered sequentially
(`2`, `3`, and so on).

API version numbers SHOULD follow
Semantic Versioning conventions for major releases.
Non-breaking changes, such as
adding new endpoints,
adding new optional parameters to existing endpoints,
or adding new information to existing endpoints in a backward-compatible way,
SHOULD NOT require a new version.
Breaking changes, such as
removing or changing an existing endpoint
in a backward-incompatible way,
MUST correspond to a new version.

A client SHOULD set the `Accept` header field
to specify the API version of a request.

```http
GET /mona/LinkedList/list HTTP/1.1
Host: packages.example.com
Accept: application/vnd.swift.registry.v1+json
```

Valid `Accept` header field values are described by the following rules:

```abnf
    version     = "1"       ; The API version
    mediatype   = "json" /  ; JSON (default media type)
                  "zip"  /  ; Zip archives, used for package releases
                  "swift"   ; Swift file, used for package manifest
    accept      = "application/vnd.swift.registry" [".v" version] ["+" mediatype]
```

A server MUST set the `Content-Type` and `Content-Version` header fields
with the corresponding content type and API version number of the response.

```http
HTTP/1.1 200 OK
Content-Type: application/json
Content-Version: 1
```

If a client sends a request without an `Accept` header,
a server MAY either respond with a status code of `400 Bad Request` or
process the request using an API version that it chooses,
making sure to set the `Content-Type` and `Content-Version` headers accordingly.

If a client sends a request with an `Accept` header
that specifies an unknown or invalid API version,
a server SHOULD respond with a status code of `400` (Bad Request).

```http
HTTP/1.1 400 Bad Request
Content-Version: 1
Content-Type: application/problem+json
Content-Language: en

{
   "detail": "invalid API version"
}
```

If a client sends a request with an `Accept` header
that specifies a valid but unsupported API version,
a server SHOULD respond with a status code of `415` (Unsupported Media Type).

```http
HTTP/1.1 415 Unsupported Media Type
Content-Version: 1
Content-Type: application/problem+json
Content-Language: en

{
   "detail": "unsupported API version"
}
```

### 3.6. Package identification

A package may declare external packages as dependencies in its manifest.
Each package dependency may specify a requirement
on which versions are allowed.

An external package dependency may itself have
one or more external package dependencies,
known as <dfn>transitive dependencies</dfn>.
When multiple packages have dependencies in common,
Swift Package Manager determines which version of that package should be used
(if any exist that satisfy all specified requirements)
in a process called <dfn>package resolution</dfn>.

Each external package is uniquely identified
by a scoped identifier in the form `scope.package-name`.

#### 3.6.1 Package scope

A *scope* provides a namespace for related packages within a package registry.
A package scope consists of alphanumeric characters and hyphens.
Hyphens may not occur at the beginning or end,
nor consecutively within a scope.
The maximum length of a package scope is 39 characters.
A valid package scope matches the following regular expression pattern:

```regexp
\A[a-zA-Z0-9](?:[a-zA-Z0-9]|-(?=[a-zA-Z0-9])){0,38}\z
```

Package scopes are case-insensitive
(for example, `mona` ≍ `MONA`).

#### 3.6.2 Package name

A package's *name* uniquely identifies a package in a scope.
A package name consists of alphanumeric characters, underscores, and hyphens.
Hyphens and underscores may not occur at the beginning or end,
nor consecutively within a name.
The maximum length of a package name is 100 characters.
A valid package name matches the following regular expression pattern:

```regexp
\A[a-zA-Z0-9](?:[a-zA-Z0-9]|[-_](?=[a-zA-Z0-9])){0,99}\z
```

Package names are case-insensitive
(for example, `LinkedList` ≍ `LINKEDLIST`).

## 4. Endpoints

A server MUST respond to the following endpoints:

<<<<<<< HEAD
| Link                 | Method   | Path                                                      | Description                                       |
| -------------------- | -------- | --------------------------------------------------------- | ------------------------------------------------- |
| [\[1\]](#endpoint-1) | `GET`    | `/{scope}/{name}`                                         | List package releases                             |
| [\[2\]](#endpoint-2) | `GET`    | `/{scope}/{name}/{version}`                               | Fetch information about a package release         |
| [\[3\]](#endpoint-3) | `GET`    | `/{scope}/{name}/{version}/Package.swift{?swift-version}` | Fetch manifest for a package release              |
| [\[4\]](#endpoint-4) | `GET`    | `/{scope}/{name}/{version}.zip`                           | Download source archive for a package release     |
| [\[5\]](#endpoint-5) | `GET`    | `/identifiers{?url}`                                      | Lookup package identifiers registered for a URL   |
=======
| Link                 | Method | Path                                                      | Description                                       |
| -------------------- | ------ | --------------------------------------------------------- | ------------------------------------------------- |
| [\[1\]](#endpoint-1) | `GET`  | `/{scope}/{name}`                                         | List package releases                             |
| [\[2\]](#endpoint-2) | `GET`  | `/{scope}/{name}/{version}`                               | Fetch metadata for a package release              |
| [\[3\]](#endpoint-3) | `GET`  | `/{scope}/{name}/{version}/Package.swift{?swift-version}` | Fetch manifest for a package release              |
| [\[4\]](#endpoint-4) | `GET`  | `/{scope}/{name}/{version}.zip`                           | Download source archive for a package release     |
| [\[5\]](#endpoint-5) | `GET`  | `/identifiers{?url}`                                      | Lookup package identifiers registered for a URL   |
| [\[6\]](#endpoint-6) | `PUT`  | `/{scope}/{name}/{version}`                               | Create a package release                          |
>>>>>>> ac5d5619

A server SHOULD also respond to `HEAD` requests
for each of the specified endpoints.

A client MAY send an `OPTIONS` request with an asterisk (`*`)
to determine the permitted communication options for the server.
A server MAY respond with a `Link` header containing
an entry for the `service-doc` relation type
with a link to this document, and
an entry for the `service-desc` relation type
with a link to the OpenAPI specification.

* * *

<a name="endpoint-1"></a>

### 4.1. List package releases

A client MAY send a `GET` request
for a URI matching the expression `/{scope}/{name}`
to retrieve a list of the available releases for a particular package.
A client SHOULD set the `Accept` header with the value
`application/vnd.swift.registry.v1+json`
and MAY append the `.json` extension to the requested URI.

```http
GET /mona/LinkedList HTTP/1.1
Host: packages.example.com
Accept: application/vnd.swift.registry.v1+json
```

If a package is found at the requested location,
a server SHOULD respond with a status code of `200` (OK)
and the `Content-Type` header `application/json`.
Otherwise, a server SHOULD respond with a status code of `404` (Not Found).

A server SHOULD respond with a JSON document
containing the releases for the requested package.

```http
HTTP/1.1 200 OK
Content-Type: application/json
Content-Version: 1
Content-Length: 508
Link: <https://github.com/mona/LinkedList>; rel="canonical",
      <ssh://git@github.com:mona/LinkedList.git>; rel="alternate",
      <https://packages.example.com/mona/LinkedList/1.1.1>; rel="latest-version",
      <https://github.com/sponsors/mona>; rel="payment"

{
    "releases": {
        "1.1.1": {
            "url": "https://packages.example.com/mona/LinkedList/1.1.1"
        },
        "1.1.0": {
            "url": "https://packages.example.com/mona/LinkedList/1.1.0",
            "problem": {
                "status": 410,
                "title": "Gone",
                "detail": "this release was removed from the registry"
            }
        },
        "1.0.0": {
            "url": "https://packages.example.com/mona/LinkedList/1.0.0"
        }
    }
}
```

The response body MUST contain a JSON object
nested at a top-level `releases` key,
whose keys are version numbers for releases and
whose values are objects containing the following fields:

| Key       | Type   | Description                           | Requirement Level |
| --------- | ------ | ------------------------------------- | ----------------- |
| `url`     | String | The location of the release resource. | OPTIONAL          |
| `problem` | Object | A [problem details][RFC 7807] object. | OPTIONAL          |

A server MAY specify a URL for a release using the `url` key.
A client SHOULD locate a release using the value of the `url` key, if one is provided.
Otherwise, the client SHOULD locate a release
by expanding the URI Template `/{scope}/{name}/{version}` on the originating host.

A server SHOULD communicate the unavailability of a package release
using a ["problem details"][RFC 7807] object.
A client SHOULD consider any releases with an associated `problem`
to be unavailable for the purposes of package resolution.

A server SHOULD respond with
a link to the latest published release of the package if one exists,
using a `Link` header field with a `latest-version` relation.

A server SHOULD list releases in order of precedence,
starting with the latest version.
However, a client SHOULD NOT assume
any specific ordering of versions in a response.

A server MAY include a `Link` entry
with the `canonical` relation type
that locates the source repository of the package.

A server MAY include one or more `Link` entries
with the `alternate` relation type
for other source repository locations.

A server MAY paginate results by responding with
a `Link` header field that includes any of the following relations:

| Name    | Description                             |
| ------- | --------------------------------------- |
| `next`  | The immediate next page of results.     |
| `last`  | The last page of results.               |
| `first` | The first page of results.              |
| `prev`  | The immediate previous page of results. |

For example,
the `Link` header field in a response for the third page of paginated results:

```http
Link: <https://packages.example.com/mona/HashMap/5.0.3>; rel="latest-version",
      <https://packages.example.com/mona/HashMap?page=1>; rel="first",
      <https://packages.example.com/mona/HashMap?page=2>; rel="previous",
      <https://packages.example.com/mona/HashMap?page=4>; rel="next",
      <https://packages.example.com/mona/HashMap?page=10>; rel="last"
```

A server MAY respond with additional `Link` entries,
such as one with a `payment` relation for sponsoring a package maintainer.

<a name="endpoint-2"></a>

### 4.2. Fetch information about a package release

A client MAY send a `GET` request
for a URI matching the expression `/{scope}/{name}/{version}`
to retrieve information about a release.
A client SHOULD set the `Accept` header with the value
`application/vnd.swift.registry.v1+json`,
and MAY append the `.json` extension to the requested URI.

```http
GET /mona/LinkedList/1.1.1 HTTP/1.1
Host: packages.example.com
Accept: application/vnd.swift.registry.v1+json
```

If a release is found at the requested location,
a server SHOULD respond with a status code of `200` (OK)
and the `Content-Type` header `application/json`.
Otherwise, a server SHOULD respond with a status code of `404` (Not Found).

```http
HTTP/1.1 200 OK
Content-Version: 1
Content-Type: application/json
Content-Length: 720
Link: <https://packages.example.com/mona/LinkedList/1.1.1>; rel="latest-version",
      <https://packages.example.com/mona/LinkedList/1.0.0>; rel="predecessor-version"
{
  "id": "mona.LinkedList",
  "version": "1.1.1",
  "resources": [
    {
      "name": "source-archive",
      "type": "application/zip",
      "checksum": "a2ac54cf25fbc1ad0028f03f0aa4b96833b83bb05a14e510892bb27dea4dc812"
    }
  ],
  "metadata": { ... }
}
```

The response body MUST contain a JSON object containing the following fields:

| Key         | Type   | Description                               |
| ----------- | ------ | ----------------------------------------- |
| `id`        | String | The namespaced package identifier.        |
| `version`   | String | The package release version number.       |
| `resources` | Array  | The resources available for the release.  |
| `metadata`  | Object | Additional information about the release. |

A server SHOULD respond with a `Link` header containing the following entries:

| Relation              | Description                                                    |
| --------------------- | -------------------------------------------------------------- |
| `latest-version`      | The latest published release of the package                    |
| `successor-version`   | The next published release of the package, if one exists       |
| `predecessor-version` | The previously published release of the package, if one exists |

A link with the `latest-version` relation
MAY correspond to the requested release.

#### 4.2.1. Package release resources

Each element in the `resources` array is a JSON object with the following keys:

| Key        | Type    | Description                                                         |
| ---------- | ------- | ------------------------------------------------------------------- |
| `name`     | String  | The name of the resource.                                           |
| `type`     | String  | The content type of the resource.                                   |
| `checksum` | String  | A hexadecimal representation of the SHA256 digest for the resource. |

A resource object SHOULD have one of the following combinations of
`name` and `type` values:

| Name               | Content Type      | Description                        |
| ------------------ | ----------------- | ---------------------------------- |
| `source-archive`   | `application/zip` | An archive of package sources.     |

A release MUST NOT have more than a single resource object
with a given combination of `name` and `type` values.

#### 4.2.2. Package release metadata standards

A server MAY include metadata in its package release response.
It is RECOMMENDED that package metadata be represented in [JSON-LD]
according to a structured data standard.
For example,
this response using the [Schema.org] [SoftwareSourceCode] vocabulary:

```jsonc
{
  "id": "mona.LinkedList",
  "version": "1.1.1",
  "resources": [ ... ],
  "metadata": {
    "@context": ["http://schema.org/"],
    "@type": "SoftwareSourceCode",
    "name": "LinkedList",
    "description": "One thing links to another.",
    "keywords": ["data-structure", "collection"],
    "version": "1.1.1",
    "codeRepository": "https://github.com/mona/LinkedList",
    "license": "https://www.apache.org/licenses/LICENSE-2.0",
    "programmingLanguage": {
      "@type": "ComputerLanguage",
      "name": "Swift",
      "url": "https://swift.org"
    },
    "author": {
        "@type": "Person",
        "@id": "https://example.com/mona",
        "givenName": "Mona",
        "middleName": "Lisa",
        "familyName": "Octocat"
    }
  }
}
```

<a name="endpoint-3"></a>

### 4.3. Fetch manifest for a package release

A client MAY send a `GET` request for a URI matching the expression
`/{scope}/{name}/{version}/Package.swift`
to retrieve the package manifest for a release.
A client SHOULD set the `Accept` header with the value
`application/vnd.swift.registry.v1+swift`.

```http
GET /mona/LinkedList/1.1.1/Package.swift HTTP/1.1
Host: packages.example.com
Accept: application/vnd.swift.registry.v1+swift
```

If a release is found at the requested location,
a server SHOULD respond with a status code of `200` (OK)
and the `Content-Type` header `text/x-swift`.
Otherwise, a server SHOULD respond with a status code of `404` (Not Found).

```http
HTTP/1.1 200 OK
Cache-Control: public, immutable
Content-Type: text/x-swift
Content-Disposition: attachment; filename="Package.swift"
Content-Length: 361
Content-Version: 1
Link: <http://packages.example.com/mona/LinkedList/1.1.1/Package.swift?swift-version=4>; rel="alternate"; filename="Package@swift-4.swift"; swift-tools-version="4.0",
      <http://packages.example.com/mona/LinkedList/1.1.1/Package.swift?swift-version=4.2>; rel="alternate"; filename="Package@swift-4.2.swift"; swift-tools-version="4.0"

// swift-tools-version:5.0
import PackageDescription

let package = Package(
    name: "LinkedList",
    products: [
        .library(name: "LinkedList", targets: ["LinkedList"])
    ],
    targets: [
        .target(name: "LinkedList"),
        .testTarget(name: "LinkedListTests", dependencies: ["LinkedList"]),
    ],
    swiftLanguageVersions: [.v4, .v5]
)
```

A server SHOULD respond with a `Content-Length` header
set to the size of the manifest in bytes.

A server SHOULD respond with a `Content-Disposition` header
set to `attachment` with a `filename` parameter equal to
the name of the manifest file
(for example, "Package.swift").

It is RECOMMENDED for clients and servers to support
caching as described by [RFC 7234].

A server SHOULD include a `Link` header field
with a value for each version-specific package manifest file
in the release's source archive,
whose filename matches the following regular expression pattern:

```regexp
\APackage@swift-(\d+)(?:\.(\d+))?(?:\.(\d+))?.swift\z
```

Each link value SHOULD have the `alternate` relation type,
a `filename` attribute set to the version-specific package manifest filename
(for example, `Package@swift-4.swift`), and
a `swift-tools-version` attribute set to the [Swift tools version]
specified by the package manifest file
(for example, `4.0` for a manifest beginning with the comment
`// swift-tools-version:4.0`).

#### 4.3.1. swift-version query parameter

A client MAY specify a `swift-version` query parameter
to request a manifest for a particular version of Swift.

```http
GET /mona/LinkedList/1.1.1/Package.swift?swift-version=4.2 HTTP/1.1
Host: packages.example.com
Accept: application/vnd.swift.registry.v1+swift
```

If the package includes a file named
`Package@swift-{swift-version}.swift`,
the server SHOULD respond with a status code of `200` (OK)
and the content of that file in the response body.

```http
HTTP/1.1 200 OK
Cache-Control: public, immutable
Content-Type: text/x-swift
Content-Disposition: attachment; filename="Package@swift-4.2.swift"
Content-Length: 361
Content-Version: 1

// swift-tools-version:4.2
import PackageDescription

let package = Package(
    name: "LinkedList",
    products: [
        .library(name: "LinkedList", targets: ["LinkedList"])
    ],
    targets: [
        .target(name: "LinkedList"),
        .testTarget(name: "LinkedListTests", dependencies: ["LinkedList"]),
    ],
    swiftLanguageVersions: [.v3, .v4]
)
```

Otherwise,
the server SHOULD respond with a status code of `303` (See Other)
and redirect to the unqualified `Package.swift` resource.

```http
HTTP/1.1 303 See Other
Content-Version: 1
Location: https://packages.example.com/mona/LinkedList/1.1.1/Package.swift
```

<a name="endpoint-4"></a>

### 4.4. Download source archive

A client MAY send a `GET` request
for a URI matching the expression `/{scope}/{name}/{version}.zip`
to retrieve a release's source archive.
A client SHOULD set the `Accept` header with the value
`application/vnd.swift.registry.v1+zip`
and MUST append the `.zip` extension to the requested path.

```http
GET /mona/LinkedList/1.1.1.zip HTTP/1.1
Host: packages.example.com
Accept: application/vnd.swift.registry.v1+zip
```

If a release is found at the requested location,
a server SHOULD respond with a status code of `200` (OK)
and the `Content-Type` header `application/zip`.
Otherwise, a server SHOULD respond with a status code of `404` (Not Found).

```http
HTTP/1.1 200 OK
Accept-Ranges: bytes
Cache-Control: public, immutable
Content-Type: application/zip
Content-Disposition: attachment; filename="LinkedList-1.1.1.zip"
Content-Length: 2048
Content-Version: 1
Digest: sha-256=oqxUzyX7wa0AKPA/CqS5aDO4O7BaFOUQiSuyfepNyBI=
Link: <https://mirror-japanwest.example.com/mona-LinkedList-1.1.1.zip>; rel=duplicate; geo=jp; pri=10; type="application/zip"
```

A server MUST respond with a `Content-Length` header
set to the size of the archive in bytes.
A client SHOULD terminate any requests whose response exceeds
the expected content length.

A server MAY respond with a `Digest` header
containing a cryptographic digest of the source archive.

A server SHOULD respond with a `Content-Disposition` header
set to `attachment` with a `filename` parameter equal to the name of the package
followed by a hyphen (`-`), the version number, and file extension
(for example, "LinkedList-1.1.1.zip").

It is RECOMMENDED for clients and servers to support
range requests as described by [RFC 7233]
and caching as described by [RFC 7234].

#### 4.4.1. Integrity verification

A client MUST verify the integrity of a downloaded source archive using
the `checksum` value for the associated `source-archive` resource
in the response to `GET /{scope}/{name}/{version}`,
as described in [4.2.1](#421-package-release-resources).

A client SHOULD also verify the integrity using any values
provided in the `Digest` header of the source archive response
(for using the command
`shasum -b -a 256 LinkedList-1.1.1.zip | cut -f1 | xxd -r -p | base64`).

#### 4.4.2. Download locations

A server MAY specify mirrors or multiple download locations
using `Link` header fields
with a `duplicate` relation,
as described by [RFC 6249].
A client MAY use this information
to determine its preferred strategy for downloading.

A server MAY respond with a status code of `303` (See Other)
to redirect the client to download the source archive from another host.
The client MUST NOT follow redirects that downgrade to an insecure connection.
The client SHOULD limit the number of redirects to prevent a redirect loop.

For example,
a server redirects the client to download from
a content delivery network (CDN) using a signed URL:

```http
HTTP/1.1 303 See Other
Location: https://example.cdn.com/LinkedList-1.1.1.zip?key=XXXXXXXXXXXXXXXXX
```

```http
GET /LinkedList-1.1.1.zip?key=XXXXXXXXXXXXXXXXX HTTP/1.1
Host: example.cdn.com
Accept: application/vnd.swift.registry.v1+zip
```

```http
HTTP/1.1 200 OK
Accept-Ranges: bytes
Cache-Control: public, immutable
Content-Type: application/zip
Content-Disposition: attachment; filename="LinkedList-1.1.1.zip"
Content-Length: 2048
Content-Version: 1
Digest: sha-256=a2ac54cf25fbc1ad0028f03f0aa4b96833b83bb05a14e510892bb27dea4dc812
```

<a name="endpoint-5"></a>

### 4.5 Lookup package identifiers registered for a URL

A client MAY send a `GET` request
for a URI matching the expression `/identifiers{?url}`
to retrieve package identifiers associated with a particular URL.
A client SHOULD set the `Accept` header with the value
`application/vnd.swift.registry.v1+json`.

```http
GET /identifiers?url=https://github.com/mona/LinkedList HTTP/1.1
Host: packages.example.com
Accept: application/vnd.swift.registry.v1
```

If one or more package identifiers are associated with the specified URL,
a server SHOULD respond with a status code of `200` (OK)
and the `Content-Type` header `application/json`.
Otherwise, a server SHOULD respond with a status code of `404` (Not Found).

A server SHOULD respond with a JSON document
containing the package identifiers for the specified URL.

```http
HTTP/1.1 200 OK
Content-Type: application/json
Content-Version: 1

{
    "identifiers": [
      "mona.LinkedList"
    ]
}
```

The response body MUST contain an array of package identifier strings
nested at a top-level `identifiers` key.

It is RECOMMENDED for clients and servers to support
caching as described by [RFC 7234].

<a name="endpoint-6"></a>

### 4.6. Create a package release

A client MAY send a `PUT` request
for a URI matching the expression
`/{scope}/{name}/{version}`
to publish a release of a package.
A client MUST provide a body encoded as multipart form data
with the following sections:

| Key               | Content-Type       | Description                               | Requirement Level |
| ----------------- | ------------------ | ----------------------------------------- | ----------------- |
| `source-archive`  | `application/zip`  | The source archive of the package.        | REQUIRED          |
| `metadata`        | `application/json` | Additional information about the release. | OPTIONAL          |

A client MUST set a `Content-Type` header with the value `multipart/form-data`,
and a `Content-Length` header with the total size of the body in bytes.
A client SHOULD set the `Accept` header with the value
`application/vnd.swift.registry.v1+json`.

```http
PUT /mona/LinkedList?version=1.1.1 HTTP/1.1
Host: packages.example.com
Accept: application/vnd.swift.registry.v1+json
Content-Type: multipart/form-data;boundary="boundary"
Content-Length: 336
Expect: 100-continue

--boundary
Content-Disposition: form-data; name="source-archive"
Content-Type: application/zip
Content-Length: 32
Content-Transfer-Encoding: base64

gHUFBgAAAAAAAAAAAAAAAAAAAAAAAA==

--boundary
Content-Disposition: form-data; name="metadata"
Content-Type: application/json
Content-Transfer-Encoding: quoted-printable
Content-Length: 3

{ }

```

A server SHOULD require a client to perform authentication
for any requests to create a package release.
Use of multi-factor authentication is RECOMMENDED.

A client MAY publish releases in any order.
For example,
if a package has existing `1.0.0` and `2.0.0` releases,
a client MAY publish a new `1.0.1` or `1.1.0` release.

Once a release has been published,
any resources associated with that release,
including its source archive,
MUST NOT change.

If a release already exists for a package at the specified version,
the server SHOULD respond with a status code of `409` (Conflict).

```http
HTTP/1.1 409 Conflict
Content-Version: 1
Content-Type: application/problem+json
Content-Language: en

{
   "detail": "a release with version 1.0.0 already exists"
}
```

It is RECOMMENDED that a server institute policies
for publishing new releases of a package
after a scope is transferred to a new owner.
For example,
the next release of an existing package is published with a new major version,
or only after a period of 45 days after transfer.

If the client provides an `Expect` header,
a server SHOULD check that the request can succeed
before responding with a status code of `100 (Continue)`.
A server that doesn't support expectations
SHOULD respond with a status code of `417 (Expectation Failed)`.
In response,
a client MAY remove the `Expect` header and retry the request.

```http
HTTP/1.1 417 (Expectation Failed)
Content-Version: 1
Content-Type: application/problem+json
Content-Language: en

{
   "detail": "expectations aren't supported"
}
```

Support for this endpoint is OPTIONAL.
A server SHOULD indicate that publishing isn't supported
by responding with a status code of `405` (Method Not Allowed).

```http
HTTP/1.1 405 (Method Not Allowed)
Content-Version: 1
Content-Type: application/problem+json
Content-Language: en

{
   "detail": "publishing isn't supported"
}
```

A server MAY respond either synchronously or asynchronously.
For more information,
see [4.6.4](#464-synchronous-and-asynchronous-publication).

#### 4.6.1 Source archive

A client MUST include a multipart section named `source-archive`
containing the source archive for a release.
A client SHOULD set a `Content-Type` header with the value `application/zip`
and a `Content-Length` header with the size of the Zip archive in bytes.

```http
--boundary
Content-Disposition: form-data; name="source-archive"
Content-Type: application/zip
Content-Length: 32
Content-Transfer-Encoding: base64

gHUFBgAAAAAAAAAAAAAAAAAAAAAAAA==
```

A client SHOULD use the `swift package archive-source` tool
to create a source archive for the release.

A server MAY analyze a package to
assess its viability,
perform security testing,
or otherwise evaluate software quality.
A server MAY refuse to publish a package release for any reason
by responding with a status code of `422` (Unprocessable Entity).

```http
HTTP/1.1 422 Unprocessable Entity
Content-Version: 1
Content-Type: application/problem+json
Content-Language: en

{
   "detail": "package doesn't contain a valid manifest (Package.swift) file"
}
```

A server SHOULD use the `swift package compute-checksum` tool
to compute the checksum that's provided in response to
a client's subsequent request to [download the source archive](#endpoint-4)
for the release.

#### 4.6.2. Package release metadata

A client MAY include a multipart section named `metadata`
containing additional information about the release.
A client SHOULD set a `Content-Type` header with the value `application/json`
and a `Content-Length` header with the size of the JSON document in bytes.
It is RECOMMENDED that package release metadata be represented in [JSON-LD]
according to a structured data standard,
as discussed in [4.2.1](#421-package-release-metadata-data-standards).

```http
--boundary
Content-Disposition: form-data; name="metadata"
Content-Type: application/json
Content-Length: 620
Content-Transfer-Encoding: quoted-printable

{
  "@context": ["http://schema.org/"],
  "@type": "SoftwareSourceCode",
  "name": "LinkedList",
  "description": "One thing links to another.",
  "keywords": ["data-structure", "collection"],
  "version": "1.1.1",
  "codeRepository": "https://github.com/mona/LinkedList",
  "license": "https://www.apache.org/licenses/LICENSE-2.0",
  "programmingLanguage": {
    "@type": "ComputerLanguage",
    "name": "Swift",
    "url": "https://swift.org"
  },
  "author": {
      "@type": "Person",
      "@id": "https://github.com/mona",
      "givenName": "Mona",
      "middleName": "Lisa",
      "familyName": "Octocat"
  }
}

```

If a client doesn't provide a `metadata` section,
a server MAY populate the metadata for a release.
A client MAY request that a server not populate metadata automatically
by sending an empty JSON object (`{}`) as its request body.

If a client provides an invalid JSON document,
the server SHOULD respond with a status code of
`422` (Unprocessable Entity) or `413` (Payload Too Large)
and MAY communicate validation error details in the response body.

```http
HTTP/1.1 422 Unprocessable Entity
Content-Version: 1
Content-Type: application/problem+json
Content-Language: en

{
   "detail": "invalid JSON provided for release metadata"
}
```

#### 4.6.3 Synchronous and asynchronous publication

A server MAY respond to a request to publish a new package release
either synchronously or asynchronously.

A client MAY indicate their preference for asynchronous processing
with a `Prefer` header field containing the token `respond-async`
and an optional `wait` preference,
as described by [RFC 7240].

```http
PUT /mona/LinkedList/1.1.1 HTTP/1.1
Host: packages.example.com
Accept: application/vnd.swift.registry.v1
Prefer: respond-async, wait=300
```

##### 4.6.3.1 Synchronous publication

If processing is done synchronously,
the server MUST respond with a status code of `201` (Created)
to indicate that the package release was published.
This response SHOULD also contain
a `Location` header with a URL to the new release.

```http
HTTP/1.1 201 Created
Content-Version: 1
Location: https://packages.example.com/github.com/mona/LinkedList/1.1.1
```

A client MAY set a timeout to guarantee a timely response to each request.

##### 4.6.3.2 Asynchronous publication

If processing is done asynchronously,
the server MUST respond with a status code of `202` (Accepted)
to acknowledge that the request is being processed.
This response MUST contain a `Location` header
with a URL that the client can poll for progress updates
and SHOULD contain a `Retry-After` header
with an estimate of when processing is expected to finish.
A server MAY locate the status resource endpoint at a URI of its choosing.
However,
the use of a non-sequential, randomly-generated identifier is RECOMMENDED.

```http
HTTP/1.1 202 Accepted
Content-Version: 1
Location: https://packages.example.com/submissions/90D8CC77-A576-47AE-A531-D6402C4E33BC
Retry-After: 120
```

A client MAY send a `GET` request
to the location provided by the server in response to a publish request
to see the current status of that process.

```http
GET /submissions/90D8CC77-A576-47AE-A531-D6402C4E33BC HTTP/1.1
Host: packages.example.com
Accept: application/vnd.swift.registry.v1
```

If the asynchronous publish request is still processing,
the server SHOULD respond with a status code of `202` (Accepted) and
a `Retry-After` header with an estimate of when processing should finish.
A server MAY include additional details in the response body.

```http
HTTP/1.1 202 Accepted
Content-Version: 1
Content-Type: application/json
Retry-After: 120

{
  "status": "Processing (2/3 steps complete)",
  "steps": {
    {"name": "Validate metadata", "status": "complete"},
    {"name": "Verify package manifest", "status": "complete"},
    {"name": "Scan for vulnerabilities", "status": "pending"}
  }
}
```

If the asynchronous publish request is finished processing successfully,
the server SHOULD respond with a status code of `301` (Moved Permanently)
and a `Location` header with a URL to the package release.

```http
HTTP/1.1 301 Moved Permanently
Content-Version: 1
Location: https://packages.example.com/mona/LinkedList/1.1.1
```

If the asynchronous publish request failed,
the server SHOULD respond with an appropriate client error status code (`4xx`).

```http
HTTP/1.1 400 Bad Request
Content-Version: 1
Content-Type: application/problem+json
Content-Language: en
Location: https://packages.example.com/submissions/90D8CC77-A576-47AE-A531-D6402C4E33BC

{
   "detail": "invalid package"
}
```

A client MAY send a `DELETE` request
to the location provided by the server in response to a publish request
to cancel that process.

If a request to publish a new package release were to fail,
a server MUST communicate that failure in the same way
if sending an immediate response
as it would if responding to a client polling for status.

If a client makes a request to publish a package release
to a server that is asynchronously processing a request to publish that release,
the server MUST respond with a status code of `409` (Conflict)

```http
HTTP/1.1 409 Conflict
Content-Version: 1
Content-Type: application/problem+json
Content-Language: en
Location: https://packages.example.com/submissions/90D8CC77-A576-47AE-A531-D6402C4E33BC

{
   "detail": "already processing a request to publish this package version"
}
```

If a client makes a request to publish a package release
to a server that finished processing a failed request to publish that release,
the server SHOULD try publishing that release again.
A server MAY refuse to fulfill a subsequent request to publish a package release
by responding with a status code of `409` (Conflict).

## 5. Normative References

* [RFC 2119]: Key words for use in RFCs to Indicate Requirement Levels
* [RFC 3230]: Instance Digests in HTTP
* [RFC 3986]: Uniform Resource Identifier (URI): Generic Syntax
* [RFC 3987]: Internationalized Resource Identifiers (IRIs)
* [RFC 5234]: Augmented BNF for Syntax Specifications: ABNF
* [RFC 5843]: Additional Hash Algorithms for HTTP Instance Digests
* [RFC 6249]: Metalink/HTTP: Mirrors and Hashes
* [RFC 6570]: URI Template
* [RFC 7159]: The JavaScript Object Notation (JSON) Data Interchange Format
* [RFC 7230]: Hypertext Transfer Protocol (HTTP/1.1): Message Syntax and Routing
* [RFC 7231]: Hypertext Transfer Protocol (HTTP/1.1): Semantics and Content
* [RFC 7233]: Hypertext Transfer Protocol (HTTP/1.1): Range Requests
* [RFC 7234]: Hypertext Transfer Protocol (HTTP/1.1): Caching
* [RFC 7240]: Prefer Header for HTTP
* [RFC 7578]: Returning Values from Forms: multipart/form-data
* [RFC 7807]: Problem Details for HTTP APIs
* [RFC 8288]: Web Linking
* [SemVer]: Semantic Versioning

## 6. Informative References

* [BCP 13] Media Type Specifications and Registration Procedures
* [RFC 6749]: The OAuth 2.0 Authorization Framework
* [RFC 8446]: The Transport Layer Security (TLS) Protocol Version 1.3
* [RFC 8631]: Link Relation Types for Web Services
* [JSON-LD]: A JSON-based Serialization for Linked Data
* [Schema.org]: A shared vocabulary for structured data.
* [OAS]: OpenAPI Specification

## Appendix A - OpenAPI Document

The following [OpenAPI (v3) specification][OAS] is non-normative,
and is provided for the convenience of
developers interested in building their own package registry.

```yaml
openapi: 3.0.0
info:
  title: Swift Package Registry
  version: "1"
externalDocs:
  description: Swift Evolution Proposal SE-0292
  url: https://github.com/apple/swift-evolution/blob/main/proposals/0292-package-registry-service.md
servers:
  - url: https://packages.swift.org
paths:
  "/{scope}/{name}":
    parameters:
      - $ref: "#/components/parameters/scope"
      - $ref: "#/components/parameters/name"
    get:
      tags:
        - Package
      summary: List package releases
      operationId: listPackageReleases
      parameters:
        - name: Content-Type
          in: header
          schema:
            type: string
            enum:
              - application/vnd.swift.registry.v1+json
      responses:
        "200":
          description: ""
          headers:
            Content-Version:
              $ref: "#/components/headers/contentVersion"
            Content-Length:
              schema:
                type: integer
          content:
            application/json:
              schema:
                $ref: "#/components/schemas/releases"
              examples:
                default:
                  $ref: "#/components/examples/releases"
        4XX:
          $ref: "#/components/responses/problemDetails"
  "/{scope}/{name}/{version}":
    parameters:
      - $ref: "#/components/parameters/scope"
      - $ref: "#/components/parameters/name"
      - $ref: "#/components/parameters/version"
    get:
      tags:
        - Release
      summary: Fetch release metadata
      operationId: fetchReleaseMetadata
      parameters:
        - name: Content-Type
          in: header
          schema:
            type: string
            enum:
              - application/vnd.swift.registry.v1+json
      responses:
        "200":
          description: ""
          headers:
            Content-Version:
              $ref: "#/components/headers/contentVersion"
            Content-Length:
              schema:
                type: integer
          content:
            application/json:
              schema:
                type: object
              examples:
                default:
                  $ref: "#/components/examples/metadata"
        4XX:
          $ref: "#/components/responses/problemDetails"
    put:
      tags:
        - Release
      summary: Publish package release
      operationId: publishPackageRelease
      parameters:
        - name: Content-Type
          in: header
          schema:
            type: string
            enum:
              - application/vnd.swift.registry.v1+json
      responses:
        "100":
          description: ""
        "201":
          description: ""
          headers:
            Content-Version:
              $ref: "#/components/headers/contentVersion"
            Content-Length:
              schema:
                type: integer
          content:
            application/json:
              schema:
                $ref: "#/components/schemas/releases"
              examples:
                default:
                  $ref: "#/components/examples/releases"
        "202":
          description: ""
          headers:
            Content-Version:
              $ref: "#/components/headers/contentVersion"
            Location:
              schema:
                type: string
            Retry-After:
              schema:
                type: integer
        4XX:
          $ref: "#/components/responses/problemDetails"
  "/{scope}/{name}/{version}/Package.swift":
    parameters:
      - $ref: "#/components/parameters/scope"
      - $ref: "#/components/parameters/name"
      - $ref: "#/components/parameters/version"
    get:
      tags:
        - Release
      summary: Fetch manifest for a package release
      operationId: fetchManifestForPackageRelease
      parameters:
        - name: Content-Type
          in: header
          schema:
            type: string
            enum:
              - application/vnd.swift.registry.v1+swift
        - $ref: "#/components/parameters/swift_version"
      responses:
        "200":
          description: ""
          headers:
            Cache-Control:
              schema:
                type: string
            Content-Disposition:
              schema:
                type: string
            Content-Length:
              schema:
                type: integer
            Content-Version:
              $ref: "#/components/headers/contentVersion"
            Link:
              schema:
                type: string
          content:
            text/x-swift:
              schema:
                type: string
              examples:
                default:
                  $ref: "#/components/examples/manifest"
        4XX:
          $ref: "#/components/responses/problemDetails"
  "/{scope}/{name}/{version}.zip":
    parameters:
      - $ref: "#/components/parameters/scope"
      - $ref: "#/components/parameters/name"
      - $ref: "#/components/parameters/version"
    get:
      tags:
        - Release
      summary: Download source archive
      operationId: downloadSourceArchive
      parameters:
        - name: Content-Type
          in: header
          schema:
            type: string
            enum:
              - application/vnd.swift.registry.v1+zip
      responses:
        "200":
          description: ""
          headers:
            Accept-Ranges:
              schema:
                type: string
            Cache-Control:
              schema:
                type: string
            Content-Disposition:
              schema:
                type: string
            Content-Length:
              schema:
                type: integer
            Content-Version:
              $ref: "#/components/headers/contentVersion"
            Digest:
              required: true
              schema:
                type: string
            Link:
              schema:
                type: string
          content:
            application/zip:
              schema:
                type: string
                format: binary
        3XX:
          $ref: "#/components/responses/redirect"
        4XX:
          $ref: "#/components/responses/problemDetails"
  /identifiers:
    parameters:
      - $ref: "#/components/parameters/url"
    get:
      tags:
        - Package
      summary: Lookup package identifiers registered for a URL
      operationId: lookupPackageIdentifiersByURL
      parameters:
        - name: Content-Type
          in: header
          schema:
            type: string
            enum:
              - application/vnd.swift.registry.v1+json
      responses:
        "200":
          description: ""
          headers:
            Content-Version:
              $ref: "#/components/headers/contentVersion"
          content:
            application/json:
              schema:
                $ref: "#/components/schemas/identifiers"
              examples:
                default:
                  $ref: "#/components/examples/identifiers"
        4XX:
          $ref: "#/components/responses/problemDetails"
components:
  schemas:
    releases:
      type: object
      example:
        releases:
          1.1.0: https://swift.pkg.github.com/mona/LinkedList/1.1.0
      properties:
        releases:
          type: object
      required:
        - releases
    identifiers:
      type: object
      example:
        identifiers:
          - "mona.LinkedList"
      properties:
        identifiers:
          type: array
      required:
        - identifiers
    problem:
      type: object
      externalDocs:
        url: https://tools.ietf.org/html/rfc7807
      example:
        instance: /account/12345/msgs/abc
        balance: 30
        type: https://example.com/probs/out-of-credit
        title: You do not have enough credit.
        accounts:
          - /account/12345
          - /account/67890
        detail: Your current balance is 30, but that costs 50.
      properties:
        type:
          type: string
          format: uriref
        title:
          type: string
        status:
          type: number
        instance:
          type: string
        detail:
          type: string
      required:
        - detail
        - instance
        - status
        - title
        - type
  responses:
    problemDetails:
      description: A client error.
      headers:
        Content-Version:
          $ref: "#/components/headers/contentVersion"
        Content-Language:
          schema:
            type: string
        Content-Length:
          schema:
            type: integer
      content:
        application/problem+json:
          schema:
            $ref: "#/components/schemas/problem"
    redirect:
      description: A server redirect.
      headers:
        Content-Version:
          $ref: "#/components/headers/contentVersion"
        Location:
          schema:
            type: string
        Digest:
          schema:
            type: string
        Content-Length:
          schema:
            type: integer
  parameters:
    scope:
      name: scope
      in: path
      required: true
      schema:
        type: string
        example: "mona"
        pattern: \A[a-zA-Z\d](?:[a-zA-Z\d]|-(?=[a-zA-Z\d])){0,38}\z
    name:
      name: name
      in: path
      required: true
      schema:
        type: string
        example: LinkedList
        pattern: \A[a-zA-Z0-9](?:[a-zA-Z0-9]|[-_](?=[a-zA-Z0-9])){0,99}\z
    version:
      name: version
      in: path
      required: true
      schema:
        type: string
        externalDocs:
          description: Semantic Version number
          url: https://semver.org
        example: 1.0.0-beta.1
        pattern: ^(0|[1-9]\d*)\.(0|[1-9]\d*)\.(0|[1-9]\d*)(?:-((?:0|[1-9]\d*|\d*[a-zA-Z-][0-9a-zA-Z-]*)(?:\.(?:0|[1-9]\d*|\d*[a-zA-Z-][0-9a-zA-Z-]*))*))?(?:\+([0-9a-zA-Z-]+(?:\.[0-9a-zA-Z-]+)*))?$
    swift_version:
      name: swift-version
      in: query
      schema:
        type: string
        example: 1.2.3
        pattern: \d+(?:\.(\d+)){0,2}
    url:
      name: url
      in: query
      required: true
      schema:
        type: string
        format: url
        example: https://github.com/mona/LinkedList
  examples:
    releases:
      value:
        releases:
          1.1.1:
            url: https://swift.pkg.github.com/mona/LinkedList/1.1.1
          1.1.0:
            problem:
              status: 410
              title: Gone
              detail: this release was removed from the registry
            url: https://swift.pkg.github.com/mona/LinkedList/1.1.0
          1.0.0:
            url: https://swift.pkg.github.com/mona/LinkedList/1.0.0
    manifest:
      value: >-
        // swift-tools-version:5.0

        import PackageDescription


        let package = Package(
            name: "LinkedList",
            products: [
                .library(name: "LinkedList", targets: ["LinkedList"])
            ],
            targets: [
                .target(name: "LinkedList"),
                .testTarget(name: "LinkedListTests", dependencies: ["LinkedList"]),
            ],
            swiftLanguageVersions: [.v4, .v5]
        )
    metadata:
      value:
        keywords:
          - data-structure
          - collection
        version: 1.1.1
        "@type": SoftwareSourceCode
        author:
          "@type": Person
          "@id": https://github.com/mona
          middleName: Lisa
          givenName: Mona
          familyName: Octocat
        license: https://www.apache.org/licenses/LICENSE-2.0
        programmingLanguage:
          url: https://swift.org
          name: Swift
          "@type": ComputerLanguage
        codeRepository: https://github.com/mona/LinkedList
        "@context":
          - http://schema.org/
        description: One thing links to another.
        name: LinkedList
    identifiers:
      value:
        identifiers:
          - "mona.LinkedList"
  headers:
    contentVersion:
      required: true
      schema:
        type: string
        enum:
          - - "1"

```

[BCP 13]: https://tools.ietf.org/html/rfc6838 "Media Type Specifications and Registration Procedures"
[RFC 2119]: https://tools.ietf.org/html/rfc2119 "Key words for use in RFCs to Indicate Requirement Levels"
[RFC 3230]: https://tools.ietf.org/html/rfc5843 "Instance Digests in HTTP"
[RFC 3986]: https://tools.ietf.org/html/rfc3986 "Uniform Resource Identifier (URI): Generic Syntax"
[RFC 3987]: https://tools.ietf.org/html/rfc3987 "Internationalized Resource Identifiers (IRIs)"
[RFC 5234]: https://tools.ietf.org/html/rfc5234 "Augmented BNF for Syntax Specifications: ABNF"
[RFC 5843]: https://tools.ietf.org/html/rfc5843 "Additional Hash Algorithms for HTTP Instance Digests"
[RFC 6249]: https://tools.ietf.org/html/rfc6249 "Metalink/HTTP: Mirrors and Hashes"
[RFC 6570]: https://tools.ietf.org/html/rfc6570 "URI Template"
[RFC 6749]: https://tools.ietf.org/html/rfc6749 "The OAuth 2.0 Authorization Framework"
[RFC 7159]: https://tools.ietf.org/html/rfc7159 "The JavaScript Object Notation (JSON) Data Interchange Format"
[RFC 7230]: https://tools.ietf.org/html/rfc7230 "Hypertext Transfer Protocol (HTTP/1.1): Message Syntax and Routing"
[RFC 7231]: https://tools.ietf.org/html/rfc7231 "Hypertext Transfer Protocol (HTTP/1.1): Semantics and Content"
[RFC 7233]: https://tools.ietf.org/html/rfc7233 "Hypertext Transfer Protocol (HTTP/1.1): Range Requests"
[RFC 7234]: https://tools.ietf.org/html/rfc7234 "Hypertext Transfer Protocol (HTTP/1.1): Caching"
[RFC 7240]: https://tools.ietf.org/html/rfc7240 "Prefer Header for HTTP"
[RFC 7578]: https://tools.ietf.org/html/rfc7578 "Returning Values from Forms: multipart/form-data"
[RFC 7807]: https://tools.ietf.org/html/rfc7807 "Problem Details for HTTP APIs"
[RFC 8288]: https://tools.ietf.org/html/rfc8288 "Web Linking"
[RFC 8446]: https://tools.ietf.org/html/rfc8446 "The Transport Layer Security (TLS) Protocol Version 1.3"
[RFC 8631]: https://tools.ietf.org/html/rfc8631 "Link Relation Types for Web Services"
[IANA Link Relations]: https://www.iana.org/assignments/link-relations/link-relations.xhtml
[JSON-LD]: https://w3c.github.io/json-ld-syntax/ "JSON-LD 1.1: A JSON-based Serialization for Linked Data"
[SemVer]: https://semver.org/ "Semantic Versioning"
[Schema.org]: https://schema.org/
[SoftwareSourceCode]: https://schema.org/SoftwareSourceCode
[DUST]: https://doi.org/10.1145/1462148.1462151 "Bar-Yossef, Ziv, et al. Do Not Crawl in the DUST: Different URLs with Similar Text. Association for Computing Machinery, 17 Jan. 2009. January 2009"
[OAS]: https://swagger.io/specification/ "OpenAPI Specification"
[GitHub / Swift Package Management Service]: https://forums.swift.org/t/github-swift-package-management-service/30406
[RubyGems]: https://rubygems.org "RubyGems: The Ruby community’s gem hosting service"
[PyPI]: https://pypi.org "PyPI: The Python Package Index"
[npm]: https://www.npmjs.com "The npm Registry"
[crates.io]: https://crates.io "crates.io: The Rust community’s crate registry"
[CocoaPods]: https://cocoapods.org "A dependency manager for Swift and Objective-C Cocoa projects"
[thundering herd effect]: https://en.wikipedia.org/wiki/Thundering_herd_problem "Thundering herd problem"
[offline cache]: https://yarnpkg.com/features/offline-cache "Offline Cache | Yarn - Package Manager"
[XCFramework]: https://developer.apple.com/videos/play/wwdc2019/416/ "WWDC 2019 Session 416: Binary Frameworks in Swift"
[SE-0272]: https://github.com/apple/swift-evolution/blob/master/proposals/0272-swiftpm-binary-dependencies.md "Package Manager Binary Dependencies"
[Swift tools version]: https://github.com/apple/swift-package-manager/blob/9b9bed7eaf0f38eeccd0d8ca06ae08f6689d1c3f/Documentation/Usage.md#swift-tools-version-specification "Swift Tools Version Specification"<|MERGE_RESOLUTION|>--- conflicted
+++ resolved
@@ -276,15 +276,6 @@
 
 A server MUST respond to the following endpoints:
 
-<<<<<<< HEAD
-| Link                 | Method   | Path                                                      | Description                                       |
-| -------------------- | -------- | --------------------------------------------------------- | ------------------------------------------------- |
-| [\[1\]](#endpoint-1) | `GET`    | `/{scope}/{name}`                                         | List package releases                             |
-| [\[2\]](#endpoint-2) | `GET`    | `/{scope}/{name}/{version}`                               | Fetch information about a package release         |
-| [\[3\]](#endpoint-3) | `GET`    | `/{scope}/{name}/{version}/Package.swift{?swift-version}` | Fetch manifest for a package release              |
-| [\[4\]](#endpoint-4) | `GET`    | `/{scope}/{name}/{version}.zip`                           | Download source archive for a package release     |
-| [\[5\]](#endpoint-5) | `GET`    | `/identifiers{?url}`                                      | Lookup package identifiers registered for a URL   |
-=======
 | Link                 | Method | Path                                                      | Description                                       |
 | -------------------- | ------ | --------------------------------------------------------- | ------------------------------------------------- |
 | [\[1\]](#endpoint-1) | `GET`  | `/{scope}/{name}`                                         | List package releases                             |
@@ -293,7 +284,6 @@
 | [\[4\]](#endpoint-4) | `GET`  | `/{scope}/{name}/{version}.zip`                           | Download source archive for a package release     |
 | [\[5\]](#endpoint-5) | `GET`  | `/identifiers{?url}`                                      | Lookup package identifiers registered for a URL   |
 | [\[6\]](#endpoint-6) | `PUT`  | `/{scope}/{name}/{version}`                               | Create a package release                          |
->>>>>>> ac5d5619
 
 A server SHOULD also respond to `HEAD` requests
 for each of the specified endpoints.
