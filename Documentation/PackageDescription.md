# Package

`class Package`

The configuration of a Swift package.

Pass configuration options as parameters to your package's initializer
statement to provide the name of the package, its targets, products,
dependencies, and other configuration options.

By convention, the properties of a `Package` are defined in a single nested
initializer statement, and not modified after initialization. The following package
manifest shows the initialization of a simple package object for the MyLibrary
Swift package:

```swift
// swift-tools-version:5.1
import PackageDescription

let package = Package(
    name: "MyLibrary",
    platforms: [
        .macOS(.v10_15),
    ],
    products: [
        .library(name: "MyLibrary", targets: ["MyLibrary"]),
    ],
    dependencies: [
        .package(url: "https://url/of/another/package/named/Utility", from: "1.0.0"),
    ],
    targets: [
        .target(name: "MyLibrary", dependencies: ["Utility"]),
        .testTarget(name: "MyLibraryTests", dependencies: ["MyLibrary"]),
    ]
)
```

## Methods

<pre>
Package(
    name: String,
    defaultLocalization: [<a href="#languageTag">LanguageTag</a>]? = nil.
    platforms: [<a href="#supportedplatform">SupportedPlatform</a>]? = nil,
    products: [<a href="#product">Product</a>] = [],
    dependencies: [<a href="#package-dependency">Package.Dependency</a>] = [],
    targets: [<a href="#target">Target</a>] = [],
    swiftLanguageVersions: [<a href="#SwiftVersion">SwiftVersion</a>]? = nil,
    cLanguageStandard: <a href="#CLanguageStandard">CLanguageStandard</a>? = nil,
    cxxLanguageStandard: <a href="#CXXLanguageStandard">CXXLanguageStandard</a>? = nil
)
</pre>

### About the Swift Tools Version

A `Package.swift` manifest file must begin with the string
`// swift-tools-version:` followed by a version number specifier.
The following code listing shows a few examples of valid declarations
of the Swift tools version:

    // swift-tools-version:3.0.2
    // swift-tools-version:3.1
    // swift-tools-version:4.0
    // swift-tools-version:5.0
    // swift-tools-version:5.1
    // swift-tools-version:5.2
    // swift-tools-version:5.3

The Swift tools version declares the version of the `PackageDescription`
library, the minimum version of the Swift tools and Swift language
compatibility version to process the manifest, and the minimum version of the
Swift tools that are needed to use the Swift package. Each version of Swift
can introduce updates to the `PackageDescription` framework, but the previous
API version will continue to be available to packages which declare a prior
tools version. This behavior lets you take advantage of new releases of
Swift, the Swift tools, and the `PackageDescription` library, without having
to update your package's manifest or losing access to existing packages.

# SupportedPlatform

`struct SupportedPlatform`

A platform that the Swift package supports.

By default, the Swift Package Manager assigns a predefined minimum deployment
version for each supported platforms unless you configure supported platforms using the `platforms`
API. This predefined deployment version is the oldest deployment target
version that the installed SDK supports for a given platform. One exception
to this rule is macOS, for which the minimum deployment target version
starts from 10.10. Packages can choose to configure the minimum deployment
target version for a platform by using the APIs defined in this struct. The
Swift Package Manager emits appropriate errors when an invalid value is
provided for supported platforms, such as an empty array, multiple declarations
for the same platform, or an invalid version specification.

The Swift Package Manager will emit an error if a dependency is not
compatible with the top-level package's deployment version. The deployment
target of a package's dependencies must be lower than or equal to the top-level package's
deployment target version for a particular platform.

## Methods

```swift
/// Configure the minimum deployment target version for the macOS platform.
///
/// - Since: First available in PackageDescription 5.0
///
/// - Parameter version: The minimum deployment target that the package supports.
static func macOS(_ version: SupportedPlatform.MacOSVersion) -> SupportedPlatform

/// Configure the minimum deployment target version for the macOS platform
/// using a version string.
///
/// The version string must be a series of two or three dot-separated integers, such as `10.10` or `10.10.1`.
///
/// - Since: First available in PackageDescription 5.0
///
/// - Parameter versionString: The minimum deployment target as a string representation of two or three dot-separated integers, such as `10.10.1`.
static func macOS(_ versionString: String) -> SupportedPlatform

/// Configure the minimum deployment target version for the iOS platform.
///
/// - Since: First available in PackageDescription 5.0
///
/// - Parameter version: The minimum deployment target that the package supports.
static func iOS(_ version: SupportedPlatform.IOSVersion) -> SupportedPlatform

/// Configure the minimum deployment target version for the iOS platform
/// using a custom version string.
///
/// The version string must be a series of two or three dot-separated integers, such as `8.0` or `8.0.1`.
///
/// - Since: First available in PackageDescription 5.0
///
/// - Parameter versionString: The minimum deployment target as a string representation of two or three dot-separated integers, such as `8.0.1`.
static func iOS(_ versionString: String) -> SupportedPlatform

/// Configure the minimum deployment target version for the tvOS platform.
///
/// - Since: First available in PackageDescription 5.0
///
/// - Parameter version: The minimum deployment target that the package supports.
static func tvOS(_ version: SupportedPlatform.TVOSVersion) -> SupportedPlatform

/// Configure the minimum deployment target version for the tvOS platform
/// using a custom version string.
///
/// The version string must be a series of two or three dot-separated integers,such as `9.0` or `9.0.1`.
///
/// - Since: First available in PackageDescription 5.0
///
/// - Parameter versionString: The minimum deployment target as a string representation of two or three dot-separated integers, such as `9.0.1`.
static func tvOS(_ versionString: String) -> SupportedPlatform

/// Configure the minimum deployment target version for the watchOS platform.
///
/// - Since: First available in PackageDescription 5.0
///
/// - Parameter version: The minimum deployment target that the package supports.
static func watchOS(_ version: SupportedPlatform.WatchOSVersion) -> SupportedPlatform

/// Configure the minimum deployment target version for the watchOS platform
/// using a custom version string.
///
/// The version string must be a series of two or three dot-separated integers, such as `2.0` or `2.0.1`.
///
/// - Since: First available in PackageDescription 5.0
///
/// - Parameter versionString: The minimum deployment target as a string representation of two or three dot-separated integers, such as `2.0.1`.
static func watchOS(_ versionString: String) -> SupportedPlatform
```

# Product

`class Product`

The object that defines a package product.

A package product defines an externally visible build artifact that's
available to clients of a package. The product is assembled from the build
artifacts of one or more of the package's targets.

A package product can be one of two types:

1. **Library**. Use a library product to vend library targets. This makes a target's public APIs
available to clients that integrate the Swift package.
2. **Executable**. Use an executable product to vend an executable target.
Use this only if you want to make the executable available to clients.

The following example shows a package manifest for a library called "Paper"
that defines multiple products:

```swift
let package = Package(
    name: "Paper",
    products: [
        .executable(name: "tool", targets: ["tool"]),
        .library(name: "Paper", targets: ["Paper"]),
        .library(name: "PaperStatic", type: .static, targets: ["Paper"]),
        .library(name: "PaperDynamic", type: .dynamic, targets: ["Paper"]),
    ],
    dependencies: [
        .package(url: "http://example.com.com/ExamplePackage/ExamplePackage", from: "1.2.3"),
        .package(url: "http://some/other/lib", .exact("1.2.3")),
    ],
    targets: [
        .target(
            name: "tool",
            dependencies: [
                "Paper",
                "ExamplePackage"
            ]),
        .target(
            name: "Paper",
            dependencies: [
                "Basic",
                .target(name: "Utility"),
                .product(name: "AnotherExamplePackage"),
            ])
    ]
)
```

## Methods

```swift
/// Create a library product to allow clients that declare a dependency on this package
/// to use the package's functionality.
///
/// A library's product can either be statically or dynamically linked.
/// If possible, don't declare the type of library explicitly to let 
/// the Swift Package Manager choose between static or dynamic linking based
/// on the preference of the package's consumer.
///
/// - Parameters:
///     - name: The name of the library product.
///     - type: The optional type of the library that is used to determine how to link to the library.
///         Leave this parameter unspecified to let to let the Swift Package Manager choose between static or dynamic linking (recommended).
///         If you do not support both linkage types, use `.static` or `.dynamic` for this parameter. 
///     - targets: The targets that are bundled into a library product.
static func library(name: String, type: Product.Library.LibraryType? = nil, targets: [String]) -> Product

/// Create an executable package product that clients can run.
///
/// - Parameters:
///     - name: The name of the executable product.
///     - targets: The targets to bundle into an executable product.
static func executable(name: String, targets: [String]) -> Product
```

# Package Dependency

`class Package.Dependency`

A package dependency of a Swift package.

A package dependency consists of a Git URL to the source of the package,
and a requirement for the version of the package.

The Swift Package Manager performs a process called *dependency resolution* to
figure out the exact version of the package dependencies that an app or other
Swift package can use. The `Package.resolved` file records the results of the
dependency resolution and lives in the top-level directory of a Swift package.
If you add the Swift package as a package dependency to an app for an Apple platform,
you can find the `Package.resolved` file inside your `.xcodeproj` or `.xcworkspace`.

## Methods

```swift
/// Create a package dependency that uses the version requirement, starting with the given minimum version,
/// going up to the next major version.
///
/// This is the recommended way to specify a remote package dependency.
/// It allows you to specify the minimum version you require, allows updates that include bug fixes
/// and backward-compatible feature updates, but requires you to explicitly update to a new major version of the dependency.
/// This approach provides the maximum flexibility on which version to use,
/// while making sure you don't update to a version with breaking changes,
/// and helps to prevent conflicts in your dependency graph.
///
/// The following example allows the Swift Package Manager to select a version
/// like a  `1.2.3`, `1.2.4`, or `1.3.0`, but not `2.0.0`.
///
///    .package(url: "https://example.com/example-package.git", from: "1.2.3"),
///
/// - Parameters:
///     - name: The name of the package, or nil to deduce it from the URL.
///     - url: The valid Git URL of the package.
///     - version: The minimum version requirement.
static func package(url: String, from version: Version) -> Package.Dependency

/// Add a remote package dependency given a version requirement.
///
/// - Parameters:
///     - name: The name of the package, or nil to deduce it from the URL.
///     - url: The valid Git URL of the package.
///     - requirement: A dependency requirement. See static methods on `Package.Dependency.Requirement` for available options.
static func package(url: String, _ requirement: Package.Dependency.Requirement) -> Package.Dependency

/// Adds a remote package dependency given a branch requirement.
///
<<<<<<< HEAD
///    .package(url: "https://example.com/example-package.git", revision: "aa681bd6c61e22df0fd808044a886fc4a7ed3a65"),
=======
///    .package(url: "https://example.com/example-package.git", branch: "main"),
>>>>>>> 53457c34
///
/// - Parameters:
///     - name: The name of the package, or nil to deduce it from the URL.
///     - url: The valid Git URL of the package.
<<<<<<< HEAD
///     - revision: A dependency requirement. See static methods on `Package.Dependency.Requirement` for available options.
static func package(name: String? = nil, url: String, revision: String) -> Package.Dependency
=======
///     - branch: A dependency requirement. See static methods on `Package.Dependency.Requirement` for available options.
static func package(name: String? = nil, url: String, branch: String) -> Package.Dependency
>>>>>>> 53457c34

/// Add a package dependency starting with a specific minimum version, up to
/// but not including a specified maximum version.
///
/// The following example allows the Swift Package Manager to pick
/// versions `1.2.3`, `1.2.4`, `1.2.5`, but not `1.2.6`.
///
///     .package(url: "https://example.com/example-package.git", "1.2.3"..<"1.2.6"),
///
/// - Parameters:
///     - name: The name of the package, or nil to deduce it from the URL.
///     - url: The valid Git URL of the package.
///     - range: The custom version range requirement.
static func package(url: String, _ range: Range<Version>) -> Package.Dependency

/// Add a package dependency starting with a specific minimum version, going
/// up to and including a specific maximum version.
///
/// The following example allows the Swift Package Manager to pick
/// versions 1.2.3, 1.2.4, 1.2.5, as well as 1.2.6.
///
///     .package(url: "https://example.com/example-package.git", "1.2.3"..."1.2.6"),
///
/// - Parameters:
///     - name: The name of the package, or nil to deduce it from the URL.
///     - url: The valid Git URL of the package.
///     - range: The closed version range requirement.
static func package(url: String, _ range: ClosedRange<Version>) -> Package.Dependency

/// Add a dependency to a local package on the filesystem.
///
/// The Swift Package Manager uses the package dependency as-is
/// and does not perform any source control access. Local package dependencies
/// are especially useful during development of a new package or when working
/// on multiple tightly coupled packages.
///
/// - Parameter path: The path of the package.
static func package(path: String) -> Package.Dependency
```

# Package Dependency Requirement

`enum Package.Dependency.Requirement`

An enum that represents the requirement for a package dependency.

The dependency requirement can be defined as one of three different version requirements:

**A version-based requirement.**

Decide whether your project accepts updates to a package dependency up
to the next major version or up to the next minor version. To be more
restrictive, select a specific version range or an exact version.
Major versions tend to have more significant changes than minor
versions, and may require you to modify your code when they update.
The version rule requires Swift packages to conform to semantic
versioning. To learn more about the semantic versioning standard,
visit [semver.org](https://semver.org).

Selecting the version requirement is the recommended way to add a package dependency. It allows you to create a balance between restricting changes and obtaining improvements and features.

**A branch-based requirement**

Select the name of the branch for your package dependency to follow.
Use branch-based dependencies when you're developing multiple packages
n tandem or when you don't want to publish versions of your package dependencies.

Note that packages which use branch-based dependency requirements
can't be added as dependencies to packages that use version-based dependency
requirements; you should remove branch-based dependency requirements
before publishing a version of your package.

**A commit-based requirement**

Select the commit hash for your package dependency to follow.
Choosing this option isn't recommended, and should be limited to
exceptional cases. While pinning your package dependency to a specific
commit ensures that the package dependency doesn't change and your
code remains stable, you don't receive any updates at all. If you worry about
the stability of a remote package, consider one of the more
restrictive options of the version-based requirement.

Note that packages which use commit-based dependency requirements
can't be added as dependencies to packages that use version-based
dependency requirements; you should remove commit-based dependency
requirements before publishing a version of your package.

## Methods

```swift
/// Returns a requirement for the given exact version.
///
/// Specifying exact version requirements are not recommended as
/// they can cause conflicts in your dependency graph when multiple other packages depend on a package.
/// As Swift packages follow the semantic versioning convention,
/// think about specifying a version range instead.
///
/// The following example defines a version requirement that requires version 1.2.3 of a package.
///
///   .exact("1.2.3")
///
/// - Parameters:
///      - version: The exact version of the dependency for this requirement.
static func exact(_ version: Version) -> Package.Dependency.Requirement

/// Returns a requirement for a source control revision such as the hash of a commit.
///
/// Note that packages that use commit-based dependency requirements
/// can't be depended upon by packages that use version-based dependency
/// requirements; you should remove commit-based dependency requirements
/// before publishing a version of your package.
///
/// The following example defines a version requirement for a specific commit hash.
///
///   .revision("e74b07278b926c9ec6f9643455ea00d1ce04a021")
///
/// - Parameters:
///     - ref: The Git revision, usually a commit hash.
static func revision(_ ref: String) -> Package.Dependency.Requirement

/// Returns a requirement for a source control branch.
///
/// Note that packages that use branch-based dependency requirements
/// can't be depended upon by packages that use version-based dependency
/// requirements; you should remove branch-based dependency requirements
/// before publishing a version of your package.
///
/// The following example defines a version requirement that accepts any
/// change in the develop branch.
///
///    .branch("develop")
///
/// - Parameters:
///     - name: The name of the branch.
static func branch(_ name: String) -> Package.Dependency.Requirement

/// Returns a requirement for a version range, starting at the given minimum
/// version and going up to the next major version. This is the recommended version requirement.
///
/// - Parameters:
///     - version: The minimum version for the version range.
static func upToNextMajor(from version: Version) -> Package.Dependency.Requirement

/// Returns a requirement for a version range, starting at the given minimum
/// version and going up to the next minor version.
///
/// - Parameters:
///     - version: The minimum version for the version range.
static func upToNextMinor(from version: Version) -> Package.Dependency.Requirement
```

# Version

`struct Version`

A version according to the semantic versioning specification.

A package version is a three period-separated integer, for example `1.0.0`. It must conform to the semantic versioning standard in order to ensure
that your package behaves in a predictable manner once developers update their
package dependency to a newer version. To achieve predictability, the semantic versioning specification proposes a set of rules and
requirements that dictate how version numbers are assigned and incremented. To learn more about the semantic versioning specification, visit
[semver.org](www.semver.org).

**The Major Version**

The first digit of a version, or  *major version*, signifies breaking changes to the API that require
updates to existing clients. For example, the semantic versioning specification
considers renaming an existing type, removing a method, or changing a method's signature
breaking changes. This also includes any backward-incompatible bug fixes or
behavioral changes of the existing API.

**The Minor Version**

Update the second digit of a version, or *minor version*, if you add functionality in a backward-compatible manner.
For example, the semantic versioning specification considers adding a new method
or type without changing any other API to be backward-compatible.

**The Patch Version**

Increase the third digit of a version, or *patch version*, if you are making a backward-compatible bug fix.
This allows clients to benefit from bugfixes to your package without incurring
any maintenance burden.

# Target

`class Target`

A target, the basic building block of a Swift package.

Each target contains a set of source files that are compiled into a module or test suite.
You can vend targets to other packages by defining products that include the targets.

A target may depend on other targets within the same package and on products vended by the package's dependencies.

## Methods

```swift
/// Creates a regular target.
///
/// A target can contain either Swift or C-family source files, but not both. It contains code that is built as
/// a regular module that can be included in a library or executable product, but that cannot itself be used as
/// the main target of an executable product.
///
/// - Parameters:
///   - name: The name of the target.
///   - dependencies: The dependencies of the target. A dependency can be another target in the package or a product from a package dependency.
///   - path: The custom path for the target. By default, the Swift Package Manager requires a target's sources to reside at predefined search paths;
///       for example, `[PackageRoot]/Sources/[TargetName]`.
///       Don't escape the package root; for example, values like `../Foo` or `/Foo` are invalid.
///   - exclude: A list of paths to files or directories that the Swift Package Manager shouldn't consider to be source or resource files.
///       A path is relative to the target's directory.
///       This parameter has precedence over the `sources` parameter.
///   - sources: An explicit list of source files. If you provide a path to a directory,
///       the Swift Package Manager searches for valid source files recursively.
///   - resources: An explicit list of resources files.
///   - publicHeadersPath: The directory containing public headers of a C-family library target.
///   - cSettings: The C settings for this target.
///   - cxxSettings: The C++ settings for this target.
///   - swiftSettings: The Swift settings for this target.
///   - linkerSettings: The linker settings for this target.
static func target(
    name: String,
    dependencies: [Target.Dependency] = [],
    path: String? = nil,
    exclude: [String] = [],
    sources: [String]? = nil,
    resources: [Resource]? = nil,
    publicHeadersPath: String? = nil,
    cSettings: [CSetting]? = nil,
    cxxSettings: [CXXSetting]? = nil,
    swiftSettings: [SwiftSetting]? = nil,
    linkerSettings: [LinkerSetting]? = nil
) -> Target

/// Creates an executable target.
///
/// An executable target can contain either Swift or C-family source files, but not both. It contains code that
/// is built as an executable module that can be used as the main target of an executable product. The target
/// is expected to either have a source file named `main.swift`, `main.m`, `main.c`, or `main.cpp`, or a source
/// file that contains the `@main` keyword.
///
/// - Parameters:
///   - name: The name of the target.
///   - dependencies: The dependencies of the target. A dependency can be another target in the package or a product from a package dependency.
///   - path: The custom path for the target. By default, the Swift Package Manager requires a target's sources to reside at predefined search paths;
///       for example, `[PackageRoot]/Sources/[TargetName]`.
///       Don't escape the package root; for example, values like `../Foo` or `/Foo` are invalid.
///   - exclude: A list of paths to files or directories that the Swift Package Manager shouldn't consider to be source or resource files.
///       A path is relative to the target's directory.
///       This parameter has precedence over the `sources` parameter.
///   - sources: An explicit list of source files. If you provide a path to a directory,
///       the Swift Package Manager searches for valid source files recursively.
///   - resources: An explicit list of resources files.
///   - publicHeadersPath: The directory containing public headers of a C-family library target.
///   - cSettings: The C settings for this target.
///   - cxxSettings: The C++ settings for this target.
///   - swiftSettings: The Swift settings for this target.
///   - linkerSettings: The linker settings for this target.
static func executableTarget(
    name: String,
    dependencies: [Target.Dependency] = [],
    path: String? = nil,
    exclude: [String] = [],
    sources: [String]? = nil,
    resources: [Resource]? = nil,
    publicHeadersPath: String? = nil,
    cSettings: [CSetting]? = nil,
    cxxSettings: [CXXSetting]? = nil,
    swiftSettings: [SwiftSetting]? = nil,
    linkerSettings: [LinkerSetting]? = nil
) -> Target

/// Creates a test target.
///
/// Write test targets using the XCTest testing framework.
/// Test targets generally declare a dependency on the targets they test.
///
/// - Parameters:
///   - name: The name of the target.
///   - dependencies: The dependencies of the target. A dependency can be another target in the package or a product from a package dependency.
///   - path: The custom path for the target. By default, the Swift Package Manager requires a target's sources to reside at predefined search paths;
///       for example, `[PackageRoot]/Sources/[TargetName]`.
///       Don't escape the package root; for example, values like `../Foo` or `/Foo` are invalid.
///   - exclude: A list of paths to files or directories that the Swift Package Manager shouldn't consider to be source or resource files.
///       A path is relative to the target's directory.
///       This parameter has precedence over the `sources` parameter.
///   - sources: An explicit list of source files. If you provide a path to a directory,
///       the Swift Package Manager searches for valid source files recursively.
///   - resources: An explicit list of resources files.
///   - cSettings: The C settings for this target.
///   - cxxSettings: The C++ settings for this target.
///   - swiftSettings: The Swift settings for this target.
///   - linkerSettings: The linker settings for this target.
static func testTarget(
    name: String,
    dependencies: [Target.Dependency] = [],
    path: String? = nil,
    exclude: [String] = [],
    sources: [String]? = nil,
    resources: [Resource]? = nil,
    cSettings: [CSetting]? = nil,
    cxxSettings: [CXXSetting]? = nil,
    swiftSettings: [SwiftSetting]? = nil,
    linkerSettings: [LinkerSetting]? = nil
) -> Target

/// Creates a system library target.
///
/// Use system library targets to adapt a library installed on the system to work with Swift packages.
/// Such libraries are generally installed by system package managers (such as Homebrew and apt-get)
/// and exposed to Swift packages by providing a `modulemap` file along with other metadata such as the library's `pkgConfig` name.
///
/// - Parameters:
///   - name: The name of the target.
///   - path: The custom path for the target. By default, the Swift Package Manager requires a target's sources to reside at predefined search paths;
///       for example, `[PackageRoot]/Sources/[TargetName]`.
///       Don't escape the package root; for example, values like `../Foo` or `/Foo` are invalid.
///   - pkgConfig: The name of the `pkg-config` file for this system library.
///   - providers: The providers for this system library.
static func systemLibrary(
    name: String,
    path: String? = nil,
    pkgConfig: String? = nil,
    providers: [SystemPackageProvider]? = nil
) -> Target

/// Creates a binary target that references a remote artifact.
///
/// A binary target provides the url to a pre-built binary artifact for the target. Currently only supports
/// artifacts for Apple platforms.
///
/// - Parameters:
///   - name: The name of the target.
///   - url: The URL to the binary artifact. This URL must point to an archive file
///       that contains a binary artifact in its root directory.
///   - checksum: The checksum of the archive file that contains the binary artifact.
///
/// Binary targets are only available on Apple platforms.
static func binaryTarget(
    name: String,
    url: String,
    checksum: String
) -> Target

/// Creates a binary target that references an artifact on disk.
///
/// A binary target provides the path to a pre-built binary artifact for the target.
/// The Swift Package Manager only supports binary targets for Apple platforms.
///
/// - Parameters:
///   - name: The name of the target.
///   - path: The path to the binary artifact. This path can point directly to a binary artifact
///       or to an archive file that contains the binary artifact at its root.
///
/// Binary targets are only available on Apple platforms.
static func binaryTarget(
    name: String,
    path: String
) -> Target

```

# Target Dependency

`class Target.Dependency`

The different types of a target's dependency on another entity.

## Methods

```swift
/// Creates a dependency on a target in the same package.
///
/// - parameters:
///   - name: The name of the target.
///   - condition: A condition that limits the application of the target dependency. For example, only apply a
///       dependency for a specific platform.
static func target(
    name: String,
    condition: TargetDependencyCondition? = nil
) -> Target.Dependency

/// Creates a target dependency on a product from a package dependency.
///
/// - parameters:
///   - name: The name of the product.
///   - package: The name of the package.
///   - condition: A condition that limits the application of the target dependency. For example, only apply a
///       dependency for a specific platform.
static func product(
    name: String,
    package: String,
    condition: TargetDependencyCondition? = nil
) -> Target.Dependency

/// Creates a by-name dependency that resolves to either a target or a product but after the Swift Package Manager
/// has loaded the package graph.
///
/// - parameters:
///   - name: The name of the dependency, either a target or a product.
///   - condition: A condition that limits the application of the target dependency. For example, only apply a
///       dependency for a specific platform.
static func byName(
    name: String
    condition: TargetDependencyCondition? = nil
) -> Target.Dependency
```

# Target Dependency Condition

`class TargetDependencyCondition`

A condition that limits the application of a target's dependency.

## Methods

```swift
/// Creates a target dependency condition.
///
/// - Parameters:
///   - platforms: The applicable platforms for this target dependency condition.
static func when(platforms: [Platform]? = nil) -> TargetDependencyCondition
```

# Resource

`struct Resource`

A resource to bundle with the Swift package.

If a Swift package declares a Swift tools version of 5.3 or later, it can include resource files.

Similar to source code, the Swift Package Manager scopes resources to a target, so you must put them
into the folder that corresponds to the target they belong to.
For example, any resources for the `MyLibrary` target must reside in `Sources/MyLibrary`.

Use subdirectories to organize your resource files in a way that simplifies file identification and management.
For example, put all resource files into a directory named `Resources`,
so they reside at `Sources/MyLibrary/Resources`.

By default, the Swift Package Manager handles common resources types for Apple platforms automatically.
For example, you don’t need to declare XIB files, storyboards, Core Data file types, and asset catalogs
as resources in your package manifest.

However, you must explicitly declare other file types—for example image files—as resources
using the `process(_:localization:)` or `copy(_:)` rules.

Alternatively, exclude resource files from a target
by passing them to the target initializer’s `exclude` parameter.

## Methods

```swift
/// Applies a platform-specific rule to the resource at the given path.
///
/// Use the `process` rule to process resources at the given path
/// according to the platform it builds the target for. For example, the
/// Swift Package Manager may optimize image files for platforms that
/// support such optimizations. If no optimization is available for a file
/// type, the Swift Package Manager copies the file.
///
/// If the given path represents a directory, the Swift Package Manager
/// applies the process rule recursively to each file in the directory.
///
/// If possible use this rule instead of `copy(_:)`.
///
/// - Parameters:
///     - path: The path for a resource.
///     - localization: The explicit localization type for the resource.
static func process(
    _ path: String,
    localization: Localization? = nil
) -> Resource

/// Applies the copy rule to a resource at the given path.
///
/// If possible, use `process(_:localization:)`` and automatically apply optimizations
/// to resources.
///
/// If your resources must remain untouched or must retain a specific folder structure,
/// use the `copy` rule. It copies resources at the given path, as is, to the top level
/// in the package’s resource bundle. If the given path represents a directory, Xcode preserves its structure.
///
/// - Parameters:
///     - path: The path for a resource.
static func copy(
    _ path: String
) -> Resource
```

# Localization

`struct Resource.Localization`

Defines the explicit type of localization for resources.

## Cases

```swift
/// A constant that represents default internationalization.
case `default`

/// A constant that represents base internationalization.
case base
```

# LanguageTag

`struct LanguageTag`

A wrapper around an IETF language tag.

To learn more about the IETF worldwide standard for language tags,
see [RFC5646](https://tools.ietf.org/html/rfc5646).

## Methods

```swift
/// Creates a language tag from its IETF string representation.
init(_ tag: String)
```

# CSetting

`struct CSetting`

A C-language build setting.

## Methods

```swift
/// Provides a header search path relative to the target's directory.
///
/// Use this setting to add a search path for headers within your target.
/// You can't use absolute paths and you can't use this setting to provide
/// headers that are visible to other targets.
///
/// The path must be a directory inside the package.
///
/// - Since: First available in PackageDescription 5.0
///
/// - Parameters:
///   - path: The path of the directory that contains the  headers. The path is relative to the target's directory.
///   - condition: A condition that restricts the application of the build setting.
static func headerSearchPath(_ path: String, _ condition: BuildSettingCondition? = nil) -> CSetting

/// Defines a value for a macro.
///
/// If you don't specify a value, the macro's default value is 1.
///
/// - Since: First available in PackageDescription 5.0
///
/// - Parameters:
///   - name: The name of the macro.
///   - value: The value of the macro.
///   - condition: A condition that restricts the application of the build setting.
static func define(_ name: String, to value: String? = nil, _ condition: BuildSettingCondition? = nil) -> CSetting

/// Sets unsafe flags to pass arbitrary command-line flags to the corresponding build tool.
///
/// As the usage of the word "unsafe" implies, the Swift Package Manager
/// can't safely determine if the build flags have any negative
/// side effect on the build since certain flags can change the behavior of
/// how it performs a build.
///
/// As some build flags can be exploited for unsupported or malicious
/// behavior, the use of unsafe flags make the products containing this
/// target ineligible for use by other packages.
///
/// - Since: First available in PackageDescription 5.0
///
/// - Parameters:
///   - flags: The unsafe flags to set.
///   - condition: A condition that restricts the application of the build setting.
static func unsafeFlags(_ flags: [String], _ condition: BuildSettingCondition? = nil) -> CSetting
```

# CXXSetting

`struct CXXSetting`

A CXX-language build setting.

## Methods

```swift
/// Provides a header search path relative to the target's directory.
///
/// Use this setting to add a search path for headers within your target.
/// You can't use absolute paths and you can't use this setting to provide
/// headers that are visible to other targets.
///
/// The path must be a directory inside the package.
///
/// - Since: First available in PackageDescription 5.0
///
/// - Parameters:
///   - path: The path of the directory that contains the  headers. The path is relative to the target's directory.
///   - condition: A condition that restricts the application of the build setting.
static func headerSearchPath(_ path: String, _ condition: BuildSettingCondition? = nil) -> CXXSetting

/// Defines a value for a macro.
///
/// If you don't specify a value, the macro's default value is 1.
///
/// - Since: First available in PackageDescription 5.0
///
/// - Parameters:
///   - name: The name of the macro.
///   - value: The value of the macro.
///   - condition: A condition that restricts the application of the build setting.
static func define(_ name: String, to value: String? = nil, _ condition: BuildSettingCondition? = nil) -> CXXSetting

/// Sets unsafe flags to pass arbitrary command-line flags to the corresponding build tool.
///
/// As the usage of the word "unsafe" implies, the Swift Package Manager
/// can't safely determine if the build flags have any negative
/// side effect on the build since certain flags can change the behavior of
/// how a build is performed.
///
/// As some build flags can be exploited for unsupported or malicious
/// behavior, a product can't be used as a dependency in another package if one of its targets uses unsafe flags.
///
/// - Since: First available in PackageDescription 5.0
///
/// - Parameters:
///   - flags: The unsafe flags to set.
///   - condition: A condition that restricts the application of the build setting.
static func unsafeFlags(_ flags: [String], _ condition: BuildSettingCondition? = nil) -> CXXSetting
```

# SwiftSetting

`struct SwiftSetting`

A Swift language build setting.

## Methods

```swift
/// Defines a compilation condition.
///
/// Use compilation conditions to only compile statements if a certain condition is true.
/// For example, the Swift compiler will only compile the
/// statements inside the `#if` block when `ENABLE_SOMETHING` is defined:
///
///     #if ENABLE_SOMETHING
///        ...
///     #endif
///
/// Unlike macros in C/C++, compilation conditions don't have an
/// associated value.
///
/// - Since: First available in PackageDescription 5.0
///
/// - Parameters:
///   - name: The name of the macro.
///   - condition: A condition that restricts the application of the build setting.
static func define(_ name: String, _ condition: BuildSettingCondition? = nil) -> SwiftSetting

/// Sets unsafe flags to pass arbitrary command-line flags to the corresponding build tool.
///
/// As the usage of the word "unsafe" implies, the Swift Package Manager
/// can't safely determine if the build flags have any negative
/// side effect on the build since certain flags can change the behavior of
/// how a build is performed.
///
/// As some build flags can be exploited for unsupported or malicious
/// behavior, a product can't be used as a dependency in another package if one of its targets uses unsafe flags.
///
/// - Since: First available in PackageDescription 5.0
///
/// - Parameters:
///   - flags: The unsafe flags to set.
///   - condition: A condition that restricts the application of the build setting..
static func unsafeFlags(_ flags: [String], _ condition: BuildSettingCondition? = nil) -> SwiftSetting
```

# LinkerSetting

`struct LinkerSetting`

A linker build setting.

## Methods

```swift
/// Declares linkage to a system library.
///
/// This setting is most useful when the library can't be linked
/// automatically, such as C++ based libraries and non-modular
/// libraries.
///
/// - Since: First available in PackageDescription 5.0
///
/// - Parameters:
///   - library: The library name.
///   - condition: A condition that restricts the application of the build setting.
static func linkedLibrary(_ library: String, _ condition: BuildSettingCondition? = nil) -> LinkerSetting

/// Declares linkage to a system framework.
///
/// This setting is most useful when the framework can't be linked
/// automatically, such as C++ based frameworks and non-modular
/// frameworks.
///
/// - Since: First available in PackageDescription 5.0
///
/// - Parameters:
///   - framework: The framework name.
///   - condition: A condition that restricts the application of the build setting.
static func linkedFramework(_ framework: String, _ condition: BuildSettingCondition? = nil) -> LinkerSetting

/// Sets unsafe flags to pass arbitrary command-line flags to the corresponding build tool.
///
/// As the usage of the word "unsafe" implies, the Swift Package Manager
/// can't safely determine if the build flags have any negative
/// side effect on the build since certain flags can change the behavior of
/// how a build is performed.
///
/// As some build flags can be exploited for unsupported or malicious
/// behavior, a product can't be used as a dependency in another package if one of its targets uses unsafe flags.
///
/// - Since: First available in PackageDescription 5.0
///
/// - Parameters:
///   - flags: The unsafe flags to set.
///   - condition: A condition that restricts the application of the build setting.
static func unsafeFlags(_ flags: [String], _ condition: BuildSettingCondition? = nil) -> LinkerSetting
```

# SwiftVersion

`enum SwiftVersion`

The version of the Swift language to use for compiling Swift sources in the package.

```swift
enum SwiftVersion {
    case v3
    case v4
    case v4_2
    case v5

    /// A user-defined value for the Swift version.
    ///
    /// The value is passed as-is to the Swift compiler's `-swift-version` flag.
    case version(String)
}
```

# CLanguageStandard

`enum CLanguageStandard`

The supported C language standard to use for compiling C sources in the package.

```swift
enum CLanguageStandard {
    case c89
    case c90
    case c99
    case c11
    case c17
    case c18
    case c2x
    case gnu89
    case gnu90
    case gnu99
    case gnu11
    case gnu17
    case gnu18
    case gnu2x
    case iso9899_1990 = "iso9899:1990"
    case iso9899_199409 = "iso9899:199409"
    case iso9899_1999 = "iso9899:1999"
    case iso9899_2011 = "iso9899:2011"
    case iso9899_2017 = "iso9899:2017"
    case iso9899_2018 = "iso9899:2018"
}
```

# CXXLanguageStandard

`enum CXXLanguageStandard`

The supported C++ language standard to use for compiling C++ sources in the package.

```swift
enum CXXLanguageStandard {
    case cxx98 = "c++98"
    case cxx03 = "c++03"
    case cxx11 = "c++11"
    case cxx14 = "c++14"
    case cxx17 = "c++17"
    case cxx1z = "c++1z"
    case cxx20 = "c++20"
    case gnucxx98 = "gnu++98"
    case gnucxx03 = "gnu++03"
    case gnucxx11 = "gnu++11"
    case gnucxx14 = "gnu++14"
    case gnucxx17 = "gnu++17"
    case gnucxx1z = "gnu++1z"
    case gnucxx20 = "gnu++20"
}
```<|MERGE_RESOLUTION|>--- conflicted
+++ resolved
@@ -298,22 +298,23 @@
 
 /// Adds a remote package dependency given a branch requirement.
 ///
-<<<<<<< HEAD
-///    .package(url: "https://example.com/example-package.git", revision: "aa681bd6c61e22df0fd808044a886fc4a7ed3a65"),
-=======
 ///    .package(url: "https://example.com/example-package.git", branch: "main"),
->>>>>>> 53457c34
 ///
 /// - Parameters:
 ///     - name: The name of the package, or nil to deduce it from the URL.
 ///     - url: The valid Git URL of the package.
-<<<<<<< HEAD
+///     - branch: A dependency requirement. See static methods on `Package.Dependency.Requirement` for available options.
+static func package(name: String? = nil, url: String, branch: String) -> Package.Dependency
+
+/// Adds a remote package dependency given a branch requirement.
+///
+///    .package(url: "https://example.com/example-package.git", revision: "aa681bd6c61e22df0fd808044a886fc4a7ed3a65"),
+///
+/// - Parameters:
+///     - name: The name of the package, or nil to deduce it from the URL.
+///     - url: The valid Git URL of the package.
 ///     - revision: A dependency requirement. See static methods on `Package.Dependency.Requirement` for available options.
 static func package(name: String? = nil, url: String, revision: String) -> Package.Dependency
-=======
-///     - branch: A dependency requirement. See static methods on `Package.Dependency.Requirement` for available options.
-static func package(name: String? = nil, url: String, branch: String) -> Package.Dependency
->>>>>>> 53457c34
 
 /// Add a package dependency starting with a specific minimum version, up to
 /// but not including a specified maximum version.
