//===----------------------------------------------------------------------===//
//
// This source file is part of the Swift open source project
//
// Copyright (c) 2014-2017 Apple Inc. and the Swift project authors
// Licensed under Apache License v2.0 with Runtime Library Exception
//
// See http://swift.org/LICENSE.txt for license information
// See http://swift.org/CONTRIBUTORS.txt for the list of Swift project authors
//
//===----------------------------------------------------------------------===//

@testable import PackageModel
import XCTest

import struct Basics.AsyncProcessResult

class MinimumDeploymentTargetTests: XCTestCase {
    func testDoesNotAssertWithNoOutput() throws {
        #if !os(macOS)
        // these tests eventually call `xcrun`.
        try XCTSkipIf(true, "test is only supported on macOS")
        #endif
<<<<<<< HEAD
        let result = AsyncProcessResult(arguments: [],
                                   environmentBlock: [:],
=======
        let result = ProcessResult(arguments: [],
                                   environment: [:],
>>>>>>> 74aea87f
                                   exitStatus: .terminated(code: 0),
                                   output: "".asResult,
                                   stderrOutput: "xcodebuild: error: SDK \"macosx\" cannot be located.".asResult)

        XCTAssertNil(try MinimumDeploymentTarget.computeXCTestMinimumDeploymentTarget(with: result, platform: .macOS))
    }

    func testThrowsWithNonPathOutput() throws {
        #if !os(macOS)
        // these tests eventually call `xcrun`.
        try XCTSkipIf(true, "test is only supported on macOS")
        #endif
<<<<<<< HEAD
        let result = AsyncProcessResult(arguments: [],
                                   environmentBlock: [:],
=======
        let result = ProcessResult(arguments: [],
                                   environment: [:],
>>>>>>> 74aea87f
                                   exitStatus: .terminated(code: 0),
                                   output: "some string".asResult,
                                   stderrOutput: "".asResult)

        XCTAssertThrowsError(try MinimumDeploymentTarget.computeXCTestMinimumDeploymentTarget(with: result, platform: .macOS))
    }

    func testThrowsWithErrorForOutput() throws {
        #if !os(macOS)
        // these tests eventually call `xcrun`.
        try XCTSkipIf(true, "test is only supported on macOS")
        #endif
<<<<<<< HEAD
        let result = AsyncProcessResult(arguments: [],
                                   environmentBlock: [:],
=======
        let result = ProcessResult(arguments: [],
                                   environment: [:],
>>>>>>> 74aea87f
                                   exitStatus: .terminated(code: 0),
                                   output: .failure(DummyError()),
                                   stderrOutput: "".asResult)

        XCTAssertThrowsError(try MinimumDeploymentTarget.computeXCTestMinimumDeploymentTarget(with: result, platform: .macOS))
    }
}

private struct DummyError: Error {
}

private extension String {
    var asResult: Result<[UInt8], Error> {
        return .success(Array(utf8))
    }
}<|MERGE_RESOLUTION|>--- conflicted
+++ resolved
@@ -15,22 +15,19 @@
 
 import struct Basics.AsyncProcessResult
 
-class MinimumDeploymentTargetTests: XCTestCase {
+final class MinimumDeploymentTargetTests: XCTestCase {
     func testDoesNotAssertWithNoOutput() throws {
         #if !os(macOS)
         // these tests eventually call `xcrun`.
         try XCTSkipIf(true, "test is only supported on macOS")
         #endif
-<<<<<<< HEAD
-        let result = AsyncProcessResult(arguments: [],
-                                   environmentBlock: [:],
-=======
-        let result = ProcessResult(arguments: [],
-                                   environment: [:],
->>>>>>> 74aea87f
-                                   exitStatus: .terminated(code: 0),
-                                   output: "".asResult,
-                                   stderrOutput: "xcodebuild: error: SDK \"macosx\" cannot be located.".asResult)
+        let result = AsyncProcessResult(
+            arguments: [],
+            environment: [:],
+            exitStatus: .terminated(code: 0),
+            output: "".asResult,
+            stderrOutput: "xcodebuild: error: SDK \"macosx\" cannot be located.".asResult
+        )
 
         XCTAssertNil(try MinimumDeploymentTarget.computeXCTestMinimumDeploymentTarget(with: result, platform: .macOS))
     }
@@ -40,18 +37,18 @@
         // these tests eventually call `xcrun`.
         try XCTSkipIf(true, "test is only supported on macOS")
         #endif
-<<<<<<< HEAD
-        let result = AsyncProcessResult(arguments: [],
-                                   environmentBlock: [:],
-=======
-        let result = ProcessResult(arguments: [],
-                                   environment: [:],
->>>>>>> 74aea87f
-                                   exitStatus: .terminated(code: 0),
-                                   output: "some string".asResult,
-                                   stderrOutput: "".asResult)
+        let result = AsyncProcessResult(
+            arguments: [],
+            environment: [:],
+            exitStatus: .terminated(code: 0),
+            output: "some string".asResult,
+            stderrOutput: "".asResult
+        )
 
-        XCTAssertThrowsError(try MinimumDeploymentTarget.computeXCTestMinimumDeploymentTarget(with: result, platform: .macOS))
+        XCTAssertThrowsError(try MinimumDeploymentTarget.computeXCTestMinimumDeploymentTarget(
+            with: result,
+            platform: .macOS
+        ))
     }
 
     func testThrowsWithErrorForOutput() throws {
@@ -59,26 +56,25 @@
         // these tests eventually call `xcrun`.
         try XCTSkipIf(true, "test is only supported on macOS")
         #endif
-<<<<<<< HEAD
-        let result = AsyncProcessResult(arguments: [],
-                                   environmentBlock: [:],
-=======
-        let result = ProcessResult(arguments: [],
-                                   environment: [:],
->>>>>>> 74aea87f
-                                   exitStatus: .terminated(code: 0),
-                                   output: .failure(DummyError()),
-                                   stderrOutput: "".asResult)
+        let result = AsyncProcessResult(
+            arguments: [],
+            environment: [:],
+            exitStatus: .terminated(code: 0),
+            output: .failure(DummyError()),
+            stderrOutput: "".asResult
+        )
 
-        XCTAssertThrowsError(try MinimumDeploymentTarget.computeXCTestMinimumDeploymentTarget(with: result, platform: .macOS))
+        XCTAssertThrowsError(try MinimumDeploymentTarget.computeXCTestMinimumDeploymentTarget(
+            with: result,
+            platform: .macOS
+        ))
     }
 }
 
-private struct DummyError: Error {
-}
+private struct DummyError: Error {}
 
-private extension String {
-    var asResult: Result<[UInt8], Error> {
-        return .success(Array(utf8))
+extension String {
+    fileprivate var asResult: Result<[UInt8], Error> {
+        .success(Array(utf8))
     }
 }