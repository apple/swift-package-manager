--- conflicted
+++ resolved
@@ -98,27 +98,18 @@
 
     func testBuildManifestCaching() async throws {
         try XCTSkipIf(!UserToolchain.default.supportsSDKDependentTests(), "skipping because test environment doesn't support this test")
-<<<<<<< HEAD
         try await fixture(name: "ValidLayouts/SingleModule/Library") { fixturePath in
             @discardableResult
             func build() async throws -> String {
                 return try await executeSwiftBuild(fixturePath).stdout
             }
-=======
-        try fixture(name: "ValidLayouts/SingleModule/Library") { fixturePath in
-            let build = { try executeSwiftBuild(fixturePath).stdout }
->>>>>>> 74aea87f
 
             // Perform a full build.
             let log1 = try await build()
             XCTAssertMatch(log1, .contains("Compiling Library"))
 
             // Ensure manifest caching kicks in.
-<<<<<<< HEAD
             let log2 =  try await build()
-=======
-            let log2 = try build()
->>>>>>> 74aea87f
             XCTAssertMatch(log2, .contains("Planning build"))
 
             // Check that we're not re-planning when nothing has changed.
@@ -164,17 +155,13 @@
         try await fixture(name: "ValidLayouts/SingleModule/Library") { fixturePath in
             let dummySwiftcPath = SwiftPM.xctestBinaryPath(for: "dummy-swiftc")
             let swiftCompilerPath = try UserToolchain.default.swiftCompilerPath
-<<<<<<< HEAD
-            let environment: ProcessEnvironmentBlock = [
-=======
             let environment: Environment = [
->>>>>>> 74aea87f
                 "SWIFT_EXEC": dummySwiftcPath.pathString,
                 "SWIFT_ORIGINAL_PATH": swiftCompilerPath.pathString
             ]
             let sdkPathStr = try await AsyncProcess.checkNonZeroExit(
                 arguments: ["/usr/bin/xcrun", "--sdk", "macosx", "--show-sdk-path"],
-                environmentBlock: environment
+                environment: environment
             ).spm_chomp()
 
             let newSdkPathStr = "/tmp/../\(sdkPathStr)"
