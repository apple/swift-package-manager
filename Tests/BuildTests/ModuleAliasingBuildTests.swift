@testable import Build
@testable import PackageGraph
@testable import PackageModel
import Basics
import PackageLoading
import SPMBuildCore
import SPMTestSupport
import SwiftDriver
import TSCBasic
import Workspace
import XCTest

final class ModuleAliasingBuildTests: XCTestCase {

    func testModuleAliasingEmptyAlias() throws {
        let fs = InMemoryFileSystem(emptyFiles:
                                        "/thisPkg/Sources/exe/main.swift",
                                        "/thisPkg/Sources/Logging/file.swift",
                                        "/fooPkg/Sources/Logging/fileLogging.swift"
        )

        let observability = ObservabilitySystem.makeForTesting()
        let _ = try loadPackageGraph(
            fileSystem: fs,
            manifests: [
                Manifest.createRootManifest(
                    name: "fooPkg",
                    path: .init("/fooPkg"),
                    products: [
                        ProductDescription(name: "Foo", type: .library(.automatic), targets: ["Logging"]),
                    ],
                    targets: [
                        TargetDescription(name: "Logging", dependencies: []),
                    ]),
                Manifest.createRootManifest(
                    name: "thisPkg",
                    path: .init("/thisPkg"),
                    dependencies: [
                        .localSourceControl(path: .init("/fooPkg"), requirement: .upToNextMajor(from: "1.0.0")),
                    ],
                    targets: [
                        TargetDescription(name: "exe",
                                          dependencies: ["Logging",
                                                         .product(name: "Foo",
                                                                  package: "fooPkg",
                                                                  moduleAliases: ["Logging": ""]
                                                                 ),
                                                        ]),
                        TargetDescription(name: "Logging", dependencies: []),
                    ]),
            ],
            observabilityScope: observability.topScope
        )

        testDiagnostics(observability.diagnostics) { result in
            result.check(diagnostic: .contains("empty or invalid module alias; ['Logging': '']"), severity: .error)
        }
    }

    func testModuleAliasingInvalidIdentifierAlias() throws {
        let fs = InMemoryFileSystem(emptyFiles:
                                        "/thisPkg/Sources/exe/main.swift",
                                        "/thisPkg/Sources/Logging/file.swift",
                                        "/fooPkg/Sources/Logging/fileLogging.swift"
        )

        let observability = ObservabilitySystem.makeForTesting()
        let _ = try loadPackageGraph(
            fileSystem: fs,
            manifests: [
                Manifest.createRootManifest(
                    name: "fooPkg",
                    path: .init("/fooPkg"),
                    products: [
                        ProductDescription(name: "Foo", type: .library(.automatic), targets: ["Logging"]),
                    ],
                    targets: [
                        TargetDescription(name: "Logging", dependencies: []),
                    ]),
                Manifest.createRootManifest(
                    name: "thisPkg",
                    path: .init("/thisPkg"),
                    dependencies: [
                        .localSourceControl(path: .init("/fooPkg"), requirement: .upToNextMajor(from: "1.0.0")),
                    ],
                    targets: [
                        TargetDescription(name: "exe",
                                          dependencies: ["Logging",
                                                         .product(name: "Foo",
                                                                  package: "fooPkg",
                                                                  moduleAliases: ["Logging": "P$0%^#@"]
                                                                 ),
                                                        ]),
                        TargetDescription(name: "Logging", dependencies: []),
                    ]),
            ],
            observabilityScope: observability.topScope
        )

        testDiagnostics(observability.diagnostics) { result in
            result.check(diagnostic: .contains("empty or invalid module alias; ['Logging': 'P$0%^#@']"), severity: .error)
        }
    }

    func testModuleAliasingDuplicateProductNames() throws {
        let fs = InMemoryFileSystem(emptyFiles:
                                        "/thisPkg/Sources/exe/main.swift",
                                    "/fooPkg/Sources/Logging/fileLogging.swift",
                                    "/barPkg/Sources/Logging/fileLogging.swift"
        )
        let observability = ObservabilitySystem.makeForTesting()
        let graph = try loadPackageGraph(
            fileSystem: fs,
            manifests: [
                Manifest.createFileSystemManifest(
                    name: "fooPkg",
                    path: .init("/fooPkg"),
                    products: [
                        ProductDescription(name: "Logging", type: .library(.automatic), targets: ["Logging"]),
                    ],
                    targets: [
                        TargetDescription(name: "Logging", dependencies: []),
                    ]),
                Manifest.createFileSystemManifest(
                    name: "barPkg",
                    path: .init("/barPkg"),
                    products: [
                        ProductDescription(name: "Logging", type: .library(.automatic), targets: ["Logging"]),
                    ],
                    targets: [
                        TargetDescription(name: "Logging", dependencies: []),
                    ]),
                Manifest.createRootManifest(
                    name: "thisPkg",
                    path: .init("/thisPkg"),
                    dependencies: [
                        .localSourceControl(path: .init("/fooPkg"), requirement: .upToNextMajor(from: "1.0.0")),
                        .localSourceControl(path: .init("/barPkg"), requirement: .upToNextMajor(from: "2.0.0")),
                    ],
                    targets: [
                        TargetDescription(name: "exe",
                                          dependencies: [.product(name: "Logging",
                                                                  package: "fooPkg"
                                                                 ),
                                                         .product(name: "Logging",
                                                                  package: "barPkg",
                                                                  moduleAliases: ["Logging": "BarLogging"]
                                                                 )
                                          ]),
                    ]),
            ],
            observabilityScope: observability.topScope
        )
        XCTAssertNoDiagnostics(observability.diagnostics)
        let result = try BuildPlanResult(plan: try BuildPlan(
            buildParameters: mockBuildParameters(shouldLinkStaticSwiftStdlib: true),
            graph: graph,
            fileSystem: fs,
            observabilityScope: observability.topScope
        ))
        result.checkProductsCount(1)
        result.checkTargetsCount(3)
        XCTAssertTrue(result.targetMap.values.contains { $0.target.name == "Logging" && $0.target.moduleAliases == nil })
        XCTAssertTrue(result.targetMap.values.contains { $0.target.name == "BarLogging" && $0.target.moduleAliases?["Logging"] == "BarLogging" })
    }

    func testModuleAliasingDuplicateDylibProductNames() throws {
        let fs = InMemoryFileSystem(emptyFiles:
                                        "/thisPkg/Sources/exe/main.swift",
                                    "/fooPkg/Sources/Logging/fileLogging.swift",
                                    "/barPkg/Sources/Logging/fileLogging.swift"
        )
        let observability = ObservabilitySystem.makeForTesting()
        let _ = try loadPackageGraph(
            fileSystem: fs,
            manifests: [
                Manifest.createFileSystemManifest(
                    name: "fooPkg",
                    path: .init("/fooPkg"),
                    products: [
                        ProductDescription(name: "Logging", type: .library(.dynamic), targets: ["Logging"]),
                    ],
                    targets: [
                        TargetDescription(name: "Logging", dependencies: []),
                    ]),
                Manifest.createFileSystemManifest(
                    name: "barPkg",
                    path: .init("/barPkg"),
                    products: [
                        ProductDescription(name: "Logging", type: .library(.dynamic), targets: ["Logging"]),
                    ],
                    targets: [
                        TargetDescription(name: "Logging", dependencies: []),
                    ]),
                Manifest.createRootManifest(
                    name: "thisPkg",
                    path: .init("/thisPkg"),
                    dependencies: [
                        .localSourceControl(path: .init("/fooPkg"), requirement: .upToNextMajor(from: "1.0.0")),
                        .localSourceControl(path: .init("/barPkg"), requirement: .upToNextMajor(from: "2.0.0")),
                    ],
                    targets: [
                        TargetDescription(name: "exe",
                                          dependencies: [.product(name: "Logging",
                                                                  package: "fooPkg"
                                                                 ),
                                                         .product(name: "Logging",
                                                                  package: "barPkg",
                                                                  moduleAliases: ["Logging": "BarLogging"]
                                                                 )
                                          ]),
                    ]),
            ],
            observabilityScope: observability.topScope
        )
        testDiagnostics(observability.diagnostics) { result in
            result.check(diagnostic: .contains("multiple products named 'Logging' in: 'barpkg', 'foopkg'"), severity: .error)
        }
    }

    func testModuleAliasingDuplicateDylibStaticLibProductNames() throws {
        let fs = InMemoryFileSystem(emptyFiles:
                                        "/thisPkg/Sources/exe/main.swift",
                                    "/fooPkg/Sources/Logging/fileLogging.swift",
                                    "/barPkg/Sources/Logging/fileLogging.swift"
        )
        let observability = ObservabilitySystem.makeForTesting()
        let _ = try loadPackageGraph(
            fileSystem: fs,
            manifests: [
                Manifest.createFileSystemManifest(
                    name: "fooPkg",
                    path: .init("/fooPkg"),
                    products: [
                        ProductDescription(name: "Logging", type: .library(.dynamic), targets: ["Logging"]),
                    ],
                    targets: [
                        TargetDescription(name: "Logging", dependencies: []),
                    ]),
                Manifest.createFileSystemManifest(
                    name: "barPkg",
                    path: .init("/barPkg"),
                    products: [
                        ProductDescription(name: "Logging", type: .library(.static), targets: ["Logging"]),
                    ],
                    targets: [
                        TargetDescription(name: "Logging", dependencies: []),
                    ]),
                Manifest.createRootManifest(
                    name: "thisPkg",
                    path: .init("/thisPkg"),
                    dependencies: [
                        .localSourceControl(path: .init("/fooPkg"), requirement: .upToNextMajor(from: "1.0.0")),
                        .localSourceControl(path: .init("/barPkg"), requirement: .upToNextMajor(from: "2.0.0")),
                    ],
                    targets: [
                        TargetDescription(name: "exe",
                                          dependencies: [.product(name: "Logging",
                                                                  package: "fooPkg"
                                                                 ),
                                                         .product(name: "Logging",
                                                                  package: "barPkg",
                                                                  moduleAliases: ["Logging": "BarLogging"]
                                                                 )
                                          ]),
                    ]),
            ],
            observabilityScope: observability.topScope
        )
        testDiagnostics(observability.diagnostics) { result in
            result.check(diagnostic: .contains("multiple products named 'Logging' in: 'barpkg', 'foopkg'"), severity: .error)
        }
    }

    func testModuleAliasingDuplicateDylibAutomaticProductNames() throws {
        let fs = InMemoryFileSystem(emptyFiles:
                                        "/thisPkg/Sources/exe/main.swift",
                                    "/fooPkg/Sources/Logging/fileLogging.swift",
                                    "/barPkg/Sources/Logging/fileLogging.swift",
                                    "/bazPkg/Sources/Logging/fileLogging.swift"
        )
        let observability = ObservabilitySystem.makeForTesting()
        let graph = try loadPackageGraph(
            fileSystem: fs,
            manifests: [
                Manifest.createFileSystemManifest(
                    name: "fooPkg",
                    path: .init("/fooPkg"),
                    products: [
                        ProductDescription(name: "Logging", type: .library(.automatic), targets: ["Logging"]),
                    ],
                    targets: [
                        TargetDescription(name: "Logging", dependencies: []),
                    ]),
                Manifest.createFileSystemManifest(
                    name: "barPkg",
                    path: .init("/barPkg"),
                    products: [
                        ProductDescription(name: "Logging", type: .library(.dynamic), targets: ["Logging"]),
                    ],
                    targets: [
                        TargetDescription(name: "Logging", dependencies: []),
                    ]),
                Manifest.createRootManifest(
                    name: "thisPkg",
                    path: .init("/thisPkg"),
                    dependencies: [
                        .localSourceControl(path: .init("/fooPkg"), requirement: .upToNextMajor(from: "1.0.0")),
                        .localSourceControl(path: .init("/barPkg"), requirement: .upToNextMajor(from: "2.0.0")),
                    ],
                    targets: [
                        TargetDescription(name: "exe",
                                          dependencies: [.product(name: "Logging",
                                                                  package: "fooPkg"
                                                                 ),
                                                         .product(name: "Logging",
                                                                  package: "barPkg",
                                                                  moduleAliases: ["Logging": "BarLogging"]
                                                                 ),
                                          ]),
                    ]),
            ],
            observabilityScope: observability.topScope
        )
        XCTAssertNoDiagnostics(observability.diagnostics)
        let result = try BuildPlanResult(plan: try BuildPlan(
            buildParameters: mockBuildParameters(shouldLinkStaticSwiftStdlib: true),
            graph: graph,
            fileSystem: fs,
            observabilityScope: observability.topScope
        ))
        result.checkProductsCount(2)
        result.checkTargetsCount(3)
        XCTAssertTrue(result.targetMap.values.contains { $0.target.name == "Logging" && $0.target.moduleAliases == nil })
        XCTAssertTrue(result.targetMap.values.contains { $0.target.name == "BarLogging" && $0.target.moduleAliases?["Logging"] == "BarLogging" })
        #if os(macOS)
        let dylib = try result.buildProduct(for: "Logging")
        XCTAssertTrue(dylib.binary.basename == "libLogging.dylib" && dylib.package.identity.description == "barpkg")
        #endif
    }

    func testModuleAliasingDuplicateStaticLibAutomaticProductNames() throws {
        let fs = InMemoryFileSystem(emptyFiles:
                                        "/thisPkg/Sources/exe/main.swift",
                                    "/fooPkg/Sources/Logging/fileLogging.swift",
                                    "/bazPkg/Sources/Logging/fileLogging.swift"
        )
        let observability = ObservabilitySystem.makeForTesting()
        let graph = try loadPackageGraph(
            fileSystem: fs,
            manifests: [
                Manifest.createFileSystemManifest(
                    name: "fooPkg",
                    path: .init("/fooPkg"),
                    products: [
                        ProductDescription(name: "Logging", type: .library(.automatic), targets: ["Logging"]),
                    ],
                    targets: [
                        TargetDescription(name: "Logging", dependencies: []),
                    ]),
                Manifest.createFileSystemManifest(
                    name: "bazPkg",
                    path: .init("/bazPkg"),
                    products: [
                        ProductDescription(name: "Logging", type: .library(.static), targets: ["Logging"]),
                    ],
                    targets: [
                        TargetDescription(name: "Logging", dependencies: []),
                    ]),
                Manifest.createRootManifest(
                    name: "thisPkg",
                    path: .init("/thisPkg"),
                    dependencies: [
                        .localSourceControl(path: .init("/fooPkg"), requirement: .upToNextMajor(from: "1.0.0")),
                        .localSourceControl(path: .init("/bazPkg"), requirement: .upToNextMajor(from: "2.0.0")),
                    ],
                    targets: [
                        TargetDescription(name: "exe",
                                          dependencies: [.product(name: "Logging",
                                                                  package: "fooPkg"
                                                                 ),
                                                         .product(name: "Logging",
                                                                  package: "bazPkg",
                                                                  moduleAliases: ["Logging": "BazLogging"]
                                                                 )

                                          ]),
                    ]),
            ],
            observabilityScope: observability.topScope
        )
        XCTAssertNoDiagnostics(observability.diagnostics)
        let result = try BuildPlanResult(plan: try BuildPlan(
            buildParameters: mockBuildParameters(shouldLinkStaticSwiftStdlib: true),
            graph: graph,
            fileSystem: fs,
            observabilityScope: observability.topScope
        ))
        result.checkProductsCount(2)
        result.checkTargetsCount(3)
        XCTAssertTrue(result.targetMap.values.contains { $0.target.name == "Logging" && $0.target.moduleAliases == nil })
        XCTAssertTrue(result.targetMap.values.contains { $0.target.name == "BazLogging" && $0.target.moduleAliases?["Logging"] == "BazLogging" })
        #if os(macOS)
        let staticlib = try result.buildProduct(for: "Logging")
        XCTAssertTrue(staticlib.binary.basename == "libLogging.a" && staticlib.package.identity.description == "bazpkg")
        #endif
    }

    func testModuleAliasingDuplicateProductNamesUpstream() throws {
        let fs = InMemoryFileSystem(emptyFiles:
                                        "/thisPkg/Sources/exe/main.swift",
                                    "/aPkg/Sources/A/file.swift",
                                    "/xPkg/Sources/Logging/fileLogging.swift",
                                    "/bPkg/Sources/B/file.swift",
                                    "/yPkg/Sources/Logging/fileLogging.swift"
        )
        let observability = ObservabilitySystem.makeForTesting()
        let graph = try loadPackageGraph(
            fileSystem: fs,
            manifests: [
                Manifest.createFileSystemManifest(
                name: "xPkg",
                path: .init("/xPkg"),
                products: [
                    ProductDescription(name: "Logging", type: .library(.dynamic), targets: ["Logging"]),
                ],
                targets: [
                    TargetDescription(name: "Logging",
                                      dependencies: []),
                ]),
                Manifest.createFileSystemManifest(
                    name: "yPkg",
                    path: .init("/yPkg"),
                    products: [
                        ProductDescription(name: "Logging", type: .library(.automatic), targets: ["Logging"]),
                    ],
                    targets: [
                        TargetDescription(name: "Logging",
                                          dependencies: []),

                    ]),
                Manifest.createFileSystemManifest(
                    name: "aPkg",
                    path: .init("/aPkg"),
                    dependencies: [
                        .localSourceControl(path: .init("/xPkg"), requirement: .upToNextMajor(from: "1.0.0"))
                    ],
                    products: [
                        ProductDescription(name: "A", type: .library(.dynamic), targets: ["A"]),
                    ],
                    targets: [
                        TargetDescription(name: "A",
                                          dependencies: [
                                            .product(name: "Logging", package: "xPkg")
                                          ]),
                    ]),
                Manifest.createFileSystemManifest(
                    name: "bPkg",
                    path: .init("/bPkg"),
                    dependencies: [
                        .localSourceControl(path: .init("/yPkg"), requirement: .upToNextMajor(from: "1.0.0"))
                    ],
                    products: [
                        ProductDescription(name: "B", type: .library(.dynamic), targets: ["B"]),
                    ],
                    targets: [
                        TargetDescription(name: "B",
                                          dependencies: [
                                            .product(name: "Logging", package: "yPkg")
                                          ]),
                    ]),
                Manifest.createRootManifest(
                    name: "thisPkg",
                    path: .init("/thisPkg"),
                    dependencies: [
                        .localSourceControl(path: .init("/aPkg"), requirement: .upToNextMajor(from: "1.0.0")),
                        .localSourceControl(path: .init("/bPkg"), requirement: .upToNextMajor(from: "2.0.0")),
                    ],
                    targets: [
                        TargetDescription(name: "exe",
                                          dependencies: [.product(name: "A",
                                                                  package: "aPkg",
                                                                  moduleAliases: ["Logging": "ALogging"]
                                                                 ),
                                                         .product(name: "B",
                                                                  package: "bPkg"
                                                                 )
                                          ]),
                    ]),
            ],
            observabilityScope: observability.topScope
        )
        XCTAssertNoDiagnostics(observability.diagnostics)
        let result = try BuildPlanResult(plan: try BuildPlan(
            buildParameters: mockBuildParameters(shouldLinkStaticSwiftStdlib: true),
            graph: graph,
            fileSystem: fs,
            observabilityScope: observability.topScope
        ))
        result.checkProductsCount(4)
        result.checkTargetsCount(5)
        XCTAssertTrue(result.targetMap.values.contains { $0.target.name == "ALogging" && $0.target.moduleAliases?["Logging"] == "ALogging" })
        XCTAssertTrue(result.targetMap.values.contains { $0.target.name == "A" && $0.target.moduleAliases?["Logging"] == "ALogging" })
        XCTAssertTrue(result.targetMap.values.contains { $0.target.name == "Logging" && $0.target.moduleAliases == nil })
        XCTAssertTrue(result.targetMap.values.contains { $0.target.name == "B" && $0.target.moduleAliases == nil })
        #if os(macOS)
        let dylib = try result.buildProduct(for: "Logging")
        XCTAssertTrue(dylib.binary.basename == "libLogging.dylib" && dylib.package.identity.description == "xpkg")
        #endif
    }

    func testModuleAliasingDirectDeps() throws {
        let fs = InMemoryFileSystem(emptyFiles:
                                        "/thisPkg/Sources/exe/main.swift",
                                        "/thisPkg/Sources/Logging/file.swift",
                                        "/fooPkg/Sources/Logging/fileLogging.swift",
                                        "/barPkg/Sources/Logging/fileLogging.swift"
        )
        
        let observability = ObservabilitySystem.makeForTesting()
        let graph = try loadPackageGraph(
            fileSystem: fs,
            manifests: [
                Manifest.createFileSystemManifest(
                    name: "fooPkg",
                    path: .init("/fooPkg"),
                    products: [
                        ProductDescription(name: "Logging", type: .library(.automatic), targets: ["Logging"]),
                    ],
                    targets: [
                        TargetDescription(name: "Logging", dependencies: []),
                    ]),
                Manifest.createFileSystemManifest(
                    name: "barPkg",
                    path: .init("/barPkg"),
                    products: [
                        ProductDescription(name: "Logging", type: .library(.automatic), targets: ["Logging"]),
                    ],
                    targets: [
                        TargetDescription(name: "Logging", dependencies: []),
                    ]),
                Manifest.createRootManifest(
                    name: "thisPkg",
                    path: .init("/thisPkg"),
                    dependencies: [
                        .localSourceControl(path: .init("/fooPkg"), requirement: .upToNextMajor(from: "1.0.0")),
                        .localSourceControl(path: .init("/barPkg"), requirement: .upToNextMajor(from: "2.0.0")),
                    ],
                    targets: [
                        TargetDescription(name: "exe",
                                          dependencies: ["Logging",
                                                         .product(name: "Logging",
                                                                  package: "fooPkg",
                                                                  moduleAliases: ["Logging": "FooLogging"]
                                                                 ),
                                                         .product(name: "Logging",
                                                                  package: "barPkg",
                                                                  moduleAliases: ["Logging": "BarLogging"]
                                                                 )
                                                        ]),
                        TargetDescription(name: "Logging", dependencies: []),
                    ]),
            ],
            observabilityScope: observability.topScope
        )
        
        XCTAssertNoDiagnostics(observability.diagnostics)
        
        let result = try BuildPlanResult(plan: try BuildPlan(
            buildParameters: mockBuildParameters(shouldLinkStaticSwiftStdlib: true),
            graph: graph,
            fileSystem: fs,
            observabilityScope: observability.topScope
        ))
        
        result.checkProductsCount(1)
        result.checkTargetsCount(4)
        
        XCTAssertTrue(result.targetMap.values.contains { $0.target.name == "FooLogging" && $0.target.moduleAliases?["Logging"] == "FooLogging" })
        XCTAssertTrue(result.targetMap.values.contains { $0.target.name == "BarLogging" && $0.target.moduleAliases?["Logging"] == "BarLogging" })
        XCTAssertTrue(result.targetMap.values.contains { $0.target.name == "Logging" && $0.target.moduleAliases == nil })
        
        let fooLoggingArgs = try result.target(for: "FooLogging").swiftTarget().compileArguments()
        let barLoggingArgs = try result.target(for: "BarLogging").swiftTarget().compileArguments()
        let loggingArgs = try result.target(for: "Logging").swiftTarget().compileArguments()
        #if os(macOS)
        XCTAssertMatch(fooLoggingArgs, [.anySequence, "-emit-objc-header", "-emit-objc-header-path", "/path/to/build/debug/FooLogging.build/FooLogging-Swift.h", .anySequence])
        XCTAssertMatch(barLoggingArgs, [.anySequence, "-emit-objc-header", "-emit-objc-header-path", "/path/to/build/debug/BarLogging.build/BarLogging-Swift.h", .anySequence])
        XCTAssertMatch(loggingArgs, [.anySequence, "-emit-objc-header", "-emit-objc-header-path", "/path/to/build/debug/Logging.build/Logging-Swift.h", .anySequence])
        #else
        XCTAssertNoMatch(fooLoggingArgs, [.anySequence, "-emit-objc-header", "-emit-objc-header-path", "/path/to/build/debug/FooLogging.build/FooLogging-Swift.h", .anySequence])
        XCTAssertNoMatch(barLoggingArgs, [.anySequence, "-emit-objc-header", "-emit-objc-header-path", "/path/to/build/debug/BarLogging.build/BarLogging-Swift.h", .anySequence])
        XCTAssertNoMatch(loggingArgs, [.anySequence, "-emit-objc-header", "-emit-objc-header-path", "/path/to/build/debug/Logging.build/Logging-Swift.h", .anySequence])
        #endif
    }

    func testModuleAliasingDuplicateTargetNameInUpstream() throws {
        let fs = InMemoryFileSystem(emptyFiles:
                                        "/thisPkg/Sources/exe/main.swift",
                                        "/thisPkg/Sources/Logging/file.swift",
                                        "/otherPkg/Sources/Utils/fileUtils.swift",
                                        "/otherPkg/Sources/Logging/fileLogging.swift",
                                        "/otherPkg/Sources/Math/file.swift",
                                        "/otherPkg/Sources/Tools/file.swift"
        )
        
        let observability = ObservabilitySystem.makeForTesting()
        let graph = try loadPackageGraph(
            fileSystem: fs,
            manifests: [
                Manifest.createRootManifest(
                    name: "otherPkg",
                    path: .init("/otherPkg"),
                    products: [
                        ProductDescription(name: "Utils", type: .library(.automatic), targets: ["Utils"]),
                        ProductDescription(name: "Math", type: .library(.automatic), targets: ["Math"]),
                    ],
                    targets: [
                        TargetDescription(name: "Utils", dependencies: ["Logging"]),
                        TargetDescription(name: "Logging", dependencies: []),
                        TargetDescription(name: "Math", dependencies: ["Tools"]),
                        TargetDescription(name: "Tools", dependencies: []),
                    ]),
                Manifest.createRootManifest(
                    name: "thisPkg",
                    path: .init("/thisPkg"),
                    dependencies: [
                        .localSourceControl(path: .init("/otherPkg"), requirement: .upToNextMajor(from: "1.0.0")),
                    ],
                    targets: [
                        TargetDescription(name: "exe",
                                          dependencies: ["Logging",
                                                         .product(name: "Math",
                                                                  package: "otherPkg"),
                                                         .product(name: "Utils",
                                                                  package: "otherPkg",
                                                                  moduleAliases: ["Logging": "OtherLogging"])]),
                        TargetDescription(name: "Logging", dependencies: []),
                    ]),
            ],
            observabilityScope: observability.topScope
        )
        XCTAssertNoDiagnostics(observability.diagnostics)
        
        let result = try BuildPlanResult(plan: try BuildPlan(
            buildParameters: mockBuildParameters(shouldLinkStaticSwiftStdlib: true),
            graph: graph,
            fileSystem: fs,
            observabilityScope: observability.topScope
        ))
        
        result.checkProductsCount(1)
        result.checkTargetsCount(6)

        XCTAssertTrue(result.targetMap.values.contains { $0.target.name == "OtherLogging" && $0.target.moduleAliases?["Logging"] == "OtherLogging" })
        XCTAssertTrue(result.targetMap.values.contains { $0.target.name == "Utils" && $0.target.moduleAliases?["Logging"] == "OtherLogging" })
        XCTAssertTrue(result.targetMap.values.contains { $0.target.name == "Logging" && $0.target.moduleAliases == nil })

        let otherLoggingArgs = try result.target(for: "OtherLogging").swiftTarget().compileArguments()
        let loggingArgs = try result.target(for: "Logging").swiftTarget().compileArguments()
        
        #if os(macOS)
        XCTAssertMatch(otherLoggingArgs, [.anySequence, "-emit-objc-header", "-emit-objc-header-path", "/path/to/build/debug/OtherLogging.build/OtherLogging-Swift.h", .anySequence])
        XCTAssertMatch(loggingArgs, [.anySequence, "-emit-objc-header", "-emit-objc-header-path", "/path/to/build/debug/Logging.build/Logging-Swift.h", .anySequence])
        #else
        XCTAssertNoMatch(otherLoggingArgs, [.anySequence, "-emit-objc-header", "-emit-objc-header-path", "/path/to/build/debug/OtherLogging.build/OtherLogging-Swift.h", .anySequence])
        XCTAssertNoMatch(loggingArgs, [.anySequence, "-emit-objc-header", "-emit-objc-header-path", "/path/to/build/debug/Logging.build/Logging-Swift.h", .anySequence])
        #endif
    }

    func testModuleAliasingMultipleAliasesInProduct() throws {
        let fs = InMemoryFileSystem(emptyFiles:
                                        "/thisPkg/Sources/exe/main.swift",
                                        "/thisPkg/Sources/Logging/file.swift",
                                        "/otherPkg/Sources/Utils/fileUtils.swift",
                                        "/otherPkg/Sources/Logging/fileLogging.swift"
        )

        let observability = ObservabilitySystem.makeForTesting()
        XCTAssertThrowsError(try loadPackageGraph(
            fileSystem: fs,
            manifests: [
                Manifest.createRootManifest(
                    name: "otherPkg",
                    path: .init("/otherPkg"),
                    products: [
                        ProductDescription(name: "Utils", type: .library(.automatic), targets: ["Utils"]),
                        ProductDescription(name: "LoggingProd", type: .library(.automatic), targets: ["Logging"]),
                    ],
                    targets: [
                        TargetDescription(name: "Utils", dependencies: ["Logging"]),
                        TargetDescription(name: "Logging", dependencies: []),
                    ]),
                Manifest.createRootManifest(
                    name: "thisPkg",
                    path: .init("/thisPkg"),
                    dependencies: [
                        .localSourceControl(path: .init("/otherPkg"), requirement: .upToNextMajor(from: "1.0.0")),
                    ],
                    targets: [
                        TargetDescription(name: "exe",
                                          dependencies: ["Logging",
                                                         .product(name: "Utils",
                                                                  package: "otherPkg",
                                                                  moduleAliases: ["Logging": "UtilsLogging"]),
                                                         .product(name: "LoggingProd",
                                                                  package: "otherPkg",
                                                                  moduleAliases: ["Logging": "OtherLogging"])]),
                        TargetDescription(name: "Logging", dependencies: []),
                    ]),
            ],
            observabilityScope: observability.topScope
        )) { error in
            var diagnosed = false
            if let realError = error as? PackageGraphError,
                    realError.description == "multiple aliases: ['UtilsLogging', 'OtherLogging'] found for target 'Logging' in product 'LoggingProd' from package 'otherPkg'" {
                diagnosed = true
            }
            XCTAssertTrue(diagnosed)
        }
    }

    func testModuleAliasingSameNameTargetsWithAliasesInMultiProducts() throws {
        let fs = InMemoryFileSystem(emptyFiles:
                                        "/appPkg/Sources/App/main.swift",
                                        "/swift-log/Sources/Logging/fileLogging.swift",
                                        "/swift-metrics/Sources/Metrics/file.swift",
                                        "/swift-metrics/Sources/Logging/fileLogging.swift"
        )
        let observability = ObservabilitySystem.makeForTesting()
        let graph = try loadPackageGraph(
            fileSystem: fs,
            manifests: [
                Manifest.createFileSystemManifest(
                    name: "swift-log",
                    path: .init("/swift-log"),
                    products: [
                        ProductDescription(name: "Logging", type: .library(.automatic), targets: ["Logging"]),
                    ],
                    targets: [
                        TargetDescription(name: "Logging", dependencies: []),
                    ]),
                Manifest.createFileSystemManifest(
                    name: "swift-metrics",
                    path: .init("/swift-metrics"),
                    products: [
                        ProductDescription(name: "Metrics", type: .library(.automatic), targets: ["Metrics"]),
                    ],
                    targets: [
                        TargetDescription(name: "Metrics", dependencies: ["Logging"]),
                        TargetDescription(name: "Logging", dependencies: []),
                    ]),
                Manifest.createRootManifest(
                    name: "appPkg",
                    path: .init("/appPkg"),
                    dependencies: [
                        .localSourceControl(path: .init("/swift-log"), requirement: .upToNextMajor(from: "1.0.0")),
                        .localSourceControl(path: .init("/swift-metrics"), requirement: .upToNextMajor(from: "2.0.0")),
                    ],
                    targets: [
                        TargetDescription(name: "App",
                                          dependencies: [.product(name: "Logging",
                                                                  package: "swift-log"
                                                                 ),
                                                         .product(name: "Metrics",
                                                                  package: "swift-metrics",
                                                                  moduleAliases: ["Logging": "MetricsLogging"]
                                                                 )
                                                        ]),
                    ]),
            ],
            observabilityScope: observability.topScope
        )
        XCTAssertNoDiagnostics(observability.diagnostics)
        let result = try BuildPlanResult(plan: try BuildPlan(
            buildParameters: mockBuildParameters(shouldLinkStaticSwiftStdlib: true),
            graph: graph,
            fileSystem: fs,
            observabilityScope: observability.topScope
        ))
        result.checkProductsCount(1)
        result.checkTargetsCount(4)
        XCTAssertTrue(result.targetMap.values.contains { $0.target.name == "Logging" && $0.target.moduleAliases == nil })
        XCTAssertTrue(result.targetMap.values.contains { $0.target.name == "MetricsLogging" && $0.target.moduleAliases?["Logging"] == "MetricsLogging" })
        XCTAssertTrue(result.targetMap.values.contains { $0.target.name == "App" && $0.target.moduleAliases == nil })
    }

    func testModuleAliasingInvalidSourcesUpstream() throws {
        let fs = InMemoryFileSystem(emptyFiles:
                                        "/thisPkg/Sources/exe/main.swift",
                                    "/thisPkg/Sources/Logging/file.swift",
                                    "/fooPkg/Sources/Utils/fileUtils.swift",
                                    "/fooPkg/Sources/Logging/fileLogging.m",
                                    "/fooPkg/Sources/Logging/include/fileLogging.h"
        )
        let observability = ObservabilitySystem.makeForTesting()
        XCTAssertThrowsError(try loadPackageGraph(
            fileSystem: fs,
            manifests: [
                Manifest.createRootManifest(
                    name: "fooPkg",
                    path: .init("/fooPkg"),
                    products: [
                        ProductDescription(name: "Utils", type: .library(.automatic), targets: ["Utils"]),
                    ],
                    targets: [
                        TargetDescription(name: "Utils", dependencies: ["Logging"]),
                        TargetDescription(name: "Logging", dependencies: []),
                    ]),
                Manifest.createRootManifest(
                    name: "thisPkg",
                    path: .init("/thisPkg"),
                    dependencies: [
                        .localSourceControl(path: .init("/fooPkg"), requirement: .upToNextMajor(from: "1.0.0")),
                    ],
                    targets: [
                        TargetDescription(name: "exe",
                                          dependencies: ["Logging",
                                                         .product(name: "Utils",
                                                                  package: "fooPkg",
                                                                  moduleAliases: ["Logging": "FooLogging"])
                                          ]),
                        TargetDescription(name: "Logging", dependencies: []),
                    ]),
            ],
            observabilityScope: observability.topScope
        )) { error in
            var diagnosed = false
            if let realError = error as? PackageGraphError,
                    realError.description == "module aliasing can only be used for Swift based targets; non-Swift sources found in target 'Logging' for product 'Utils' from package 'foopkg'" {
                diagnosed = true
            }
            XCTAssertTrue(diagnosed)
        }
    }

    func testModuleAliasingInvalidSourcesNestedUpstream() throws {
        let fs = InMemoryFileSystem(emptyFiles:
                                        "/thisPkg/Sources/exe/main.swift",
                                    "/thisPkg/Sources/Logging/file.swift",
                                    "/fooPkg/Sources/Utils/fileUtils.swift",
                                    "/barPkg/Sources/Logging/fileLogging.m",
                                    "/barPkg/Sources/Logging/include/fileLogging.h"
        )

        let observability = ObservabilitySystem.makeForTesting()
        XCTAssertThrowsError(try loadPackageGraph(
            fileSystem: fs,
            manifests: [
                Manifest.createRootManifest(
                    name: "barPkg",
                    path: .init("/barPkg"),
                    products: [
                        ProductDescription(name: "Logging", type: .library(.automatic), targets: ["Logging"]),
                    ],
                    targets: [
                        TargetDescription(name: "Logging", dependencies: []),
                    ]),
                Manifest.createRootManifest(
                    name: "fooPkg",
                    path: .init("/fooPkg"),
                    dependencies: [
                        .localSourceControl(path: .init("/barPkg"), requirement: .upToNextMajor(from: "1.0.0")),
                    ],
                    products: [
                        ProductDescription(name: "Utils", type: .library(.automatic), targets: ["Utils"]),
                    ],
                    targets: [
                        TargetDescription(name: "Utils",
                                          dependencies: [.product(name: "Logging", package: "barPkg")]),
                    ]),
                Manifest.createRootManifest(
                    name: "thisPkg",
                    path: .init("/thisPkg"),
                    dependencies: [
                        .localSourceControl(path: .init("/fooPkg"), requirement: .upToNextMajor(from: "1.0.0")),
                    ],
                    targets: [
                        TargetDescription(name: "exe",
                                          dependencies: ["Logging",
                                                         .product(name: "Utils",
                                                                  package: "fooPkg",
                                                                  moduleAliases: ["Logging": "FooLogging"])
                                          ]),
                        TargetDescription(name: "Logging", dependencies: []),
                    ]),
            ],
            observabilityScope: observability.topScope
        )) { error in
            var diagnosed = false
            if let realError = error as? PackageGraphError,
                    realError.description == "module aliasing can only be used for Swift based targets; non-Swift sources found in target 'Logging' for product 'Logging' from package 'barpkg'" {
                diagnosed = true
            }
            XCTAssertTrue(diagnosed)
        }
    }

    func testModuleAliasingInvalidSourcesInNonAliasedModulesUpstream() throws {
        let fs = InMemoryFileSystem(emptyFiles:
                                        "/thisPkg/Sources/exe/main.swift",
                                    "/thisPkg/Sources/Logging/file.swift",
                                    "/fooPkg/Sources/Utils/fileUtils.swift",
                                    "/fooPkg/Sources/Logging/fileLogging.swift",
                                    "/fooPkg/Sources/Logging/guidelines.txt",
                                    "/fooPkg/Sources/Perf/filePerf.m",
                                    "/fooPkg/Sources/Perf/include/filePerf.h"
        )
        let observability = ObservabilitySystem.makeForTesting()
        XCTAssertNoThrow(try loadPackageGraph(
            fileSystem: fs,
            manifests: [
                Manifest.createRootManifest(
                    name: "fooPkg",
                    path: .init("/fooPkg"),
                    products: [
                        ProductDescription(name: "Utils", type: .library(.automatic), targets: ["Utils"]),
                        ProductDescription(name: "Perf", type: .library(.automatic), targets: ["Perf"]),
                    ],
                    targets: [
                        TargetDescription(name: "Utils", dependencies: ["Logging"]),
                        TargetDescription(name: "Logging", dependencies: []),
                        TargetDescription(name: "Perf", dependencies: []),
                    ]),
                Manifest.createRootManifest(
                    name: "thisPkg",
                    path: .init("/thisPkg"),
                    dependencies: [
                        .localSourceControl(path: .init("/fooPkg"), requirement: .upToNextMajor(from: "1.0.0")),
                    ],
                    targets: [
                        TargetDescription(name: "exe",
                                          dependencies: ["Logging",
                                                         .product(name: "Utils",
                                                                  package: "fooPkg",
                                                                  moduleAliases: ["Logging": "FooLogging"])
                                          ]),
                        TargetDescription(name: "Logging", dependencies: []),
                    ]),
            ],
            observabilityScope: observability.topScope
        ))
    }

    func testModuleAliasingInvalidSourcesInNonAliasedModulesNestedUpstream() throws {
        let fs = InMemoryFileSystem(emptyFiles:
                                        "/thisPkg/Sources/exe/main.swift",
                                    "/thisPkg/Sources/Logging/file.swift",
                                    "/fooPkg/Sources/Utils/fileUtils.swift",
                                    "/barPkg/Sources/Logging/fileLogging.swift",
                                    "/barPkg/Sources/Logging/readme.md",
                                    "/barPkg/Sources/Perf/filePerf.m",
                                    "/barPkg/Sources/Perf/include/filePerf.h"
        )

        let observability = ObservabilitySystem.makeForTesting()
        XCTAssertNoThrow(try loadPackageGraph(
            fileSystem: fs,
            manifests: [
                Manifest.createRootManifest(
                    name: "barPkg",
                    path: .init("/barPkg"),
                    products: [
                        ProductDescription(name: "Logging", type: .library(.automatic), targets: ["Logging"]),
                        ProductDescription(name: "Perf", type: .library(.automatic), targets: ["Perf"]),
                    ],
                    targets: [
                        TargetDescription(name: "Logging", dependencies: []),
                        TargetDescription(name: "Perf", dependencies: []),
                    ]),
                Manifest.createRootManifest(
                    name: "fooPkg",
                    path: .init("/fooPkg"),
                    dependencies: [
                        .localSourceControl(path: .init("/barPkg"), requirement: .upToNextMajor(from: "1.0.0")),
                    ],
                    products: [
                        ProductDescription(name: "Utils", type: .library(.automatic), targets: ["Utils"]),
                    ],
                    targets: [
                        TargetDescription(name: "Utils",
                                          dependencies: [.product(name: "Logging", package: "barPkg")]),
                    ]),
                Manifest.createRootManifest(
                    name: "thisPkg",
                    path: .init("/thisPkg"),
                    dependencies: [
                        .localSourceControl(path: .init("/fooPkg"), requirement: .upToNextMajor(from: "1.0.0")),
                    ],
                    targets: [
                        TargetDescription(name: "exe",
                                          dependencies: ["Logging",
                                                         .product(name: "Utils",
                                                                  package: "fooPkg",
                                                                  moduleAliases: ["Logging": "FooLogging"])
                                          ]),
                        TargetDescription(name: "Logging", dependencies: []),
                    ]),
            ],
            observabilityScope: observability.topScope
        ))
    }

    func testModuleAliasingDuplicateTargetNameInNestedUpstream() throws {
        let fs = InMemoryFileSystem(emptyFiles:
                                        "/thisPkg/Sources/exe/main.swift",
                                    "/thisPkg/Sources/Logging/file.swift",
                                    "/fooPkg/Sources/Utils/fileUtils.swift",
                                    "/barPkg/Sources/Logging/fileLogging.swift"
        )
        let observability = ObservabilitySystem.makeForTesting()
        let graph = try loadPackageGraph(
            fileSystem: fs,
            manifests: [
                Manifest.createRootManifest(
                    name: "barPkg",
                    path: .init("/barPkg"),
                    products: [
                        ProductDescription(name: "Logging", type: .library(.automatic), targets: ["Logging"]),
                    ],
                    targets: [
                        TargetDescription(name: "Logging", dependencies: []),
                    ]),
                Manifest.createRootManifest(
                    name: "fooPkg",
                    path: .init("/fooPkg"),
                    dependencies: [
                        .localSourceControl(path: .init("/barPkg"), requirement: .upToNextMajor(from: "1.0.0")),
                    ],
                    products: [
                        ProductDescription(name: "Utils", type: .library(.automatic), targets: ["Utils"]),
                    ],
                    targets: [
                        TargetDescription(name: "Utils",
                                          dependencies: [.product(name: "Logging", package: "barPkg")]),
                    ]),
                Manifest.createRootManifest(
                    name: "thisPkg",
                    path: .init("/thisPkg"),
                    dependencies: [
                        .localSourceControl(path: .init("/fooPkg"), requirement: .upToNextMajor(from: "1.0.0")),
                    ],
                    targets: [
                        TargetDescription(name: "exe",
                                          dependencies: ["Logging",
                                                         .product(name: "Utils",
                                                                  package: "fooPkg",
                                                                  moduleAliases: ["Logging": "FooLogging"])
                                          ]),
                        TargetDescription(name: "Logging", dependencies: []),
                    ]),
            ],
            observabilityScope: observability.topScope
        )
        XCTAssertNoDiagnostics(observability.diagnostics)
        
        let result = try BuildPlanResult(plan: try BuildPlan(
            buildParameters: mockBuildParameters(shouldLinkStaticSwiftStdlib: true),
            graph: graph,
            fileSystem: fs,
            observabilityScope: observability.topScope
        ))
        
        result.checkProductsCount(1)
        result.checkTargetsCount(4)
        
        XCTAssertTrue(result.targetMap.values.contains { $0.target.name == "Utils" && $0.target.moduleAliases?["Logging"] == "FooLogging" })
        XCTAssertTrue(result.targetMap.values.contains { $0.target.name == "FooLogging" && $0.target.moduleAliases?["Logging"] == "FooLogging" })
        XCTAssertTrue(result.targetMap.values.contains { $0.target.name == "Logging" && $0.target.moduleAliases == nil })
    }

    func testModuleAliasingOverrideMultipleAliases() throws {
        let fs = InMemoryFileSystem(emptyFiles:
                                        "/thisPkg/Sources/exe/main.swift",
                                    "/thisPkg/Sources/Logging/file1.swift",
                                    "/thisPkg/Sources/Math/file2.swift",
                                    "/fooPkg/Sources/Utils/fileUtils.swift",
                                    "/barPkg/Sources/Logging/fileLogging.swift",
                                    "/barPkg/Sources/Math/fileMath.swift"
        )

        let observability = ObservabilitySystem.makeForTesting()
        let graph = try loadPackageGraph(
            fileSystem: fs,
            manifests: [
                Manifest.createFileSystemManifest(
                    name: "barPkg",
                    path: .init("/barPkg"),
                    products: [
                        ProductDescription(name: "LoggingProd", type: .library(.automatic), targets: ["Logging"]),
                        ProductDescription(name: "MathProd", type: .library(.automatic), targets: ["Math"]),
                    ],
                    targets: [
                        TargetDescription(name: "Logging", dependencies: []),
                        TargetDescription(name: "Math", dependencies: []),
                    ]),
                Manifest.createFileSystemManifest(
                    name: "fooPkg",
                    path: .init("/fooPkg"),
                    dependencies: [
                        .localSourceControl(path: .init("/barPkg"), requirement: .upToNextMajor(from: "1.0.0")),
                    ],
                    products: [
                        ProductDescription(name: "Utils", type: .library(.automatic), targets: ["Utils"]),
                    ],
                    targets: [
                        TargetDescription(name: "Utils",
                                          dependencies: [.product(name: "LoggingProd",
                                                                  package: "barPkg",
                                                                  moduleAliases: ["Logging": "BarLogging"]
                                                                 ),
                                                         .product(name: "MathProd",
                                                                  package: "barPkg",
                                                                  moduleAliases: ["Math": "BarMath"])
                                          ]),
                    ]),
                Manifest.createRootManifest(
                    name: "thisPkg",
                    path: .init("/thisPkg"),
                    dependencies: [
                        .localSourceControl(path: .init("/fooPkg"), requirement: .upToNextMajor(from: "1.0.0")),
                    ],
                    targets: [
                        TargetDescription(name: "exe",
                                          dependencies: ["Logging",
                                                         "Math",
                                                         .product(name: "Utils",
                                                                  package: "fooPkg",
                                                                  moduleAliases: ["BarLogging": "FooLogging", "BarMath": "FooMath"])
                                                        ]),
                        TargetDescription(name: "Logging", dependencies: []),
                        TargetDescription(name: "Math", dependencies: []),
                    ]),
            ],
            observabilityScope: observability.topScope
        )
        XCTAssertNoDiagnostics(observability.diagnostics)

        let result = try BuildPlanResult(plan: try BuildPlan(
            buildParameters: mockBuildParameters(shouldLinkStaticSwiftStdlib: true),
            graph: graph,
            fileSystem: fs,
            observabilityScope: observability.topScope
        ))

        result.checkProductsCount(1)
        result.checkTargetsCount(6)

        XCTAssertTrue(result.targetMap.values.contains { $0.target.name == "FooLogging" && $0.target.moduleAliases?["Logging"] == "FooLogging" })
        XCTAssertTrue(result.targetMap.values.contains { $0.target.name == "FooMath" && $0.target.moduleAliases?["Math"] == "FooMath" })
        XCTAssertTrue(result.targetMap.values.contains { $0.target.name == "Utils" && $0.target.moduleAliases?["Logging"] == "FooLogging" && $0.target.moduleAliases?["Math"] == "FooMath" })
        XCTAssertTrue(result.targetMap.values.contains { $0.target.name == "Logging" && $0.target.moduleAliases == nil })
        XCTAssertTrue(result.targetMap.values.contains { $0.target.name == "Math" && $0.target.moduleAliases == nil })
        XCTAssertTrue(result.targetMap.values.contains { $0.target.name == "exe" && $0.target.moduleAliases == nil})
        XCTAssertFalse(result.targetMap.values.contains { $0.target.name == "BarLogging" })
    }

    func testModuleAliasingAliasSkipUpstreamTargets() throws {
        let fs = InMemoryFileSystem(emptyFiles:
                                        "/appPkg/Sources/App/main.swift",
                                    "/appPkg/Sources/Foo/file.swift",
                                    "/xPkg/Sources/X/file.swift",
                                    "/yPkg/Sources/Y/file.swift",
                                    "/zPkg/Sources/Z/file.swift",
                                    "/zPkg/Sources/Foo/file.swift",
                                    "/aPkg/Sources/A/file.swift",
                                    "/bPkg/Sources/B/file.swift",
                                    "/cPkg/Sources/C/file.swift",
                                    "/cPkg/Sources/Foo/file.swift",
                                    "/dPkg/Sources/D/file.swift"
        )

        let observability = ObservabilitySystem.makeForTesting()
        let graph = try loadPackageGraph(
            fileSystem: fs,
            manifests: [
                Manifest.createFileSystemManifest(
                    name: "cPkg",
                    path: .init("/cPkg"),
                    products: [
                        ProductDescription(name: "C", type: .library(.automatic), targets: ["C"]),
                    ],
                    targets: [
                        TargetDescription(name: "C", dependencies: ["Foo"]),
                        TargetDescription(name: "Foo", dependencies: []),
                    ]),
                Manifest.createFileSystemManifest(
                    name: "dPkg",
                    path: .init("/dPkg"),
                    products: [
                        ProductDescription(name: "D", type: .library(.automatic), targets: ["D"]),
                    ],
                    targets: [
                        TargetDescription(name: "D", dependencies: []),
                    ]),
                Manifest.createFileSystemManifest(
                    name: "bPkg",
                    path: .init("/bPkg"),
                    dependencies: [
                        .localSourceControl(path: .init("/cPkg"), requirement: .upToNextMajor(from: "1.0.0")),
                        .localSourceControl(path: .init("/dPkg"), requirement: .upToNextMajor(from: "1.0.0")),
                    ],
                    products: [
                        ProductDescription(name: "B", type: .library(.automatic), targets: ["B"]),
                    ],
                    targets: [
                        TargetDescription(name: "B",
                                          dependencies: [
                                            .product(name: "C",
                                                     package: "cPkg"),
                                            .product(name: "D",
                                                     package: "dPkg")
                                          ]),
                    ]),
                Manifest.createFileSystemManifest(
                    name: "aPkg",
                    path: .init("/aPkg"),
                    dependencies: [
                        .localSourceControl(path: .init("/bPkg"), requirement: .upToNextMajor(from: "1.0.0")),
                    ],
                    products: [
                        ProductDescription(name: "A", type: .library(.automatic), targets: ["A"]),
                    ],
                    targets: [
                        TargetDescription(name: "A",
                                          dependencies: [.product(name: "B",
                                                                  package: "bPkg"
                                                                 )
                                          ]),
                    ]),
                Manifest.createFileSystemManifest(
                    name: "zPkg",
                    path: .init("/zPkg"),
                    products: [
                        ProductDescription(name: "Z", type: .library(.automatic), targets: ["Z"]),
                    ],
                    targets: [
                        TargetDescription(name: "Z", dependencies: ["Foo"]),
                        TargetDescription(name: "Foo", dependencies: []),
                    ]),
                Manifest.createFileSystemManifest(
                    name: "yPkg",
                    path: .init("/yPkg"),
                    dependencies: [
                        .localSourceControl(path: .init("/zPkg"), requirement: .upToNextMajor(from: "1.0.0")),
                    ],
                    products: [
                        ProductDescription(name: "Y", type: .library(.automatic), targets: ["Y"]),
                    ],
                    targets: [
                        TargetDescription(name: "Y",
                                          dependencies: [
                                            .product(name: "Z",
                                                     package: "zPkg"
                                          )]),
                    ]),
                Manifest.createFileSystemManifest(
                    name: "xPkg",
                    path: .init("/xPkg"),
                    dependencies: [
                        .localSourceControl(path: .init("/yPkg"), requirement: .upToNextMajor(from: "1.0.0")),
                    ],
                    products: [
                        ProductDescription(name: "X", type: .library(.automatic), targets: ["X"]),
                    ],
                    targets: [
                        TargetDescription(name: "X",
                                          dependencies: [.product(name: "Y",
                                                                  package: "yPkg"
                                                                 )
                                          ]),
                    ]),
                Manifest.createRootManifest(
                    name: "appPkg",
                    path: .init("/appPkg"),
                    dependencies: [
                        .localSourceControl(path: .init("/aPkg"), requirement: .upToNextMajor(from: "1.0.0")),
                        .localSourceControl(path: .init("/xPkg"), requirement: .upToNextMajor(from: "1.0.0")),
                    ],
                    targets: [
                        TargetDescription(name: "App",
                                          dependencies: [ "Foo",
                                                         .product(name: "A",
                                                                  package: "aPkg",
                                                                  moduleAliases: ["Foo": "FooA"]),
                                                         .product(name: "X",
                                                                  package: "xPkg",
                                                                  moduleAliases: ["Foo": "FooX"])
                                                        ]
                                         ),
                        TargetDescription(name: "Foo", dependencies: []),
                    ]),
            ],
            observabilityScope: observability.topScope
        )
        XCTAssertNoDiagnostics(observability.diagnostics)

        let result = try BuildPlanResult(plan: try BuildPlan(
            buildParameters: mockBuildParameters(shouldLinkStaticSwiftStdlib: true),
            graph: graph,
            fileSystem: fs,
            observabilityScope: observability.topScope
        ))

        result.checkProductsCount(1)
        result.checkTargetsCount(11)

        XCTAssertTrue(result.targetMap.values.contains { $0.target.name == "D" && $0.target.moduleAliases == nil })
        XCTAssertTrue(result.targetMap.values.contains { $0.target.name == "FooA" && $0.target.moduleAliases?["Foo"] == "FooA" })
        XCTAssertTrue(result.targetMap.values.contains { $0.target.name == "C" && $0.target.moduleAliases?["Foo"] == "FooA" })
        XCTAssertTrue(result.targetMap.values.contains { $0.target.name == "B" && $0.target.moduleAliases?["Foo"] == "FooA" })
        XCTAssertTrue(result.targetMap.values.contains { $0.target.name == "A" && $0.target.moduleAliases?["Foo"] == "FooA" })
        XCTAssertTrue(result.targetMap.values.contains { $0.target.name == "FooX" && $0.target.moduleAliases?["Foo"] == "FooX" })
        XCTAssertTrue(result.targetMap.values.contains { $0.target.name == "Z" && $0.target.moduleAliases?["Foo"] == "FooX" })
        XCTAssertTrue(result.targetMap.values.contains { $0.target.name == "Y" && $0.target.moduleAliases?["Foo"] == "FooX" })
        XCTAssertTrue(result.targetMap.values.contains { $0.target.name == "X" && $0.target.moduleAliases?["Foo"] == "FooX" })
        XCTAssertTrue(result.targetMap.values.contains { $0.target.name == "App" && $0.target.moduleAliases == nil })
    }

    func testModuleAliasingAllConflictingAliasesFromMultiProducts() throws {
        let fs = InMemoryFileSystem(emptyFiles:
                                        "/aPkg/Sources/A/main.swift",
                                    "/aPkg/Sources/A/file.swift",
                                    "/bPkg/Sources/B/file.swift",
                                    "/bPkg/Sources/Utils/file.swift",
                                    "/cPkg/Sources/C/file.swift",
                                    "/cPkg/Sources/Log/file.swift",
                                    "/dPkg/Sources/D/file.swift",
                                    "/dPkg/Sources/Utils/file.swift",
                                    "/dPkg/Sources/Log/file.swift",
                                    "/gPkg/Sources/G/file.swift"
        )

        let observability = ObservabilitySystem.makeForTesting()
        let graph = try loadPackageGraph(
            fileSystem: fs,
            manifests: [
                Manifest.createFileSystemManifest(
                    name: "gPkg",
                    path: .init("/gPkg"),
                    dependencies: [
                        .localSourceControl(path: .init("/dPkg"), requirement: .upToNextMajor(from: "1.0.0")),
                    ],
                    products: [
                        ProductDescription(name: "G", type: .library(.automatic), targets: ["G"]),
                    ],
                    targets: [
                        TargetDescription(name: "G",
                                          dependencies: [.product(name: "D",
                                                                  package: "dPkg"
                                                                 )
                                          ]),
                    ]),
                Manifest.createFileSystemManifest(
                    name: "dPkg",
                    path: .init("/dPkg"),
                    products: [
                        ProductDescription(name: "D", type: .library(.automatic), targets: ["D"]),
                    ],
                    targets: [
                        TargetDescription(name: "D", dependencies: ["Utils", "Log"]),
                        TargetDescription(name: "Utils", dependencies: []),
                        TargetDescription(name: "Log", dependencies: []),
                    ]),
                Manifest.createFileSystemManifest(
                    name: "cPkg",
                    path: .init("/cPkg"),
                    dependencies: [
                        .localSourceControl(path: .init("/dPkg"), requirement: .upToNextMajor(from: "1.0.0")),
                    ],
                    products: [
                        ProductDescription(name: "C", type: .library(.automatic), targets: ["C"]),
                        ProductDescription(name: "LogInC", type: .library(.automatic), targets: ["Log"]),
                    ],
                    targets: [
                        TargetDescription(name: "C", dependencies: ["Log"]),
                        TargetDescription(name: "Log",
                                          dependencies: [
                                            .product(name: "D",
                                                     package: "dPkg",
                                                     moduleAliases: ["Log" : "ZLog"]
                                                    ),
                                          ]),
                    ]),
                Manifest.createFileSystemManifest(
                    name: "bPkg",
                    path: .init("/bPkg"),
                    dependencies: [
                        .localSourceControl(path: .init("/cPkg"), requirement: .upToNextMajor(from: "1.0.0")),
                    ],
                    products: [
                        ProductDescription(name: "B", type: .library(.automatic), targets: ["B"]),
                    ],
                    targets: [
                        TargetDescription(name: "B",
                                          dependencies: [
                                            "Utils",
                                            .product(name: "C",
                                                     package: "cPkg",
                                                     moduleAliases: ["Utils": "YUtils",
                                                                     "Log": "YLog"
                                                                    ]
                                            ),
                                          ]),
                        TargetDescription(name: "Utils", dependencies: [])
                    ]),
                Manifest.createRootManifest(
                    name: "aPkg",
                    path: .init("/aPkg"),
                    dependencies: [
                        .localSourceControl(path: .init("/bPkg"), requirement: .upToNextMajor(from: "1.0.0")),
                        .localSourceControl(path: .init("/gPkg"), requirement: .upToNextMajor(from: "1.0.0")),
                    ],
                    targets: [
                        TargetDescription(name: "A",
                                          dependencies: [
                                            .product(name: "G",
                                                     package: "gPkg"),
                                            .product(name: "B",
                                                     package: "bPkg",
                                                     moduleAliases: ["Utils": "XUtils",
                                                                     "YLog": "XLog"]
                                                    ),
                                          ]
                                         ),
                    ]
                ),
            ],
            observabilityScope: observability.topScope
        )
        XCTAssertNoDiagnostics(observability.diagnostics)

        let result = try BuildPlanResult(plan: try BuildPlan(
            buildParameters: mockBuildParameters(shouldLinkStaticSwiftStdlib: true),
            graph: graph,
            fileSystem: fs,
            observabilityScope: observability.topScope
        ))

        result.checkProductsCount(1)
        result.checkTargetsCount(9)
        XCTAssertTrue(result.targetMap.values.contains { $0.target.name == "A" && $0.target.moduleAliases?["Utils"] == "XUtils" })
        XCTAssertTrue(result.targetMap.values.contains { $0.target.name == "B" && $0.target.moduleAliases?["Utils"] == "XUtils" && $0.target.moduleAliases?["Log"] == "XLog" && $0.target.moduleAliases?.count == 2 })
        XCTAssertTrue(result.targetMap.values.contains { $0.target.name == "XUtils" && $0.target.moduleAliases?["Utils"] == "XUtils" && $0.target.moduleAliases?.count == 1 })
        XCTAssertTrue(result.targetMap.values.contains { $0.target.name == "C" && $0.target.moduleAliases?["Log"] == "XLog" && $0.target.moduleAliases?["Utils"] == "YUtils" && $0.target.moduleAliases?.count == 2 })
        XCTAssertTrue(result.targetMap.values.contains { $0.target.name == "XLog" && $0.target.moduleAliases?["Log"] == "XLog" && $0.target.moduleAliases?["Utils"] == "YUtils" && $0.target.moduleAliases?.count == 2 })
        XCTAssertTrue(result.targetMap.values.contains { $0.target.name == "D" && $0.target.moduleAliases?["Utils"] == "YUtils" && $0.target.moduleAliases?["Log"] == "ZLog" && $0.target.moduleAliases?.count == 2})
        XCTAssertTrue(result.targetMap.values.contains { $0.target.name == "YUtils" && $0.target.moduleAliases?["Utils"] == "YUtils" && $0.target.moduleAliases?.count == 1 })
        XCTAssertTrue(result.targetMap.values.contains { $0.target.name == "ZLog" && $0.target.moduleAliases?["Log"] == "ZLog" && $0.target.moduleAliases?.count == 1 })
        XCTAssertTrue(result.targetMap.values.contains { $0.target.name == "G" && $0.target.moduleAliases?["Utils"] == "YUtils" && $0.target.moduleAliases?["Log"] == "ZLog" && $0.target.moduleAliases?.count == 2})
    }

    func testModuleAliasingSomeConflictingAliasesInMultiProducts() throws {
        let fs = InMemoryFileSystem(emptyFiles:
                                        "/aPkg/Sources/A/main.swift",
                                    "/aPkg/Sources/A/file.swift",
                                    "/bPkg/Sources/B/file.swift",
                                    "/cPkg/Sources/C/file.swift",
                                    "/dPkg/Sources/D/file.swift",
                                    "/dPkg/Sources/Utils/file.swift",
                                    "/dPkg/Sources/Log/file.swift",
                                    "/gPkg/Sources/G/file.swift",
                                    "/hPkg/Sources/Utils/file.swift"
        )

        let observability = ObservabilitySystem.makeForTesting()
        let graph = try loadPackageGraph(
            fileSystem: fs,
            manifests: [
                Manifest.createFileSystemManifest(
                    name: "hPkg",
                    path: .init("/hPkg"),
                    dependencies: [
                    ],
                    products: [
                        ProductDescription(name: "H", type: .library(.automatic), targets: ["Utils"]),
                    ],
                    targets: [
                        TargetDescription(name: "Utils",
                                          dependencies: []),
                    ]),
                Manifest.createFileSystemManifest(
                    name: "gPkg",
                    path: .init("/gPkg"),
                    dependencies: [
                        .localSourceControl(path: .init("/hPkg"), requirement: .upToNextMajor(from: "1.0.0")),
                    ],
                    products: [
                        ProductDescription(name: "G", type: .library(.automatic), targets: ["G"]),
                    ],
                    targets: [
                        TargetDescription(name: "G",
                                          dependencies: [.product(name: "H",
                                                                  package: "hPkg"
                                                                 )
                                          ]),
                    ]),
                Manifest.createFileSystemManifest(
                    name: "dPkg",
                    path: .init("/dPkg"),
                    products: [
                        ProductDescription(name: "D", type: .library(.automatic), targets: ["D"]),
                    ],
                    targets: [
                        TargetDescription(name: "D", dependencies: ["Utils", "Log"]),
                        TargetDescription(name: "Utils", dependencies: []),
                        TargetDescription(name: "Log", dependencies: []),
                    ]),
                Manifest.createFileSystemManifest(
                    name: "cPkg",
                    path: .init("/cPkg"),
                    dependencies: [
                        .localSourceControl(path: .init("/dPkg"), requirement: .upToNextMajor(from: "1.0.0")),
                    ],
                    products: [
                        ProductDescription(name: "C", type: .library(.automatic), targets: ["C"]),
                    ],
                    targets: [
                        TargetDescription(name: "C",
                                          dependencies: [
                                            .product(name: "D",
                                                     package: "dPkg",
                                                     moduleAliases: ["Log" : "ZLog"]
                                                    ),
                                          ]),
                    ]),
                Manifest.createFileSystemManifest(
                    name: "bPkg",
                    path: .init("/bPkg"),
                    dependencies: [
                        .localSourceControl(path: .init("/cPkg"), requirement: .upToNextMajor(from: "1.0.0")),
                    ],
                    products: [
                        ProductDescription(name: "B", type: .library(.automatic), targets: ["B"]),
                    ],
                    targets: [
                        TargetDescription(name: "B",
                                          dependencies: [
                                            .product(name: "C",
                                                     package: "cPkg",
                                                     moduleAliases: ["Utils": "YUtils",
                                                                     "ZLog": "YLog"
                                                                    ]
                                            ),
                                          ]),
                    ]),
                Manifest.createRootManifest(
                    name: "aPkg",
                    path: .init("/aPkg"),
                    dependencies: [
                        .localSourceControl(path: .init("/bPkg"), requirement: .upToNextMajor(from: "1.0.0")),
                        .localSourceControl(path: .init("/gPkg"), requirement: .upToNextMajor(from: "1.0.0")),
                    ],
                    targets: [
                        TargetDescription(name: "A",
                                          dependencies: [
                                            .product(name: "B",
                                                     package: "bPkg",
                                                     moduleAliases: ["YUtils": "XUtils",
                                                                     "YLog": "XLog"]
                                                    ),
                                            .product(name: "G",
                                                     package: "gPkg",
                                                     moduleAliases: ["Utils": "GUtils"]),
                                          ]
                                         ),
                    ]
                ),
            ],
            observabilityScope: observability.topScope
        )
        XCTAssertNoDiagnostics(observability.diagnostics)

        let result = try BuildPlanResult(plan: try BuildPlan(
            buildParameters: mockBuildParameters(shouldLinkStaticSwiftStdlib: true),
            graph: graph,
            fileSystem: fs,
            observabilityScope: observability.topScope
        ))

        result.checkProductsCount(1)
        result.checkTargetsCount(8)

        XCTAssertTrue(result.targetMap.values.contains { $0.target.name == "A" && $0.target.moduleAliases?["Log"] == "XLog" && $0.target.moduleAliases?.count == 1 })
        XCTAssertTrue(result.targetMap.values.contains { $0.target.name == "B" && $0.target.moduleAliases?["Utils"] == "XUtils" && $0.target.moduleAliases?["Log"] == "XLog" && $0.target.moduleAliases?.count == 2 })
        XCTAssertTrue(result.targetMap.values.contains { $0.target.name == "C" && $0.target.moduleAliases?["Log"] == "XLog" && $0.target.moduleAliases?["Utils"] == "XUtils" && $0.target.moduleAliases?.count == 2 })
        XCTAssertTrue(result.targetMap.values.contains { $0.target.name == "D" && $0.target.moduleAliases?["Utils"] == "XUtils" && $0.target.moduleAliases?["Log"] == "XLog" && $0.target.moduleAliases?.count == 2})
        XCTAssertTrue(result.targetMap.values.contains { $0.target.name == "XUtils" && $0.target.moduleAliases?["Utils"] == "XUtils" && $0.target.moduleAliases?.count == 1 })
        XCTAssertTrue(result.targetMap.values.contains { $0.target.name == "XLog" && $0.target.moduleAliases?["Log"] == "XLog" && $0.target.moduleAliases?.count == 1 })
        XCTAssertTrue(result.targetMap.values.contains { $0.target.name == "G" && $0.target.moduleAliases?["Utils"] == "GUtils" && $0.target.moduleAliases?.count == 1})
        XCTAssertTrue(result.targetMap.values.contains { $0.target.name == "GUtils" && $0.target.moduleAliases?["Utils"] == "GUtils" && $0.target.moduleAliases?.count == 1})
    }

    func testModuleAliasingMergeAliasesOfSameTargets() throws {
        let fs = InMemoryFileSystem(emptyFiles:
                                        "/aPkg/Sources/A/main.swift",
                                    "/aPkg/Sources/A/file.swift",
                                    "/bPkg/Sources/B/file.swift",
                                    "/cPkg/Sources/C/file.swift",
                                    "/dPkg/Sources/D/file.swift",
                                    "/dPkg/Sources/Utils/file.swift",
                                    "/dPkg/Sources/Log/file.swift",
                                    "/gPkg/Sources/G/file.swift",
                                    "/hPkg/Sources/H/file.swift"
        )

        let observability = ObservabilitySystem.makeForTesting()
        let graph = try loadPackageGraph(
            fileSystem: fs,
            manifests: [
                Manifest.createFileSystemManifest(
                    name: "hPkg",
                    path: .init("/hPkg"),
                    dependencies: [
                        .localSourceControl(path: .init("/dPkg"), requirement: .upToNextMajor(from: "1.0.0")),
                    ],
                    products: [
                        ProductDescription(name: "H", type: .library(.automatic), targets: ["H"]),
                    ],
                    targets: [
                        TargetDescription(name: "H",
                                          dependencies: [.product(name: "D",
                                                                  package: "dPkg"
                                                                 )
                                          ]),
                    ]),
                Manifest.createFileSystemManifest(
                    name: "gPkg",
                    path: .init("/gPkg"),
                    dependencies: [
                        .localSourceControl(path: .init("/hPkg"), requirement: .upToNextMajor(from: "1.0.0")),
                    ],
                    products: [
                        ProductDescription(name: "G", type: .library(.automatic), targets: ["G"]),
                    ],
                    targets: [
                        TargetDescription(name: "G",
                                          dependencies: [.product(name: "H",
                                                                  package: "hPkg",
                                                                  moduleAliases: [
                                                                    "Utils": "GUtils",
                                                                    "Log": "GLog"
                                                                  ]
                                                                 )
                                          ]),
                    ]),
                Manifest.createFileSystemManifest(
                    name: "dPkg",
                    path: .init("/dPkg"),
                    products: [
                        ProductDescription(name: "D", type: .library(.automatic), targets: ["D"]),
                    ],
                    targets: [
                        TargetDescription(name: "D", dependencies: ["Utils", "Log"]),
                        TargetDescription(name: "Utils", dependencies: []),
                        TargetDescription(name: "Log", dependencies: []),
                    ]),
                Manifest.createFileSystemManifest(
                    name: "cPkg",
                    path: .init("/cPkg"),
                    dependencies: [
                        .localSourceControl(path: .init("/dPkg"), requirement: .upToNextMajor(from: "1.0.0")),
                    ],
                    products: [
                        ProductDescription(name: "C", type: .library(.automatic), targets: ["C"]),
                    ],
                    targets: [
                        TargetDescription(name: "C",
                                          dependencies: [
                                            .product(name: "D",
                                                     package: "dPkg",
                                                     moduleAliases: ["Log" : "ZLog"]
                                                    ),
                                          ]),
                    ]),
                Manifest.createFileSystemManifest(
                    name: "bPkg",
                    path: .init("/bPkg"),
                    dependencies: [
                        .localSourceControl(path: .init("/cPkg"), requirement: .upToNextMajor(from: "1.0.0")),
                    ],
                    products: [
                        ProductDescription(name: "B", type: .library(.automatic), targets: ["B"]),
                    ],
                    targets: [
                        TargetDescription(name: "B",
                                          dependencies: [
                                            .product(name: "C",
                                                     package: "cPkg",
                                                     moduleAliases: ["Utils": "YUtils",
                                                                     "ZLog": "YLog"
                                                                    ]
                                            ),
                                          ]),
                    ]),
                Manifest.createRootManifest(
                    name: "aPkg",
                    path: .init("/aPkg"),
                    dependencies: [
                        .localSourceControl(path: .init("/bPkg"), requirement: .upToNextMajor(from: "1.0.0")),
                        .localSourceControl(path: .init("/gPkg"), requirement: .upToNextMajor(from: "1.0.0")),
                    ],
                    targets: [
                        TargetDescription(name: "A",
                                          dependencies: [
                                            .product(name: "G",
                                                     package: "gPkg"),
                                            .product(name: "B",
                                                     package: "bPkg",
                                                     moduleAliases: ["YUtils": "XUtils",
                                                                     "YLog": "XLog"]
                                                    ),
                                            ]
                                         ),
                    ]
                ),
            ],
            observabilityScope: observability.topScope
        )
        XCTAssertNoDiagnostics(observability.diagnostics)

        let result = try BuildPlanResult(plan: try BuildPlan(
            buildParameters: mockBuildParameters(shouldLinkStaticSwiftStdlib: true),
            graph: graph,
            fileSystem: fs,
            observabilityScope: observability.topScope
        ))

        result.checkProductsCount(1)
        result.checkTargetsCount(8)
        XCTAssertTrue(result.targetMap.values.contains { $0.target.name == "A" && $0.target.moduleAliases?["Utils"] == "XUtils" && $0.target.moduleAliases?["Log"] == "XLog" && $0.target.moduleAliases?.count == 2 })
        XCTAssertTrue(result.targetMap.values.contains { $0.target.name == "B" && $0.target.moduleAliases?["Utils"] == "XUtils" && $0.target.moduleAliases?["Log"] == "XLog" && $0.target.moduleAliases?.count == 2 })
        XCTAssertTrue(result.targetMap.values.contains { $0.target.name == "C" && $0.target.moduleAliases?["Log"] == "XLog" && $0.target.moduleAliases?["Utils"] == "XUtils" && $0.target.moduleAliases?.count == 2 })
        XCTAssertTrue(result.targetMap.values.contains { $0.target.name == "D" && $0.target.moduleAliases?["Utils"] == "XUtils" && $0.target.moduleAliases?["Log"] == "XLog" && $0.target.moduleAliases?.count == 2})
        XCTAssertTrue(result.targetMap.values.contains { $0.target.name == "XUtils" && $0.target.moduleAliases?["Utils"] == "XUtils" && $0.target.moduleAliases?.count == 1 })
        XCTAssertTrue(result.targetMap.values.contains { $0.target.name == "XLog" && $0.target.moduleAliases?["Log"] == "XLog" && $0.target.moduleAliases?.count == 1 })
        XCTAssertTrue(result.targetMap.values.contains { $0.target.name == "G" && $0.target.moduleAliases?["Utils"] == "XUtils" && $0.target.moduleAliases?["Log"] == "XLog" && $0.target.moduleAliases?.count == 2})
        XCTAssertTrue(result.targetMap.values.contains { $0.target.name == "H" && $0.target.moduleAliases?["Utils"] == "XUtils" && $0.target.moduleAliases?["Log"] == "XLog" && $0.target.moduleAliases?.count == 2})
    }

    func testModuleAliasingOverrideSameNameTargetAndDepWithAliases() throws {
        let fs = InMemoryFileSystem(emptyFiles:
                                        "/appPkg/Sources/App/main.swift",
                                    "/appPkg/Sources/Utils/file1.swift",
                                    "/appPkg/Sources/Render/file2.swift",
                                    "/libPkg/Sources/Lib/fileLib.swift",
                                    "/gamePkg/Sources/Game/fileGame.swift",
                                    "/gamePkg/Sources/Render/fileRender.swift",
                                    "/gamePkg/Sources/Utils/fileUtils.swift",
                                    "/drawPkg/Sources/Render/fileDraw.swift"
        )

        let observability = ObservabilitySystem.makeForTesting()
        let graph = try loadPackageGraph(
            fileSystem: fs,
            manifests: [
                Manifest.createFileSystemManifest(
                    name: "drawPkg",
                    path: .init("/drawPkg"),
                    products: [
                        ProductDescription(name: "DrawProd", type: .library(.automatic), targets: ["Render"]),
                    ],
                    targets: [
                        TargetDescription(name: "Render", dependencies: []),
                    ]),
                Manifest.createFileSystemManifest(
                    name: "gamePkg",
                    path: .init("/gamePkg"),
                    dependencies: [
                        .localSourceControl(path: .init("/drawPkg"), requirement: .upToNextMajor(from: "1.0.0")),
                    ],
                    products: [
                        ProductDescription(name: "Game", type: .library(.automatic), targets: ["Game"]),
                        ProductDescription(name: "UtilsProd", type: .library(.automatic), targets: ["Utils"]),
                        ProductDescription(name: "RenderProd", type: .library(.automatic), targets: ["Render"]),
                    ],
                    targets: [
                        TargetDescription(name: "Game", dependencies: ["Utils"]),
                        TargetDescription(name: "Utils", dependencies: []),
                        TargetDescription(name: "Render",
                                          dependencies: [
                                            .product(name: "DrawProd",
                                                     package: "drawPkg",
                                                     moduleAliases: ["Render": "DrawRender"]
                                          )]),
                    ]),
                Manifest.createFileSystemManifest(
                    name: "libPkg",
                    path: .init("/libPkg"),
                    dependencies: [
                        .localSourceControl(path: .init("/gamePkg"), requirement: .upToNextMajor(from: "1.0.0")),
                    ],
                    products: [
                        ProductDescription(name: "LibProd", type: .library(.automatic), targets: ["Lib"]),
                    ],
                    targets: [
                        TargetDescription(name: "Lib",
                                          dependencies: [
                                            .product(name: "Game",
                                                                  package: "gamePkg",
                                                                  moduleAliases: ["Utils": "GameUtils"]
                                                                 ),
                                                         .product(name: "RenderProd",
                                                                  package: "gamePkg",
                                                                  moduleAliases: ["Render": "GameRender"]
                                                                 )
                                          ]),
                    ]),
                Manifest.createRootManifest(
                    name: "appPkg",
                    path: .init("/appPkg"),
                    dependencies: [
                        .localSourceControl(path: .init("/libPkg"), requirement: .upToNextMajor(from: "1.0.0")),
                    ],
                    targets: [
                        TargetDescription(name: "App",
                                          dependencies: ["Utils",
                                                         "Render",
                                                         .product(name: "LibProd",
                                                                  package: "libPkg",
                                                                  moduleAliases: ["GameUtils": "LibUtils", "GameRender": "LibRender"]
                                                        )]),
                        TargetDescription(name: "Utils", dependencies: []),
                        TargetDescription(name: "Render", dependencies: []),
                    ]),
            ],
            observabilityScope: observability.topScope
        )
        XCTAssertNoDiagnostics(observability.diagnostics)

        let result = try BuildPlanResult(plan: try BuildPlan(
            buildParameters: mockBuildParameters(shouldLinkStaticSwiftStdlib: true),
            graph: graph,
            fileSystem: fs,
            observabilityScope: observability.topScope
        ))

        result.checkProductsCount(1)
        result.checkTargetsCount(8)

        XCTAssertTrue(result.targetMap.values.contains { $0.target.name == "Lib" && $0.target.moduleAliases?["Utils"] == "LibUtils" && $0.target.moduleAliases?["Render"] == "LibRender" })
        XCTAssertTrue(result.targetMap.values.contains { $0.target.name == "LibRender" && $0.target.moduleAliases?["Render"] == "LibRender" })
        XCTAssertTrue(result.targetMap.values.contains { $0.target.name == "LibUtils" && $0.target.moduleAliases?["Utils"] == "LibUtils" })
        XCTAssertTrue(result.targetMap.values.contains { $0.target.name == "Game" && $0.target.moduleAliases?["Utils"] == "LibUtils" && $0.target.moduleAliases?["Render"] == nil })
        XCTAssertTrue(result.targetMap.values.contains { $0.target.name == "DrawRender" && $0.target.moduleAliases?["Render"] == "DrawRender" })
        XCTAssertTrue(result.targetMap.values.contains { $0.target.name == "Render" && $0.target.moduleAliases == nil })
        XCTAssertTrue(result.targetMap.values.contains { $0.target.name == "Utils" && $0.target.moduleAliases == nil })
        XCTAssertTrue(result.targetMap.values.contains { $0.target.name == "App" && $0.target.moduleAliases == nil })
        XCTAssertFalse(result.targetMap.values.contains { $0.target.name == "GameUtils"})

    }

    func testModuleAliasingAddOverrideAliasesUpstream() throws {
        let fs = InMemoryFileSystem(emptyFiles:
                                        "/appPkg/Sources/App/main.swift",
                                    "/appPkg/Sources/Utils/file1.swift",
                                    "/appPkg/Sources/Render/file2.swift",
                                    "/libPkg/Sources/Lib/fileLib.swift",
                                    "/gamePkg/Sources/Render/fileRender.swift",
                                    "/gamePkg/Sources/Utils/fileUtils.swift",
                                    "/drawPkg/Sources/Render/fileDraw.swift"
        )

        let observability = ObservabilitySystem.makeForTesting()
        let graph = try loadPackageGraph(
            fileSystem: fs,
            manifests: [
                Manifest.createFileSystemManifest(
                    name: "drawPkg",
                    path: .init("/drawPkg"),
                    products: [
                        ProductDescription(name: "DrawProd", type: .library(.automatic), targets: ["Render"]),
                    ],
                    targets: [
                        TargetDescription(name: "Render", dependencies: []),
                    ]),
                Manifest.createFileSystemManifest(
                    name: "gamePkg",
                    path: .init("/gamePkg"),
                    dependencies: [
                        .localSourceControl(path: .init("/drawPkg"), requirement: .upToNextMajor(from: "1.0.0")),
                    ],
                    products: [
                        ProductDescription(name: "Game", type: .library(.automatic), targets: ["Utils"]),
                        ProductDescription(name: "UtilsProd", type: .library(.automatic), targets: ["Utils"]),
                        ProductDescription(name: "RenderProd", type: .library(.automatic), targets: ["Render"]),
                    ],
                    targets: [
                        TargetDescription(name: "Game", dependencies: ["Utils"]),
                        TargetDescription(name: "Utils", dependencies: []),
                        TargetDescription(name: "Render",
                                          dependencies: [
                                            .product(name: "DrawProd",
                                                     package: "drawPkg",
                                                     moduleAliases: ["Render": "DrawRender"]
                                          )]),
                    ]),
                Manifest.createFileSystemManifest(
                    name: "libPkg",
                    path: .init("/libPkg"),
                    dependencies: [
                        .localSourceControl(path: .init("/gamePkg"), requirement: .upToNextMajor(from: "1.0.0")),
                    ],
                    products: [
                        ProductDescription(name: "LibProd", type: .library(.automatic), targets: ["Lib"]),
                    ],
                    targets: [
                        TargetDescription(name: "Lib",
                                          dependencies: [.product(name: "UtilsProd",
                                                                  package: "gamePkg",
                                                                  moduleAliases: ["Utils": "GameUtils"]
                                                                 ),
                                                         .product(name: "RenderProd",
                                                                  package: "gamePkg",
                                                                  moduleAliases: ["Render": "GameRender"]
                                                                 )
                                          ]),
                    ]),
                Manifest.createRootManifest(
                    name: "appPkg",
                    path: .init("/appPkg"),
                    dependencies: [
                        .localSourceControl(path: .init("/libPkg"), requirement: .upToNextMajor(from: "1.0.0")),
                    ],
                    targets: [
                        TargetDescription(name: "App",
                                          dependencies: ["Utils",
                                                         "Render",
                                                         .product(name: "LibProd",
                                                                  package: "libPkg"
                                                        )]),
                        TargetDescription(name: "Utils", dependencies: []),
                        TargetDescription(name: "Render", dependencies: []),
                    ]),
            ],
            observabilityScope: observability.topScope
        )
        XCTAssertNoDiagnostics(observability.diagnostics)

        let result = try BuildPlanResult(plan: try BuildPlan(
            buildParameters: mockBuildParameters(shouldLinkStaticSwiftStdlib: true),
            graph: graph,
            fileSystem: fs,
            observabilityScope: observability.topScope
        ))

        result.checkProductsCount(1)
        result.checkTargetsCount(7)

        XCTAssertTrue(result.targetMap.values.contains { $0.target.name == "Lib" && $0.target.moduleAliases?["Utils"] == "GameUtils" && $0.target.moduleAliases?["Render"] == "GameRender" })
        XCTAssertTrue(result.targetMap.values.contains { $0.target.name == "GameRender" && $0.target.moduleAliases?["Render"] == "GameRender" })
        XCTAssertTrue(result.targetMap.values.contains { $0.target.name == "GameUtils" && $0.target.moduleAliases?["Utils"] == "GameUtils" })
        XCTAssertTrue(result.targetMap.values.contains { $0.target.name == "DrawRender" && $0.target.moduleAliases?["Render"] == "DrawRender" })
        XCTAssertTrue(result.targetMap.values.contains { $0.target.name == "Render" && $0.target.moduleAliases == nil })
        XCTAssertTrue(result.targetMap.values.contains { $0.target.name == "Utils" && $0.target.moduleAliases == nil })
        XCTAssertTrue(result.targetMap.values.contains { $0.target.name == "App" && $0.target.moduleAliases == nil })
    }

    func testModuleAliasingOverrideUpstreamTargetsWithAliases() throws {
        let fs = InMemoryFileSystem(emptyFiles:
                                        "/appPkg/Sources/App/main.swift",
                                    "/appPkg/Sources/Utils/file1.swift",
                                    "/appPkg/Sources/Render/file2.swift",
                                    "/libPkg/Sources/Lib/fileLib.swift",
                                    "/gamePkg/Sources/Scene/fileScene.swift",
                                    "/gamePkg/Sources/Render/fileRender.swift",
                                    "/gamePkg/Sources/Utils/fileUtils.swift",
                                    "/drawPkg/Sources/Render/fileDraw.swift"
        )

        let observability = ObservabilitySystem.makeForTesting()
        let graph = try loadPackageGraph(
            fileSystem: fs,
            manifests: [
                Manifest.createFileSystemManifest(
                    name: "drawPkg",
                    path: .init("/drawPkg"),
                    products: [
                        ProductDescription(name: "DrawProd", type: .library(.automatic), targets: ["Render"]),
                    ],
                    targets: [
                        TargetDescription(name: "Render", dependencies: []),
                    ]),
                Manifest.createFileSystemManifest(
                    name: "gamePkg",
                    path: .init("/gamePkg"),
                    dependencies: [
                        .localSourceControl(path: .init("/drawPkg"), requirement: .upToNextMajor(from: "1.0.0")),
                    ],
                    products: [
                        ProductDescription(name: "Game", type: .library(.automatic), targets: ["Utils"]),
                        ProductDescription(name: "UtilsProd", type: .library(.automatic), targets: ["Utils"]),
                        ProductDescription(name: "RenderProd", type: .library(.automatic), targets: ["Render"]),
                        ProductDescription(name: "SceneProd", type: .library(.automatic), targets: ["Scene"]),
                    ],
                    targets: [
                        TargetDescription(name: "Game", dependencies: ["Utils"]),
                        TargetDescription(name: "Utils", dependencies: []),
                        TargetDescription(name: "Render", dependencies: []),
                        TargetDescription(name: "Scene",
                                          dependencies: [
                                            .product(name: "DrawProd",
                                                     package: "drawPkg",
                                                     moduleAliases: ["Render": "DrawRender"]
                                          )]),
                    ]),
                Manifest.createFileSystemManifest(
                    name: "libPkg",
                    path: .init("/libPkg"),
                    dependencies: [
                        .localSourceControl(path: .init("/gamePkg"), requirement: .upToNextMajor(from: "1.0.0")),
                    ],
                    products: [
                        ProductDescription(name: "LibProd", type: .library(.automatic), targets: ["Lib"]),
                    ],
                    targets: [
                        TargetDescription(name: "Lib",
                                          dependencies: [.product(name: "UtilsProd",
                                                                  package: "gamePkg",
                                                                  moduleAliases: ["Utils": "GameUtils"]
                                                                 ),
                                                         .product(name: "RenderProd",
                                                                  package: "gamePkg",
                                                                  moduleAliases: ["Render": "GameRender"]
                                                                 ),
                                                         .product(name: "SceneProd",
                                                                  package: "gamePkg"
                                                                 )
                                          ]),
                    ]),
                Manifest.createRootManifest(
                    name: "appPkg",
                    path: .init("/appPkg"),
                    dependencies: [
                        .localSourceControl(path: .init("/libPkg"), requirement: .upToNextMajor(from: "1.0.0")),
                    ],
                    targets: [
                        TargetDescription(name: "App",
                                          dependencies: ["Utils",
                                                         "Render",
                                                         .product(name: "LibProd",
                                                                  package: "libPkg"
                                                        )]),
                        TargetDescription(name: "Utils", dependencies: []),
                        TargetDescription(name: "Render", dependencies: []),
                    ]),
            ],
            observabilityScope: observability.topScope
        )
        XCTAssertNoDiagnostics(observability.diagnostics)

        let result = try BuildPlanResult(plan: try BuildPlan(
            buildParameters: mockBuildParameters(shouldLinkStaticSwiftStdlib: true),
            graph: graph,
            fileSystem: fs,
            observabilityScope: observability.topScope
        ))

        result.checkProductsCount(1)
        result.checkTargetsCount(8)

        XCTAssertTrue(result.targetMap.values.contains { $0.target.name == "Lib" && $0.target.moduleAliases?["Utils"] == "GameUtils" && $0.target.moduleAliases?["Render"] == "GameRender" })
        XCTAssertTrue(result.targetMap.values.contains { $0.target.name == "GameRender" && $0.target.moduleAliases?["Render"] == "GameRender" })
        XCTAssertTrue(result.targetMap.values.contains { $0.target.name == "GameUtils" && $0.target.moduleAliases?["Utils"] == "GameUtils" })
        XCTAssertTrue(result.targetMap.values.contains { $0.target.name == "Scene" && $0.target.moduleAliases?["Render"] == "DrawRender" })
        XCTAssertTrue(result.targetMap.values.contains { $0.target.name == "DrawRender" && $0.target.moduleAliases?["Render"] == "DrawRender" })
        XCTAssertTrue(result.targetMap.values.contains { $0.target.name == "Render" && $0.target.moduleAliases == nil })
        XCTAssertTrue(result.targetMap.values.contains { $0.target.name == "Utils" && $0.target.moduleAliases == nil })
        XCTAssertTrue(result.targetMap.values.contains { $0.target.name == "App" && $0.target.moduleAliases == nil })
    }

    func testModuleAliasingOverrideUpstreamTargetsWithAliasesMultipleAliasesInProduct() throws {
        let fs = InMemoryFileSystem(emptyFiles:
                                        "/appPkg/Sources/App/main.swift",
                                    "/appPkg/Sources/Utils/file1.swift",
                                    "/appPkg/Sources/Render/file2.swift",
                                    "/libPkg/Sources/Lib/fileLib.swift",
                                    "/gamePkg/Sources/Game/fileGame.swift",
                                    "/gamePkg/Sources/Utils/fileUtils.swift",
                                    "/drawPkg/Sources/Render/fileDraw.swift"
        )

        let observability = ObservabilitySystem.makeForTesting()
        let graph = try loadPackageGraph(
            fileSystem: fs,
            manifests: [
                Manifest.createFileSystemManifest(
                    name: "drawPkg",
                    path: .init("/drawPkg"),
                    products: [
                        ProductDescription(name: "DrawProd", type: .library(.automatic), targets: ["Render"]),
                    ],
                    targets: [
                        TargetDescription(name: "Render", dependencies: []),
                    ]),
                Manifest.createFileSystemManifest(
                    name: "gamePkg",
                    path: .init("/gamePkg"),
                    dependencies: [
                        .localSourceControl(path: .init("/drawPkg"), requirement: .upToNextMajor(from: "1.0.0")),
                    ],
                    products: [
                        ProductDescription(name: "GameProd", type: .library(.automatic), targets: ["Game"]),
                        ProductDescription(name: "UtilsProd", type: .library(.automatic), targets: ["Utils"]),
                    ],
                    targets: [
                        TargetDescription(name: "Game",
                                          dependencies: [
                                            "Utils",
                                            .product(name: "DrawProd",
                                                     package: "drawPkg",
                                                     moduleAliases: ["Render": "DrawRender"])
                                          ]),
                        TargetDescription(name: "Utils",
                                          dependencies: [
                                            .product(name: "DrawProd",
                                                     package: "drawPkg",
                                                     moduleAliases: ["Render": "DrawRender"])
                                          ]),
                    ]),
                Manifest.createFileSystemManifest(
                    name: "libPkg",
                    path: .init("/libPkg"),
                    dependencies: [
                        .localSourceControl(path: .init("/gamePkg"), requirement: .upToNextMajor(from: "1.0.0")),
                    ],
                    products: [
                        ProductDescription(name: "LibProd", type: .library(.automatic), targets: ["Lib"]),
                    ],
                    targets: [
                        TargetDescription(name: "Lib",
                                          dependencies: [.product(name: "UtilsProd",
                                                                  package: "gamePkg",
                                                                  moduleAliases: ["Utils": "GameUtils", "Render": "GameRender"]
                                                                 ),
                                          ]),
                    ]),
                Manifest.createRootManifest(
                    name: "appPkg",
                    path: .init("/appPkg"),
                    dependencies: [
                        .localSourceControl(path: .init("/libPkg"), requirement: .upToNextMajor(from: "1.0.0")),
                    ],
                    targets: [
                        TargetDescription(name: "App",
                                          dependencies: ["Utils",
                                                         "Render",
                                                         .product(name: "LibProd",
                                                                  package: "libPkg",
                                                                  moduleAliases: ["GameUtils": "LibUtils", "GameRender": "LibRender"]
                                                        )]),
                        TargetDescription(name: "Utils", dependencies: []),
                        TargetDescription(name: "Render", dependencies: []),
                    ]),
            ],
            observabilityScope: observability.topScope
        )
        XCTAssertNoDiagnostics(observability.diagnostics)

        let result = try BuildPlanResult(plan: try BuildPlan(
            buildParameters: mockBuildParameters(shouldLinkStaticSwiftStdlib: true),
            graph: graph,
            fileSystem: fs,
            observabilityScope: observability.topScope
        ))

        result.checkProductsCount(1)
        result.checkTargetsCount(7)

        XCTAssertTrue(result.targetMap.values.contains { $0.target.name == "Lib" && $0.target.moduleAliases?["Utils"] == "LibUtils" && $0.target.moduleAliases?["Render"] == "LibRender" })
        XCTAssertTrue(result.targetMap.values.contains { $0.target.name == "LibRender" && $0.target.moduleAliases?["Render"] == "LibRender" })
        XCTAssertTrue(result.targetMap.values.contains { $0.target.name == "LibUtils" && $0.target.moduleAliases?["Utils"] == "LibUtils" })
        XCTAssertFalse(result.targetMap.values.contains { $0.target.name == "DrawRender" || $0.target.moduleAliases?["Render"] == "DrawRender" })
        XCTAssertTrue(result.targetMap.values.contains { $0.target.name == "Game" && $0.target.moduleAliases?["Utils"] == "LibUtils" })
        XCTAssertTrue(result.targetMap.values.contains { $0.target.name == "Render" && $0.target.moduleAliases == nil })
        XCTAssertTrue(result.targetMap.values.contains { $0.target.name == "Utils" && $0.target.moduleAliases == nil })
        XCTAssertTrue(result.targetMap.values.contains { $0.target.name == "App" && $0.target.moduleAliases == nil })
    }

    func testModuleAliasingOverrideUpstreamTargetsWithAliasesDownstream() throws {
        let fs = InMemoryFileSystem(emptyFiles:
                                        "/appPkg/Sources/App/main.swift",
                                    "/appPkg/Sources/Utils/file1.swift",
                                    "/appPkg/Sources/Render/file2.swift",
                                    "/libPkg/Sources/Lib/fileLib.swift",
                                    "/gamePkg/Sources/Scene/fileScene.swift",
                                    "/gamePkg/Sources/Render/fileRender.swift",
                                    "/gamePkg/Sources/Utils/fileUtils.swift",
                                    "/gamePkg/Sources/Game/fileGame.swift",
                                    "/drawPkg/Sources/Render/fileDraw.swift"
        )

        let observability = ObservabilitySystem.makeForTesting()
        let graph = try loadPackageGraph(
            fileSystem: fs,
            manifests: [
                Manifest.createFileSystemManifest(
                    name: "drawPkg",
                    path: .init("/drawPkg"),
                    products: [
                        ProductDescription(name: "DrawProd", type: .library(.automatic), targets: ["Render"]),
                    ],
                    targets: [
                        TargetDescription(name: "Render", dependencies: []),
                    ]),
                Manifest.createFileSystemManifest(
                    name: "gamePkg",
                    path: .init("/gamePkg"),
                    dependencies: [
                        .localSourceControl(path: .init("/drawPkg"), requirement: .upToNextMajor(from: "1.0.0")),
                    ],
                    products: [
                        ProductDescription(name: "Game", type: .library(.automatic), targets: ["Game"]),
                        ProductDescription(name: "UtilsProd", type: .library(.automatic), targets: ["Utils"]),
                        ProductDescription(name: "RenderProd", type: .library(.automatic), targets: ["Render"]),
                        ProductDescription(name: "SceneProd", type: .library(.automatic), targets: ["Scene"]),
                    ],
                    targets: [
                        TargetDescription(name: "Game", dependencies: ["Utils"]),
                        TargetDescription(name: "Utils", dependencies: []),
                        TargetDescription(name: "Render", dependencies: []),
                        TargetDescription(name: "Scene",
                                          dependencies: [
                                            .product(name: "DrawProd",
                                                     package: "drawPkg",
                                                     moduleAliases: ["Render": "DrawRender"]
                                          )]),
                    ]),
                Manifest.createFileSystemManifest(
                    name: "libPkg",
                    path: .init("/libPkg"),
                    dependencies: [
                        .localSourceControl(path: .init("/gamePkg"), requirement: .upToNextMajor(from: "1.0.0")),
                    ],
                    products: [
                        ProductDescription(name: "LibProd", type: .library(.automatic), targets: ["Lib"]),
                    ],
                    targets: [
                        TargetDescription(name: "Lib",
                                          dependencies: [.product(name: "UtilsProd",
                                                                  package: "gamePkg",
                                                                  moduleAliases: ["Utils": "GameUtils"]
                                                                 ),
                                                         .product(name: "RenderProd",
                                                                  package: "gamePkg",
                                                                  moduleAliases: ["Render": "GameRender"]
                                                                 ),
                                                         .product(name: "SceneProd",
                                                                  package: "gamePkg"
                                                                 )
                                          ]),
                    ]),
                Manifest.createRootManifest(
                    name: "appPkg",
                    path: .init("/appPkg"),
                    dependencies: [
                        .localSourceControl(path: .init("/libPkg"), requirement: .upToNextMajor(from: "1.0.0")),
                    ],
                    targets: [
                        TargetDescription(name: "App",
                                          dependencies: ["Utils",
                                                         "Render",
                                                         .product(name: "LibProd",
                                                                  package: "libPkg",
                                                                  moduleAliases: ["GameUtils": "LibUtils", "GameRender": "LibRender"]
                                                        )]),
                        TargetDescription(name: "Utils", dependencies: []),
                        TargetDescription(name: "Render", dependencies: []),
                    ]),
            ],
            observabilityScope: observability.topScope
        )
        XCTAssertNoDiagnostics(observability.diagnostics)

        let result = try BuildPlanResult(plan: try BuildPlan(
            buildParameters: mockBuildParameters(shouldLinkStaticSwiftStdlib: true),
            graph: graph,
            fileSystem: fs,
            observabilityScope: observability.topScope
        ))

        result.checkProductsCount(1)
        result.checkTargetsCount(9)

        XCTAssertTrue(result.targetMap.values.contains { $0.target.name == "Lib" && $0.target.moduleAliases?["Utils"] == "LibUtils" && $0.target.moduleAliases?["Render"] == "LibRender" })
        XCTAssertTrue(result.targetMap.values.contains { $0.target.name == "LibRender" && $0.target.moduleAliases?["Render"] == "LibRender" })
        XCTAssertTrue(result.targetMap.values.contains { $0.target.name == "LibUtils" && $0.target.moduleAliases?["Utils"] == "LibUtils" })
        XCTAssertTrue(result.targetMap.values.contains { $0.target.name == "Game" && $0.target.moduleAliases?["Utils"] == "LibUtils" })
        XCTAssertTrue(result.targetMap.values.contains { $0.target.name == "Scene" && $0.target.moduleAliases?["Render"] == "DrawRender" })
        XCTAssertTrue(result.targetMap.values.contains { $0.target.name == "DrawRender" && $0.target.moduleAliases?["Render"] == "DrawRender" })
        XCTAssertTrue(result.targetMap.values.contains { $0.target.name == "Render" && $0.target.moduleAliases == nil })
        XCTAssertTrue(result.targetMap.values.contains { $0.target.name == "Utils" && $0.target.moduleAliases == nil })
        XCTAssertTrue(result.targetMap.values.contains { $0.target.name == "App" && $0.target.moduleAliases == nil })
    }

    func testModuleAliasingSameTargetFromUpstreamWithoutAlias() throws {
        let fs = InMemoryFileSystem(emptyFiles:
                                        "/thisPkg/Sources/exe/main.swift",
                                    "/thisPkg/Sources/MyLogging/file.swift",
                                    "/fooPkg/Sources/Utils/fileUtils.swift",
                                    "/barPkg/Sources/Logging/fileLogging.swift"
        )
        
        let observability = ObservabilitySystem.makeForTesting()
        let graph = try loadPackageGraph(
            fileSystem: fs,
            manifests: [
                Manifest.createFileSystemManifest(
                    name: "barPkg",
                    path: .init("/barPkg"),
                    products: [
                        ProductDescription(name: "Logging", type: .library(.automatic), targets: ["Logging"]),
                    ],
                    targets: [
                        TargetDescription(name: "Logging", dependencies: []),
                    ]),
                Manifest.createFileSystemManifest(
                    name: "fooPkg",
                    path: .init("/fooPkg"),
                    dependencies: [
                        .localSourceControl(path: .init("/barPkg"), requirement: .upToNextMajor(from: "1.0.0")),
                    ],
                    products: [
                        ProductDescription(name: "Utils", type: .library(.automatic), targets: ["Utils"]),
                    ],
                    targets: [
                        TargetDescription(name: "Utils",
                                          dependencies: [.product(name: "Logging",
                                                                  package: "barPkg"
                                                                 )]),
                    ]),
                Manifest.createRootManifest(
                    name: "thisPkg",
                    path: .init("/thisPkg"),
                    dependencies: [
                        .localSourceControl(path: .init("/fooPkg"), requirement: .upToNextMajor(from: "1.0.0")),
                        .localSourceControl(path: .init("/barPkg"), requirement: .upToNextMajor(from: "1.0.0")),
                    ],
                    targets: [
                        TargetDescription(name: "exe",
                                          dependencies: ["MyLogging",
                                                         .product(name: "Utils",
                                                                  package: "fooPkg",
                                                                  moduleAliases: ["Logging": "FooLogging"]),
                                                         .product(name: "Logging",
                                                                  package: "barPkg")
                                          ]),
                        TargetDescription(name: "MyLogging", dependencies: []),
                    ]),
            ],
            observabilityScope: observability.topScope
        )
        XCTAssertNoDiagnostics(observability.diagnostics)
        
        let result = try BuildPlanResult(plan: try BuildPlan(
            buildParameters: mockBuildParameters(shouldLinkStaticSwiftStdlib: true),
            graph: graph,
            fileSystem: fs,
            observabilityScope: observability.topScope
        ))
        
        result.checkProductsCount(1)
        result.checkTargetsCount(4)
        
        XCTAssertTrue(result.targetMap.values.contains { $0.target.name == "Utils" && $0.target.moduleAliases?["Logging"] == "FooLogging" })
        XCTAssertTrue(result.targetMap.values.contains { $0.target.name == "FooLogging" && $0.target.moduleAliases?["Logging"] == "FooLogging" })
        XCTAssertFalse(result.targetMap.values.contains { $0.target.name == "Logging" && $0.target.moduleAliases == nil })
        XCTAssertTrue(result.targetMap.values.contains { $0.target.name == "MyLogging" && $0.target.moduleAliases == nil })
    }

    func testModuleAliasingDuplicateTargetNamesFromMultiplePkgs() throws {
        let fs = InMemoryFileSystem(emptyFiles:
                                        "/thisPkg/Sources/exe/main.swift",
                                    "/thisPkg/Sources/MyLogging/file.swift",
                                    "/fooPkg/Sources/Utils/fileUtils.swift",
                                    "/barPkg/Sources/Logging/fileLogging.swift",
                                    "/carPkg/Sources/Logging/fileLogging.swift"
        )
        
        let observability = ObservabilitySystem.makeForTesting()
        let graph = try loadPackageGraph(
            fileSystem: fs,
            manifests: [
                Manifest.createFileSystemManifest(
                    name: "carPkg",
                    path: .init("/carPkg"),
                    products: [
                        ProductDescription(name: "CarLog", type: .library(.automatic), targets: ["Logging"]),
                    ],
                    targets: [
                        TargetDescription(name: "Logging", dependencies: []),
                    ]),
                Manifest.createFileSystemManifest(
                    name: "barPkg",
                    path: .init("/barPkg"),
                    products: [
                        ProductDescription(name: "BarLog", type: .library(.automatic), targets: ["Logging"]),
                    ],
                    targets: [
                        TargetDescription(name: "Logging", dependencies: []),
                    ]),
                Manifest.createFileSystemManifest(
                    name: "fooPkg",
                    path: .init("/fooPkg"),
                    dependencies: [
                        .localSourceControl(path: .init("/barPkg"), requirement: .upToNextMajor(from: "1.0.0")),
                    ],
                    products: [
                        ProductDescription(name: "UtilsProd", type: .library(.automatic), targets: ["Utils"]),
                    ],
                    targets: [
                        TargetDescription(name: "Utils",
                                          dependencies: [.product(name: "BarLog",
                                                                  package: "barPkg"
                                                                 )]),
                    ]),
                Manifest.createRootManifest(
                    name: "thisPkg",
                    path: .init("/thisPkg"),
                    dependencies: [
                        .localSourceControl(path: .init("/fooPkg"), requirement: .upToNextMajor(from: "1.0.0")),
                        .localSourceControl(path: .init("/carPkg"), requirement: .upToNextMajor(from: "1.0.0")),
                    ],
                    targets: [
                        TargetDescription(name: "exe",
                                          dependencies: ["MyLogging",
                                                         .product(name: "UtilsProd",
                                                                  package: "fooPkg",
                                                                  moduleAliases: ["Logging": "FooLogging"]),
                                                         .product(name: "CarLog",
                                                                  package: "carPkg",
                                                                  moduleAliases: ["Logging": "CarLogging"])
                                          ]),
                        TargetDescription(name: "MyLogging", dependencies: []),
                    ]),
            ],
            observabilityScope: observability.topScope
        )
        XCTAssertNoDiagnostics(observability.diagnostics)
        
        let result = try BuildPlanResult(plan: try BuildPlan(
            buildParameters: mockBuildParameters(shouldLinkStaticSwiftStdlib: true),
            graph: graph,
            fileSystem: fs,
            observabilityScope: observability.topScope
        ))
        
        result.checkProductsCount(1)
        result.checkTargetsCount(5)

        XCTAssertTrue(result.targetMap.values.contains { $0.target.name == "FooLogging" && $0.target.moduleAliases?["Logging"] == "FooLogging" })
        XCTAssertFalse(result.targetMap.values.contains { $0.target.name == "Logging" && $0.target.moduleAliases == nil })
        XCTAssertTrue(result.targetMap.values.contains { $0.target.name == "CarLogging" && $0.target.moduleAliases?["Logging"] == "CarLogging" })
        XCTAssertTrue(result.targetMap.values.contains { $0.target.name == "Utils" && $0.target.moduleAliases?["Logging"] == "FooLogging" })
        XCTAssertTrue(result.targetMap.values.contains { $0.target.name == "MyLogging" && $0.target.moduleAliases == nil })
    }

    func testModuleAliasingTargetAndProductTargetWithSameName() throws {
        let fs = InMemoryFileSystem(emptyFiles:
                                    "/appPkg/Sources/App/main.swift",
                                    "/appPkg/Sources/Utils/file.swift",
                                    "/xpkg/Sources/X/file.swift",
                                    "/xpkg/Sources/Utils/file.swift"
        )
        let observability = ObservabilitySystem.makeForTesting()
        let graph = try loadPackageGraph(
            fileSystem: fs,
            manifests: [
                Manifest.createRootManifest(
                    name: "xpkg",
                    path: .init("/xpkg"),
                    products: [
                        ProductDescription(name: "X", type: .library(.automatic), targets: ["X"]),
                    ],
                    targets: [
                        TargetDescription(name: "X", dependencies: ["Utils"]),
                        TargetDescription(name: "Utils", dependencies: []),
                    ]),
                Manifest.createRootManifest(
                    name: "appPkg",
                    path: .init("/appPkg"),
                    dependencies: [
                        .localSourceControl(path: .init("/xpkg"), requirement: .upToNextMajor(from: "1.0.0")),
                    ],
                    targets: [
                        TargetDescription(name: "App",
                                          dependencies: ["Utils",
                                                         .product(name: "X",
                                                                  package: "xpkg",
                                                                  moduleAliases: ["Utils": "XUtils"])
                                          ]),
                        TargetDescription(name: "Utils", dependencies: []),
                    ]),
            ],
            observabilityScope: observability.topScope
        )
        XCTAssertNoDiagnostics(observability.diagnostics)
        let result = try BuildPlanResult(plan: try BuildPlan(
            buildParameters: mockBuildParameters(shouldLinkStaticSwiftStdlib: true),
            graph: graph,
            fileSystem: fs,
            observabilityScope: observability.topScope
        ))
        result.checkProductsCount(1)
        result.checkTargetsCount(4)
        XCTAssertTrue(result.targetMap.values.contains { $0.target.name == "X" && $0.target.moduleAliases?["Utils"] == "XUtils" })
        XCTAssertTrue(result.targetMap.values.contains { $0.target.name == "XUtils" && $0.target.moduleAliases?["Utils"] == "XUtils" })
        XCTAssertTrue(result.targetMap.values.contains { $0.target.name == "Utils" && $0.target.moduleAliases == nil })
        XCTAssertTrue(result.targetMap.values.contains { $0.target.name == "App" && $0.target.moduleAliases == nil })
    }

    func testModuleAliasingProductTargetsWithSameName1() throws {
        let fs = InMemoryFileSystem(emptyFiles:
                                    "/appPkg/Sources/App/main.swift",
                                    "/xpkg/Sources/X/file.swift",
                                    "/ypkg/Sources/Utils/file.swift",
                                    "/apkg/Sources/A/file.swift",
                                    "/bpkg/Sources/B/file.swift",
                                    "/cpkg/Sources/Utils/file.swift"
        )
        let observability = ObservabilitySystem.makeForTesting()
        let graph = try loadPackageGraph(
            fileSystem: fs,
            manifests: [
                Manifest.createRootManifest(
                    name: "cpkg",
                    path: .init("/cpkg"),
                    products: [
                        ProductDescription(name: "Utils", type: .library(.automatic), targets: ["Utils"]),
                    ],
                    targets: [
                        TargetDescription(name: "Utils", dependencies: []),
                    ]),
                Manifest.createRootManifest(
                    name: "bpkg",
                    path: .init("/bpkg"),
                    dependencies: [
                        .localSourceControl(path: .init("/cpkg"), requirement: .upToNextMajor(from: "1.0.0")),
                    ],
                    products: [
                        ProductDescription(name: "B", type: .library(.automatic), targets: ["B"]),
                    ],
                    targets: [
                        TargetDescription(name: "B",
                                          dependencies: [
                                            .product(name: "Utils",
                                                     package: "cpkg"
                                                    ),
                                          ]),
                    ]),
                Manifest.createRootManifest(
                    name: "apkg",
                    path: .init("/apkg"),
                    dependencies: [
                        .localSourceControl(path: .init("/bpkg"), requirement: .upToNextMajor(from: "1.0.0")),
                    ],
                    products: [
                        ProductDescription(name: "A", type: .library(.automatic), targets: ["A"]),
                    ],
                    targets: [
                        TargetDescription(name: "A",
                                          dependencies: [
                                            .product(name: "B",
                                                     package: "bpkg"
                                                    ),
                                          ]),
                    ]),
                Manifest.createRootManifest(
                    name: "ypkg",
                    path: .init("/ypkg"),
                    products: [
                        ProductDescription(name: "Utils", type: .library(.automatic), targets: ["Utils"]),
                    ],
                    targets: [
                        TargetDescription(name: "Utils", dependencies: []),
                    ]),
                Manifest.createRootManifest(
                    name: "xpkg",
                    path: .init("/xpkg"),
                    dependencies: [
                        .localSourceControl(path: .init("/ypkg"), requirement: .upToNextMajor(from: "1.0.0")),
                    ],
                    products: [
                        ProductDescription(name: "X", type: .library(.automatic), targets: ["X"]),
                    ],
                    targets: [
                        TargetDescription(name: "X",
                                          dependencies: [
                                            .product(name: "Utils",
                                                     package: "ypkg"
                                                    ),
                                          ]),
                    ]),
                Manifest.createRootManifest(
                    name: "appPkg",
                    path: .init("/appPkg"),
                    dependencies: [
                        .localSourceControl(path: .init("/xpkg"), requirement: .upToNextMajor(from: "1.0.0")),
                        .localSourceControl(path: .init("/apkg"), requirement: .upToNextMajor(from: "1.0.0")),
                    ],
                    targets: [
                        TargetDescription(name: "App",
                                          dependencies: [
                                            .product(name: "X",
                                                     package: "xpkg",
                                                     moduleAliases: ["Utils": "XUtils"]
                                                    ),
                                            .product(name: "A",
                                                     package: "apkg",
                                                     moduleAliases: ["Utils": "AUtils"]
                                                     )
                                          ]),
                    ]),
            ],
            observabilityScope: observability.topScope
        )
        XCTAssertNoDiagnostics(observability.diagnostics)
        let result = try BuildPlanResult(plan: try BuildPlan(
            buildParameters: mockBuildParameters(shouldLinkStaticSwiftStdlib: true),
            graph: graph,
            fileSystem: fs,
            observabilityScope: observability.topScope
        ))
        result.checkProductsCount(1)
        result.checkTargetsCount(6)
        XCTAssertTrue(result.targetMap.values.contains { $0.target.name == "X" && $0.target.moduleAliases?["Utils"] == "XUtils" })
        XCTAssertTrue(result.targetMap.values.contains { $0.target.name == "XUtils" && $0.target.moduleAliases?["Utils"] == "XUtils" })
        XCTAssertTrue(result.targetMap.values.contains { $0.target.name == "A" && $0.target.moduleAliases?["Utils"] == "AUtils" })
        XCTAssertTrue(result.targetMap.values.contains { $0.target.name == "B" && $0.target.moduleAliases?["Utils"] == "AUtils" })
        XCTAssertTrue(result.targetMap.values.contains { $0.target.name == "AUtils" && $0.target.moduleAliases?["Utils"] == "AUtils" })
        XCTAssertTrue(result.targetMap.values.contains { $0.target.name == "App" && $0.target.moduleAliases == nil })
        XCTAssertFalse(result.targetMap.values.contains { $0.target.name == "Utils" && $0.target.moduleAliases == nil })
    }

    func testModuleAliasingUpstreamProductTargetsWithSameName2() throws {
        let fs = InMemoryFileSystem(emptyFiles:
                                    "/appPkg/Sources/App/main.swift",
                                    "/apkg/Sources/A/file.swift",
                                    "/bpkg/Sources/Utils/file.swift",
                                    "/cpkg/Sources/Utils/file.swift",
                                    "/xpkg/Sources/X/file.swift",
                                    "/ypkg/Sources/Utils/file.swift",
                                    "/zpkg/Sources/Utils/file.swift"
        )
        let observability = ObservabilitySystem.makeForTesting()
        let graph = try loadPackageGraph(
            fileSystem: fs,
            manifests: [
                Manifest.createRootManifest(
                    name: "zpkg",
                    path: .init("/zpkg"),
                    products: [
                        ProductDescription(name: "Utils", type: .library(.automatic), targets: ["Utils"]),
                    ],
                    targets: [
                        TargetDescription(name: "Utils", dependencies: []),
                    ]),
                Manifest.createRootManifest(
                    name: "ypkg",
                    path: .init("/ypkg"),
                    products: [
                        ProductDescription(name: "Utils", type: .library(.automatic), targets: ["Utils"]),
                    ],
                    targets: [
                        TargetDescription(name: "Utils", dependencies: []),
                    ]),
                Manifest.createRootManifest(
                    name: "xpkg",
                    path: .init("/xpkg"),
                    dependencies: [
                        .localSourceControl(path: .init("/ypkg"), requirement: .upToNextMajor(from: "1.0.0")),
                        .localSourceControl(path: .init("/zpkg"), requirement: .upToNextMajor(from: "1.0.0")),
                    ],
                    products: [
                        ProductDescription(name: "X", type: .library(.automatic), targets: ["X"]),
                    ],
                    targets: [
                        TargetDescription(name: "X",
                                          dependencies: [
                                            .product(name: "Utils",
                                                     package: "zpkg"),
                                            .product(name: "Utils",
                                                     package: "ypkg",
                                                     moduleAliases: ["Utils": "YUtils"]
                                                     )
                                          ]),
                    ]),
                Manifest.createRootManifest(
                    name: "cpkg",
                    path: .init("/cpkg"),
                    products: [
                        ProductDescription(name: "Utils", type: .library(.automatic), targets: ["Utils"]),
                    ],
                    targets: [
                        TargetDescription(name: "Utils", dependencies: []),
                    ]),
                Manifest.createRootManifest(
                    name: "bpkg",
                    path: .init("/bpkg"),
                    products: [
                        ProductDescription(name: "Utils", type: .library(.automatic), targets: ["Utils"]),
                    ],
                    targets: [
                        TargetDescription(name: "Utils", dependencies: []),
                    ]),
                Manifest.createRootManifest(
                    name: "apkg",
                    path: .init("/apkg"),
                    dependencies: [
                        .localSourceControl(path: .init("/bpkg"), requirement: .upToNextMajor(from: "1.0.0")),
                        .localSourceControl(path: .init("/cpkg"), requirement: .upToNextMajor(from: "1.0.0")),
                    ],
                    products: [
                        ProductDescription(name: "A", type: .library(.automatic), targets: ["A"]),
                    ],
                    targets: [
                        TargetDescription(name: "A",
                                          dependencies: [
                                            .product(name: "Utils",
                                                     package: "cpkg"),
                                            .product(name: "Utils",
                                                     package: "bpkg",
                                                     moduleAliases: ["Utils": "BUtils"]
                                                     )
                                          ]),
                    ]),
                Manifest.createRootManifest(
                    name: "appPkg",
                    path: .init("/appPkg"),
                    dependencies: [
                        .localSourceControl(path: .init("/xpkg"), requirement: .upToNextMajor(from: "1.0.0")),
                        .localSourceControl(path: .init("/apkg"), requirement: .upToNextMajor(from: "1.0.0")),
                    ],
                    targets: [
                        TargetDescription(name: "App",
                                          dependencies: [
                                            .product(name: "X",
                                                     package: "xpkg",
                                                     moduleAliases: ["Utils": "XUtils"]
                                                    ),
                                            .product(name: "A",
                                                     package: "apkg",
                                                     moduleAliases: ["Utils": "AUtils"]
                                                    )
                                          ]),
                    ]),
            ],
            observabilityScope: observability.topScope
        )
        XCTAssertNoDiagnostics(observability.diagnostics)
        let result = try BuildPlanResult(plan: try BuildPlan(
            buildParameters: mockBuildParameters(shouldLinkStaticSwiftStdlib: true),
            graph: graph,
            fileSystem: fs,
            observabilityScope: observability.topScope
        ))
        result.checkProductsCount(1)
        result.checkTargetsCount(7)
        XCTAssertTrue(result.targetMap.values.contains { $0.target.name == "X" && $0.target.moduleAliases == nil })
        XCTAssertTrue(result.targetMap.values.contains { $0.target.name == "XUtils" && $0.target.moduleAliases?["Utils"] == "XUtils" })
        XCTAssertTrue(result.targetMap.values.contains { $0.target.name == "YUtils" && $0.target.moduleAliases?["Utils"] == "YUtils" })
        XCTAssertTrue(result.targetMap.values.contains { $0.target.name == "A" && $0.target.moduleAliases == nil })
        XCTAssertTrue(result.targetMap.values.contains { $0.target.name == "AUtils" && $0.target.moduleAliases?["Utils"] == "AUtils" })
        XCTAssertTrue(result.targetMap.values.contains { $0.target.name == "BUtils" && $0.target.moduleAliases?["Utils"] == "BUtils" })
        XCTAssertTrue(result.targetMap.values.contains { $0.target.name == "App" && $0.target.moduleAliases == nil })
        XCTAssertFalse(result.targetMap.values.contains { $0.target.name == "Utils" && $0.target.moduleAliases == nil })
    }
    func testModuleAliasingUpstreamProductTargetsWithSameName3() throws {
        let fs = InMemoryFileSystem(emptyFiles:
                                    "/appPkg/Sources/App/main.swift",
                                    "/apkg/Sources/A/file.swift",
                                    "/apkg/Sources/Utils/file.swift",
                                    "/xpkg/Sources/X/file.swift",
                                    "/ypkg/Sources/Utils/file.swift",
                                    "/zpkg/Sources/Utils/file.swift"
        )
        let observability = ObservabilitySystem.makeForTesting()
        let graph = try loadPackageGraph(
            fileSystem: fs,
            manifests: [
                Manifest.createRootManifest(
                    name: "zpkg",
                    path: .init("/zpkg"),
                    products: [
                        ProductDescription(name: "Utils", type: .library(.automatic), targets: ["Utils"]),
                    ],
                    targets: [
                        TargetDescription(name: "Utils", dependencies: []),
                    ]),
                Manifest.createRootManifest(
                    name: "ypkg",
                    path: .init("/ypkg"),
                    products: [
                        ProductDescription(name: "Utils", type: .library(.automatic), targets: ["Utils"]),
                    ],
                    targets: [
                        TargetDescription(name: "Utils", dependencies: []),
                    ]),
                Manifest.createRootManifest(
                    name: "xpkg",
                    path: .init("/xpkg"),
                    dependencies: [
                        .localSourceControl(path: .init("/ypkg"), requirement: .upToNextMajor(from: "1.0.0")),
                        .localSourceControl(path: .init("/zpkg"), requirement: .upToNextMajor(from: "1.0.0")),
                    ],
                    products: [
                        ProductDescription(name: "X", type: .library(.automatic), targets: ["X"]),
                    ],
                    targets: [
                        TargetDescription(name: "X",
                                          dependencies: [
                                            .product(name: "Utils",
                                                     package: "zpkg"),
                                            .product(name: "Utils",
                                                     package: "ypkg",
                                                     moduleAliases: ["Utils": "YUtils"]
                                                     )
                                          ]),
                    ]),
                Manifest.createRootManifest(
                    name: "apkg",
                    path: .init("/apkg"),
                    products: [
                        ProductDescription(name: "A", type: .library(.automatic), targets: ["A"]),
                    ],
                    targets: [
                        TargetDescription(name: "A", dependencies: ["Utils"]),
                        TargetDescription(name: "Utils", dependencies: []),
                    ]),
                Manifest.createRootManifest(
                    name: "appPkg",
                    path: .init("/appPkg"),
                    dependencies: [
                        .localSourceControl(path: .init("/xpkg"), requirement: .upToNextMajor(from: "1.0.0")),
                        .localSourceControl(path: .init("/apkg"), requirement: .upToNextMajor(from: "1.0.0")),
                    ],
                    targets: [
                        TargetDescription(name: "App",
                                          dependencies: [
                                            .product(name: "X",
                                                     package: "xpkg"
                                                    ),
                                            .product(name: "A",
                                                     package: "apkg",
                                                     moduleAliases: ["Utils": "AUtils"]
                                                    )
                                          ]),
                    ]),
            ],
            observabilityScope: observability.topScope
        )
        XCTAssertNoDiagnostics(observability.diagnostics)
        let result = try BuildPlanResult(plan: try BuildPlan(
            buildParameters: mockBuildParameters(shouldLinkStaticSwiftStdlib: true),
            graph: graph,
            fileSystem: fs,
            observabilityScope: observability.topScope
        ))
        result.checkProductsCount(1)
        result.checkTargetsCount(6)
        XCTAssertTrue(result.targetMap.values.contains { $0.target.name == "X" && $0.target.moduleAliases == nil })
        XCTAssertTrue(result.targetMap.values.contains { $0.target.name == "Utils" && $0.target.moduleAliases == nil })
        XCTAssertTrue(result.targetMap.values.contains { $0.target.name == "YUtils" && $0.target.moduleAliases?["Utils"] == "YUtils" })
        XCTAssertTrue(result.targetMap.values.contains { $0.target.name == "A" && $0.target.moduleAliases?["Utils"] == "AUtils" })
        XCTAssertTrue(result.targetMap.values.contains { $0.target.name == "AUtils" && $0.target.moduleAliases?["Utils"] == "AUtils" })
        XCTAssertTrue(result.targetMap.values.contains { $0.target.name == "App" && $0.target.moduleAliases == nil })
    }

    func testModuleAliasingUpstreamProductTargetsWithSameName4() throws {
        let fs = InMemoryFileSystem(emptyFiles:
                                    "/appPkg/Sources/App/main.swift",
                                    "/apkg/Sources/A/file.swift",
                                    "/apkg/Sources/Utils/file.swift",
                                    "/xpkg/Sources/X/file.swift",
                                    "/ypkg/Sources/Utils/file.swift",
                                    "/zpkg/Sources/Utils/file.swift"
        )
        let observability = ObservabilitySystem.makeForTesting()
        let graph = try loadPackageGraph(
            fileSystem: fs,
            manifests: [
                Manifest.createRootManifest(
                    name: "zpkg",
                    path: .init("/zpkg"),
                    products: [
                        ProductDescription(name: "Utils", type: .library(.automatic), targets: ["Utils"]),
                    ],
                    targets: [
                        TargetDescription(name: "Utils", dependencies: []),
                    ]),
                Manifest.createRootManifest(
                    name: "ypkg",
                    path: .init("/ypkg"),
                    products: [
                        ProductDescription(name: "Utils", type: .library(.automatic), targets: ["Utils"]),
                    ],
                    targets: [
                        TargetDescription(name: "Utils", dependencies: []),
                    ]),
                Manifest.createRootManifest(
                    name: "xpkg",
                    path: .init("/xpkg"),
                    dependencies: [
                        .localSourceControl(path: .init("/ypkg"), requirement: .upToNextMajor(from: "1.0.0")),
                        .localSourceControl(path: .init("/zpkg"), requirement: .upToNextMajor(from: "1.0.0")),
                    ],
                    products: [
                        ProductDescription(name: "X", type: .library(.automatic), targets: ["X"]),
                    ],
                    targets: [
                        TargetDescription(name: "X",
                                          dependencies: [
                                            .product(name: "Utils",
                                                     package: "zpkg"),
                                            .product(name: "Utils",
                                                     package: "ypkg",
                                                     moduleAliases: ["Utils": "YUtils"]
                                                     )
                                          ]),
                    ]),
                Manifest.createRootManifest(
                    name: "apkg",
                    path: .init("/apkg"),
                    products: [
                        ProductDescription(name: "A", type: .library(.automatic), targets: ["Utils"]),
                    ],
                    targets: [
<<<<<<< HEAD
                        TargetDescription(name: "Lib",
                                          dependencies: [.product(name: "GameProd",
                                                                  package: "gamePkg"
                                                                 ),
                                                         .product(name: "UtilsProd",
                                                                  package: "gamePkg",
                                                                  moduleAliases: ["Utils": "GameUtils", "Render": "GameRender"]
                                                                 ),
                                          ]),
=======
                        TargetDescription(name: "Utils", dependencies: []),
>>>>>>> eb70cf37
                    ]),
                Manifest.createRootManifest(
                    name: "appPkg",
                    path: .init("/appPkg"),
                    dependencies: [
                        .localSourceControl(path: .init("/xpkg"), requirement: .upToNextMajor(from: "1.0.0")),
                        .localSourceControl(path: .init("/apkg"), requirement: .upToNextMajor(from: "1.0.0")),
                    ],
                    targets: [
                        TargetDescription(name: "App",
                                          dependencies: [
                                            .product(name: "X",
                                                     package: "xpkg",
                                                     moduleAliases: ["Utils": "XUtils"]
                                                    ),
                                            .product(name: "A",
                                                     package: "apkg",
                                                     moduleAliases: ["Utils": "AUtils"]
                                                    )
                                          ]),
                    ]),
            ],
            observabilityScope: observability.topScope
        )
        XCTAssertNoDiagnostics(observability.diagnostics)
        let result = try BuildPlanResult(plan: try BuildPlan(
            buildParameters: mockBuildParameters(shouldLinkStaticSwiftStdlib: true),
            graph: graph,
            fileSystem: fs,
            observabilityScope: observability.topScope
        ))
        result.checkProductsCount(1)
        result.checkTargetsCount(5)
        XCTAssertTrue(result.targetMap.values.contains { $0.target.name == "X" && $0.target.moduleAliases == nil })
        XCTAssertTrue(result.targetMap.values.contains { $0.target.name == "XUtils" && $0.target.moduleAliases?["Utils"] == "XUtils" })
        XCTAssertTrue(result.targetMap.values.contains { $0.target.name == "YUtils" && $0.target.moduleAliases?["Utils"] == "YUtils" })
        XCTAssertTrue(result.targetMap.values.contains { $0.target.name == "AUtils" && $0.target.moduleAliases?["Utils"] == "AUtils" })
        XCTAssertTrue(result.targetMap.values.contains { $0.target.name == "App" && $0.target.moduleAliases == nil })
        XCTAssertFalse(result.targetMap.values.contains { $0.target.name == "Utils" && $0.target.moduleAliases == nil })
    }

    func testModuleAliasingChainedAliases1() throws {
        let fs = InMemoryFileSystem(emptyFiles:
                                        "/appPkg/Sources/App/main.swift",
                                    "/apkg/Sources/A/file.swift",
                                    "/apkg/Sources/Utils/file.swift",
                                    "/bpkg/Sources/Utils/file.swift",
                                    "/xpkg/Sources/X/file.swift",
                                    "/xpkg/Sources/Utils/file.swift",
                                    "/ypkg/Sources/Utils/file.swift"
        )
        let observability = ObservabilitySystem.makeForTesting()
        let graph = try loadPackageGraph(
            fileSystem: fs,
            manifests: [
                Manifest.createFileSystemManifest(
                    name: "ypkg",
                    path: .init("/ypkg"),
                    products: [
                        ProductDescription(name: "Utils", type: .library(.automatic), targets: ["Utils"]),
                    ],
                    targets: [
                        TargetDescription(name: "Utils", dependencies: []),
                    ]),
                Manifest.createFileSystemManifest(
                    name: "xpkg",
                    path: .init("/xpkg"),
                    dependencies: [
                        .localSourceControl(path: .init("/ypkg"), requirement: .upToNextMajor(from: "1.0.0"))
                    ],
                    products: [
                        ProductDescription(name: "X", type: .library(.automatic), targets: ["X"]),
                    ],
                    targets: [
                        TargetDescription(name: "X",
                                          dependencies: [
                                            "Utils",
                                            .product(name: "Utils",
                                                     package: "ypkg",
                                                     moduleAliases: ["Utils" : "FooUtils"]
                                                    )
                                            ]),
                        TargetDescription(name: "Utils", dependencies: []),
                    ]),
                Manifest.createFileSystemManifest(
                    name: "bpkg",
                    path: .init("/bpkg"),
                    products: [
                        ProductDescription(name: "Utils", type: .library(.automatic), targets: ["Utils"]),
                    ],
                    targets: [
                        TargetDescription(name: "Utils", dependencies: []),
                    ]),
                Manifest.createFileSystemManifest(
                    name: "apkg",
                    path: .init("/apkg"),
                    dependencies: [
                        .localSourceControl(path: .init("/bpkg"), requirement: .upToNextMajor(from: "1.0.0"))
                    ],
                    products: [
                        ProductDescription(name: "A", type: .library(.automatic), targets: ["A"]),
                    ],
                    targets: [
<<<<<<< HEAD
                        TargetDescription(name: "Lib",
                                          dependencies: [.product(name: "Game",
                                                                  package: "gamePkg"
                                                                 ),
                                                         .product(name: "UtilsProd",
                                                                  package: "gamePkg",
                                                                  moduleAliases: ["Utils": "GameUtils"]
                                                                 ),
                                                         .product(name: "RenderProd",
                                                                  package: "gamePkg",
                                                                  moduleAliases: ["Render": "GameRender"]
                                                                 ),
                                                         .product(name: "SceneProd",
                                                                  package: "gamePkg"
                                                                 )
                                          ]),
=======
                        TargetDescription(name: "A",
                                          dependencies: [
                                            "Utils",
                                            .product(name: "Utils",
                                                     package: "bpkg",
                                                     moduleAliases: ["Utils" : "FooUtils"]
                                                    )
                                            ]),
                        TargetDescription(name: "Utils", dependencies: []),
>>>>>>> eb70cf37
                    ]),
                Manifest.createRootManifest(
                    name: "appPkg",
                    path: .init("/appPkg"),
                    dependencies: [
                        .localSourceControl(path: .init("/apkg"), requirement: .upToNextMajor(from: "1.0.0")),
                        .localSourceControl(path: .init("/xpkg"), requirement: .upToNextMajor(from: "1.0.0")),
                    ],
                    targets: [
                        TargetDescription(name: "App",
                                          dependencies: [.product(name: "A",
                                                                  package: "apkg",
                                                                  moduleAliases: ["Utils": "AUtils", "FooUtils": "AFooUtils"]),
                                                         .product(name: "X",
                                                                  package: "xpkg",
                                                                  moduleAliases: ["Utils": "XUtils", "FooUtils": "XFooUtils"])
                                          ]),
                    ]),
            ],
            observabilityScope: observability.topScope
        )
        XCTAssertNoDiagnostics(observability.diagnostics)
        let result = try BuildPlanResult(plan: try BuildPlan(
            buildParameters: mockBuildParameters(shouldLinkStaticSwiftStdlib: true),
            graph: graph,
            fileSystem: fs,
            observabilityScope: observability.topScope
        ))
        result.checkProductsCount(1)
        result.checkTargetsCount(7)
        XCTAssertTrue(result.targetMap.values.contains { $0.target.name == "A" && $0.target.moduleAliases?["Utils"] == "AUtils" && $0.target.moduleAliases?["FooUtils"] == "AFooUtils" })
        XCTAssertTrue(result.targetMap.values.contains { $0.target.name == "X" && $0.target.moduleAliases?["Utils"] == "XUtils" && $0.target.moduleAliases?["FooUtils"] == "XFooUtils" })
        XCTAssertTrue(result.targetMap.values.contains { $0.target.name == "AUtils" && $0.target.moduleAliases?["Utils"] == "AUtils" })
        XCTAssertTrue(result.targetMap.values.contains { $0.target.name == "XUtils" && $0.target.moduleAliases?["Utils"] == "XUtils" })
        XCTAssertTrue(result.targetMap.values.contains { $0.target.name == "AFooUtils" && $0.target.moduleAliases?["Utils"] == "AFooUtils" })
        XCTAssertTrue(result.targetMap.values.contains { $0.target.name == "XFooUtils" && $0.target.moduleAliases?["Utils"] == "XFooUtils" })
        XCTAssertTrue(result.targetMap.values.contains { $0.target.name == "App" && $0.target.moduleAliases == nil })
    }

    func testModuleAliasingChainedAliases2() throws {
        let fs = InMemoryFileSystem(emptyFiles:
                                        "/appPkg/Sources/App/main.swift",
                                    "/apkg/Sources/A/file.swift",
                                    "/apkg/Sources/Utils/file.swift",
                                    "/bpkg/Sources/Utils/file.swift",
                                    "/xpkg/Sources/X/file.swift",
                                    "/xpkg/Sources/Utils/file.swift",
                                    "/ypkg/Sources/Utils/file.swift",
                                    "/zpkg/Sources/Utils/file.swift"
        )
        let observability = ObservabilitySystem.makeForTesting()
        let graph = try loadPackageGraph(
            fileSystem: fs,
            manifests: [
                Manifest.createFileSystemManifest(
                    name: "zpkg",
                    path: .init("/zpkg"),
                    products: [
                        ProductDescription(name: "Utils", type: .library(.automatic), targets: ["Utils"]),
                    ],
                    targets: [
                        TargetDescription(name: "Utils", dependencies: []),
                    ]),
                Manifest.createFileSystemManifest(
                    name: "ypkg",
                    path: .init("/ypkg"),
                    products: [
                        ProductDescription(name: "Utils", type: .library(.automatic), targets: ["Utils"]),
                    ],
                    targets: [
                        TargetDescription(name: "Utils", dependencies: []),
                    ]),
                Manifest.createFileSystemManifest(
                    name: "xpkg",
                    path: .init("/xpkg"),
                    dependencies: [
                        .localSourceControl(path: .init("/ypkg"), requirement: .upToNextMajor(from: "1.0.0")),
                        .localSourceControl(path: .init("/zpkg"), requirement: .upToNextMajor(from: "1.0.0"))
                    ],
                    products: [
                        ProductDescription(name: "X", type: .library(.automatic), targets: ["X"]),
                    ],
                    targets: [
                        TargetDescription(name: "X",
                                          dependencies: [
                                            .product(name: "Utils",
                                                     package: "ypkg",
                                                     moduleAliases: ["Utils" : "FooUtils"]
                                                    ),
                                            .product(name: "Utils",
                                                     package: "zpkg"
                                                    )
                                            ]),
                    ]),
                Manifest.createFileSystemManifest(
                    name: "bpkg",
                    path: .init("/bpkg"),
                    products: [
                        ProductDescription(name: "Utils", type: .library(.automatic), targets: ["Utils"]),
                    ],
                    targets: [
                        TargetDescription(name: "Utils", dependencies: []),
                    ]),
                Manifest.createFileSystemManifest(
                    name: "apkg",
                    path: .init("/apkg"),
                    dependencies: [
                        .localSourceControl(path: .init("/bpkg"), requirement: .upToNextMajor(from: "1.0.0"))
                    ],
                    products: [
                        ProductDescription(name: "A", type: .library(.automatic), targets: ["A"]),
                    ],
                    targets: [
                        TargetDescription(name: "A",
                                          dependencies: [
                                            "Utils",
                                            .product(name: "Utils",
                                                     package: "bpkg",
                                                     moduleAliases: ["Utils" : "FooUtils"]
                                                    )
                                            ]),
                        TargetDescription(name: "Utils", dependencies: []),
                    ]),
                Manifest.createRootManifest(
                    name: "appPkg",
                    path: .init("/appPkg"),
                    dependencies: [
                        .localSourceControl(path: .init("/apkg"), requirement: .upToNextMajor(from: "1.0.0")),
                        .localSourceControl(path: .init("/xpkg"), requirement: .upToNextMajor(from: "1.0.0")),
                    ],
                    targets: [
                        TargetDescription(name: "App",
                                          dependencies: [.product(name: "A",
                                                                  package: "apkg",
                                                                  moduleAliases: ["Utils": "AUtils", "FooUtils": "AFUtils"]),
                                                         .product(name: "X",
                                                                  package: "xpkg",
                                                                  moduleAliases: ["FooUtils": "XFUtils"])
                                          ]),
                    ]),
            ],
            observabilityScope: observability.topScope
        )
        XCTAssertNoDiagnostics(observability.diagnostics)
        let result = try BuildPlanResult(plan: try BuildPlan(
            buildParameters: mockBuildParameters(shouldLinkStaticSwiftStdlib: true),
            graph: graph,
            fileSystem: fs,
            observabilityScope: observability.topScope
        ))
        result.checkProductsCount(1)
        result.checkTargetsCount(7)
        XCTAssertTrue(result.targetMap.values.contains { $0.target.name == "A" && $0.target.moduleAliases?["Utils"] == "AUtils" && $0.target.moduleAliases?["FooUtils"] == "AFUtils" })
        XCTAssertTrue(result.targetMap.values.contains { $0.target.name == "AUtils" && $0.target.moduleAliases?["Utils"] == "AUtils" })
        XCTAssertTrue(result.targetMap.values.contains { $0.target.name == "AFUtils" && $0.target.moduleAliases?["Utils"] == "AFUtils" })
        XCTAssertTrue(result.targetMap.values.contains { $0.target.name == "X" && $0.target.moduleAliases?["FooUtils"] == "XFUtils" })
        XCTAssertTrue(result.targetMap.values.contains { $0.target.name == "Utils" && $0.target.moduleAliases == nil })
        XCTAssertTrue(result.targetMap.values.contains { $0.target.name == "XFUtils" && $0.target.moduleAliases?["Utils"] == "XFUtils" })
        XCTAssertTrue(result.targetMap.values.contains { $0.target.name == "App" && $0.target.moduleAliases == nil })
    }

    func testModuleAliasingChainedAliases3() throws {
        let fs = InMemoryFileSystem(emptyFiles:
                                        "/appPkg/Sources/App/main.swift",
                                    "/apkg/Sources/A/file.swift",
                                    "/apkg/Sources/Utils/file.swift",
                                    "/bpkg/Sources/Utils/file.swift",
                                    "/xpkg/Sources/X/file.swift",
                                    "/xpkg/Sources/Utils/file.swift",
                                    "/ypkg/Sources/Utils/file.swift",
                                    "/zpkg/Sources/Utils/file.swift"
        )
        let observability = ObservabilitySystem.makeForTesting()
        let graph = try loadPackageGraph(
            fileSystem: fs,
            manifests: [
                Manifest.createFileSystemManifest(
                    name: "zpkg",
                    path: .init("/zpkg"),
                    products: [
                        ProductDescription(name: "Utils", type: .library(.automatic), targets: ["Utils"]),
                    ],
                    targets: [
                        TargetDescription(name: "Utils", dependencies: []),
                    ]),
                Manifest.createFileSystemManifest(
                    name: "ypkg",
                    path: .init("/ypkg"),
                    products: [
                        ProductDescription(name: "Utils", type: .library(.automatic), targets: ["Utils"]),
                    ],
                    targets: [
                        TargetDescription(name: "Utils", dependencies: []),
                    ]),
                Manifest.createFileSystemManifest(
                    name: "xpkg",
                    path: .init("/xpkg"),
                    dependencies: [
                        .localSourceControl(path: .init("/ypkg"), requirement: .upToNextMajor(from: "1.0.0")),
                        .localSourceControl(path: .init("/zpkg"), requirement: .upToNextMajor(from: "1.0.0"))
                    ],
                    products: [
                        ProductDescription(name: "X", type: .library(.automatic), targets: ["X"]),
                    ],
                    targets: [
                        TargetDescription(name: "X",
                                          dependencies: [
                                            .product(name: "Utils",
                                                     package: "ypkg",
                                                     moduleAliases: ["Utils" : "FooUtils"]
                                                    ),
                                            .product(name: "Utils",
                                                     package: "zpkg",
                                                     moduleAliases: ["Utils" : "ZUtils"]
                                                    )
                                            ]),
                    ]),
                Manifest.createFileSystemManifest(
                    name: "bpkg",
                    path: .init("/bpkg"),
                    products: [
                        ProductDescription(name: "Utils", type: .library(.automatic), targets: ["Utils"]),
                    ],
                    targets: [
                        TargetDescription(name: "Utils", dependencies: []),
                    ]),
                Manifest.createFileSystemManifest(
                    name: "apkg",
                    path: .init("/apkg"),
                    dependencies: [
                        .localSourceControl(path: .init("/bpkg"), requirement: .upToNextMajor(from: "1.0.0"))
                    ],
                    products: [
                        ProductDescription(name: "A", type: .library(.automatic), targets: ["A"]),
                    ],
                    targets: [
                        TargetDescription(name: "A",
                                          dependencies: [
                                            "Utils",
                                            .product(name: "Utils",
                                                     package: "bpkg",
                                                     moduleAliases: ["Utils" : "FooUtils"]
                                                    )
                                            ]),
                        TargetDescription(name: "Utils", dependencies: []),
                    ]),
                Manifest.createRootManifest(
                    name: "appPkg",
                    path: .init("/appPkg"),
                    dependencies: [
                        .localSourceControl(path: .init("/apkg"), requirement: .upToNextMajor(from: "1.0.0")),
                        .localSourceControl(path: .init("/xpkg"), requirement: .upToNextMajor(from: "1.0.0")),
                    ],
                    targets: [
                        TargetDescription(name: "App",
                                          dependencies: [.product(name: "A",
                                                                  package: "apkg",
                                                                  moduleAliases: ["Utils": "AUtils", "FooUtils": "AFooUtils"]),
                                                         .product(name: "X",
                                                                  package: "xpkg",
                                                                  moduleAliases: ["ZUtils": "XUtils", "FooUtils": "XFooUtils"])
                                          ]),
                    ]),
            ],
            observabilityScope: observability.topScope
        )
        XCTAssertNoDiagnostics(observability.diagnostics)
        let result = try BuildPlanResult(plan: try BuildPlan(
            buildParameters: mockBuildParameters(shouldLinkStaticSwiftStdlib: true),
            graph: graph,
            fileSystem: fs,
            observabilityScope: observability.topScope
        ))
        result.checkProductsCount(1)
        result.checkTargetsCount(7)
        XCTAssertTrue(result.targetMap.values.contains { $0.target.name == "A" && $0.target.moduleAliases?["Utils"] == "AUtils" && $0.target.moduleAliases?["FooUtils"] == "AFooUtils" })
        XCTAssertTrue(result.targetMap.values.contains { $0.target.name == "AUtils" && $0.target.moduleAliases?["Utils"] == "AUtils" })
        XCTAssertTrue(result.targetMap.values.contains { $0.target.name == "AFooUtils" && $0.target.moduleAliases?["Utils"] == "AFooUtils" })
        XCTAssertTrue(result.targetMap.values.contains { $0.target.name == "X" && $0.target.moduleAliases?["ZUtils"] == "XUtils" && $0.target.moduleAliases?["FooUtils"] == "XFooUtils" })
        XCTAssertTrue(result.targetMap.values.contains { $0.target.name == "XUtils" && $0.target.moduleAliases?["Utils"] == "XUtils" })
        XCTAssertTrue(result.targetMap.values.contains { $0.target.name == "XFooUtils" && $0.target.moduleAliases?["Utils"] == "XFooUtils" })
        XCTAssertTrue(result.targetMap.values.contains { $0.target.name == "App" && $0.target.moduleAliases == nil })
        XCTAssertFalse(result.targetMap.values.contains { $0.target.name == "Utils" && $0.target.moduleAliases == nil })
    }
}<|MERGE_RESOLUTION|>--- conflicted
+++ resolved
@@ -2925,19 +2925,7 @@
                         ProductDescription(name: "A", type: .library(.automatic), targets: ["Utils"]),
                     ],
                     targets: [
-<<<<<<< HEAD
-                        TargetDescription(name: "Lib",
-                                          dependencies: [.product(name: "GameProd",
-                                                                  package: "gamePkg"
-                                                                 ),
-                                                         .product(name: "UtilsProd",
-                                                                  package: "gamePkg",
-                                                                  moduleAliases: ["Utils": "GameUtils", "Render": "GameRender"]
-                                                                 ),
-                                          ]),
-=======
-                        TargetDescription(name: "Utils", dependencies: []),
->>>>>>> eb70cf37
+                        TargetDescription(name: "Utils", dependencies: []),
                     ]),
                 Manifest.createRootManifest(
                     name: "appPkg",
@@ -3041,24 +3029,6 @@
                         ProductDescription(name: "A", type: .library(.automatic), targets: ["A"]),
                     ],
                     targets: [
-<<<<<<< HEAD
-                        TargetDescription(name: "Lib",
-                                          dependencies: [.product(name: "Game",
-                                                                  package: "gamePkg"
-                                                                 ),
-                                                         .product(name: "UtilsProd",
-                                                                  package: "gamePkg",
-                                                                  moduleAliases: ["Utils": "GameUtils"]
-                                                                 ),
-                                                         .product(name: "RenderProd",
-                                                                  package: "gamePkg",
-                                                                  moduleAliases: ["Render": "GameRender"]
-                                                                 ),
-                                                         .product(name: "SceneProd",
-                                                                  package: "gamePkg"
-                                                                 )
-                                          ]),
-=======
                         TargetDescription(name: "A",
                                           dependencies: [
                                             "Utils",
@@ -3068,7 +3038,6 @@
                                                     )
                                             ]),
                         TargetDescription(name: "Utils", dependencies: []),
->>>>>>> eb70cf37
                     ]),
                 Manifest.createRootManifest(
                     name: "appPkg",
