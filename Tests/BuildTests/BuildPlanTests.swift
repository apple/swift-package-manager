//===----------------------------------------------------------------------===//
//
// This source file is part of the Swift open source project
//
// Copyright (c) 2014-2024 Apple Inc. and the Swift project authors
// Licensed under Apache License v2.0 with Runtime Library Exception
//
// See http://swift.org/LICENSE.txt for license information
// See http://swift.org/CONTRIBUTORS.txt for the list of Swift project authors
//
//===----------------------------------------------------------------------===//

@testable import Basics
@testable import Build

@testable
@_spi(SwiftPMInternal)
import DriverSupport

@testable import PackageGraph
import PackageLoading
@testable import PackageModel
import SPMBuildCore
import SPMTestSupport
import SwiftDriver
import Workspace
import XCTest

import struct TSCBasic.ByteString
import class TSCBasic.InMemoryFileSystem

import enum TSCUtility.Diagnostics

extension Build.BuildPlan {
    var productsBuildPath: AbsolutePath {
        let buildParameters = self.destinationBuildParameters
        let buildConfigurationComponent = buildParameters.buildEnvironment
            .configuration == .release ? "release" : "debug"
        return buildParameters.dataPath.appending(components: buildConfigurationComponent)
    }

    /// Create a build plan with a package graph and same build parameters for products and tools. Provided for
    /// testing purposes only.
    convenience init(
        buildParameters: BuildParameters,
        graph: PackageGraph,
        additionalFileRules: [FileRuleDescription] = [],
        buildToolPluginInvocationResults: [ResolvedTarget.ID: [BuildToolPluginInvocationResult]] = [:],
        prebuildCommandResults: [ResolvedTarget.ID: [PrebuildCommandResult]] = [:],
        fileSystem: any FileSystem,
        observabilityScope: ObservabilityScope
    ) throws {
        try self.init(
            productsBuildParameters: buildParameters,
            toolsBuildParameters: buildParameters,
            graph: graph,
            additionalFileRules: additionalFileRules,
            buildToolPluginInvocationResults: buildToolPluginInvocationResults,
            prebuildCommandResults: prebuildCommandResults,
            fileSystem: fileSystem,
            observabilityScope: observabilityScope
        )
    }
}

final class BuildPlanTests: XCTestCase {
    let inputsDir = AbsolutePath(#file).parentDirectory.appending(components: "Inputs")

    /// The j argument.
    private var j: String {
        "-j3"
    }

    func testDuplicateProductNamesWithNonDefaultLibsThrowError() throws {
        let fs = InMemoryFileSystem(
            emptyFiles: "/thisPkg/Sources/exe/main.swift",
            "/fooPkg/Sources/FooLogging/file.swift",
            "/barPkg/Sources/BarLogging/file.swift"
        )
        let observability = ObservabilitySystem.makeForTesting()
        let fooPkg: AbsolutePath = "/fooPkg"
        let barPkg: AbsolutePath = "/barPkg"
        XCTAssertThrowsError(try loadPackageGraph(
            fileSystem: fs,
            manifests: [
                Manifest.createFileSystemManifest(
                    displayName: "fooPkg",
                    path: fooPkg,
                    products: [
                        ProductDescription(name: "Logging", type: .library(.dynamic), targets: ["FooLogging"]),
                    ],
                    targets: [
                        TargetDescription(name: "FooLogging", dependencies: []),
                    ]
                ),
                Manifest.createFileSystemManifest(
                    displayName: "barPkg",
                    path: barPkg,
                    products: [
                        ProductDescription(name: "Logging", type: .library(.static), targets: ["BarLogging"]),
                    ],
                    targets: [
                        TargetDescription(name: "BarLogging", dependencies: []),
                    ]
                ),
                Manifest.createRootManifest(
                    displayName: "thisPkg",
                    path: "/thisPkg",
                    toolsVersion: .v5_8,
                    dependencies: [
                        .localSourceControl(path: fooPkg, requirement: .upToNextMajor(from: "1.0.0")),
                        .localSourceControl(path: barPkg, requirement: .upToNextMajor(from: "2.0.0")),
                    ],
                    targets: [
                        TargetDescription(
                            name: "exe",
                            dependencies: [.product(name: "Logging", package: "fooPkg"),
                                           .product(name: "Logging", package: "barPkg")],
                            type: .executable
                        ),
                    ]
                ),
            ],
            observabilityScope: observability.topScope
        )) { error in
            XCTAssertEqual(
                (error as? PackageGraphError)?.description,
                "multiple products named 'Logging' in: 'barpkg' (at '\(barPkg)'), 'foopkg' (at '\(fooPkg)')"
            )
        }
    }

    func testDuplicateProductNamesWithADylib() throws {
        let fs = InMemoryFileSystem(
            emptyFiles:
            "/thisPkg/Sources/exe/main.swift",
            "/fooPkg/Sources/FooLogging/file.swift",
            "/barPkg/Sources/BarLogging/file.swift"
        )
        let observability = ObservabilitySystem.makeForTesting()
        let graph = try loadPackageGraph(
            fileSystem: fs,
            manifests: [
                Manifest.createFileSystemManifest(
                    displayName: "fooPkg",
                    path: "/fooPkg",
                    products: [
                        ProductDescription(name: "Logging", type: .library(.dynamic), targets: ["FooLogging"]),
                    ],
                    targets: [
                        TargetDescription(name: "FooLogging", dependencies: []),
                    ]
                ),
                Manifest.createFileSystemManifest(
                    displayName: "barPkg",
                    path: "/barPkg",
                    products: [
                        ProductDescription(name: "Logging", type: .library(.automatic), targets: ["BarLogging"]),
                    ],
                    targets: [
                        TargetDescription(name: "BarLogging", dependencies: []),
                    ]
                ),
                Manifest.createRootManifest(
                    displayName: "thisPkg",
                    path: "/thisPkg",
                    toolsVersion: .v5_8,
                    dependencies: [
                        .localSourceControl(path: "/fooPkg", requirement: .upToNextMajor(from: "1.0.0")),
                        .localSourceControl(path: "/barPkg", requirement: .upToNextMajor(from: "2.0.0")),
                    ],
                    targets: [
                        TargetDescription(
                            name: "exe",
                            dependencies: [.product(
                                name: "Logging",
                                package: "fooPkg"
                            ),
                            .product(
                                name: "Logging",
                                package: "barPkg"
                            )],
                            type: .executable
                        ),
                    ]
                ),
            ],
            observabilityScope: observability.topScope
        )
        XCTAssertNoDiagnostics(observability.diagnostics)
        let result = try BuildPlanResult(plan: BuildPlan(
            buildParameters: mockBuildParameters(shouldLinkStaticSwiftStdlib: true),
            graph: graph,
            fileSystem: fs,
            observabilityScope: observability.topScope
        ))
        result.checkProductsCount(2)
        result.checkTargetsCount(3)
        XCTAssertTrue(result.targetMap.values.contains { $0.target.name == "FooLogging" })
        XCTAssertTrue(result.targetMap.values.contains { $0.target.name == "BarLogging" })
    }

    func testDuplicateProductNamesUpstream1() throws {
        let fs = InMemoryFileSystem(
            emptyFiles:
            "/thisPkg/Sources/exe/main.swift",
            "/fooPkg/Sources/FooLogging/file.swift",
            "/barPkg/Sources/BarLogging/file.swift",
            "/bazPkg/Sources/BazLogging/file.swift",
            "/xPkg/Sources/XUtils/file.swift",
            "/yPkg/Sources/YUtils/file.swift"
        )
        let observability = ObservabilitySystem.makeForTesting()
        let graph = try loadPackageGraph(
            fileSystem: fs,
            manifests: [
                Manifest.createFileSystemManifest(
                    displayName: "bazPkg",
                    path: "/bazPkg",
                    products: [
                        ProductDescription(name: "Logging", type: .library(.automatic), targets: ["BazLogging"]),
                    ],
                    targets: [
                        TargetDescription(name: "BazLogging", dependencies: []),
                    ]
                ),
                Manifest.createFileSystemManifest(
                    displayName: "barPkg",
                    path: "/barPkg",
                    products: [
                        ProductDescription(name: "Logging", type: .library(.automatic), targets: ["BarLogging"]),
                    ],
                    targets: [
                        TargetDescription(name: "BarLogging", dependencies: []),
                    ]
                ),
                Manifest.createFileSystemManifest(
                    displayName: "fooPkg",
                    path: "/fooPkg",
                    toolsVersion: .v5_8,
                    dependencies: [
                        .localSourceControl(path: "/barPkg", requirement: .upToNextMajor(from: "1.0.0")),
                        .localSourceControl(path: "/bazPkg", requirement: .upToNextMajor(from: "1.0.0")),
                    ],
                    products: [
                        ProductDescription(name: "Logging", type: .library(.automatic), targets: ["FooLogging"]),
                    ],
                    targets: [
                        TargetDescription(
                            name: "FooLogging",
                            dependencies: [.product(
                                name: "Logging",
                                package: "barPkg"
                            ),
                            .product(
                                name: "Logging",
                                package: "bazPkg"
                            )]
                        ),
                    ]
                ),
                Manifest.createFileSystemManifest(
                    displayName: "xPkg",
                    path: "/xPkg",
                    products: [
                        ProductDescription(name: "Utils", type: .library(.automatic), targets: ["XUtils"]),
                    ],
                    targets: [
                        TargetDescription(name: "XUtils", dependencies: []),
                    ]
                ),
                Manifest.createFileSystemManifest(
                    displayName: "yPkg",
                    path: "/yPkg",
                    products: [
                        ProductDescription(name: "Utils", type: .library(.automatic), targets: ["YUtils"]),
                    ],
                    targets: [
                        TargetDescription(name: "YUtils", dependencies: []),
                    ]
                ),
                Manifest.createRootManifest(
                    displayName: "thisPkg",
                    path: "/thisPkg",
                    toolsVersion: .v5_8,
                    dependencies: [
                        .localSourceControl(path: "/xPkg", requirement: .upToNextMajor(from: "1.0.0")),
                        .localSourceControl(path: "/yPkg", requirement: .upToNextMajor(from: "1.0.0")),
                        .localSourceControl(path: "/fooPkg", requirement: .upToNextMajor(from: "1.0.0")),
                    ],
                    targets: [
                        TargetDescription(
                            name: "exe",
                            dependencies: [.product(
                                name: "Logging",
                                package: "fooPkg"
                            ),
                            .product(
                                name: "Utils",
                                package: "xPkg"
                            ),
                            .product(
                                name: "Utils",
                                package: "yPkg"
                            )],
                            type: .executable
                        ),
                    ]
                ),
            ],
            observabilityScope: observability.topScope
        )
        XCTAssertNoDiagnostics(observability.diagnostics)
        let result = try BuildPlanResult(plan: BuildPlan(
            buildParameters: mockBuildParameters(shouldLinkStaticSwiftStdlib: true),
            graph: graph,
            fileSystem: fs,
            observabilityScope: observability.topScope
        ))
        result.checkProductsCount(1)
        result.checkTargetsCount(6)
        XCTAssertTrue(result.targetMap.values.contains { $0.target.name == "FooLogging" })
        XCTAssertTrue(result.targetMap.values.contains { $0.target.name == "BarLogging" })
        XCTAssertTrue(result.targetMap.values.contains { $0.target.name == "BazLogging" })
        XCTAssertTrue(result.targetMap.values.contains { $0.target.name == "XUtils" })
        XCTAssertTrue(result.targetMap.values.contains { $0.target.name == "YUtils" })
    }

    func testDuplicateProductNamesUpstream2() throws {
        let fs = InMemoryFileSystem(
            emptyFiles:
            "/thisPkg/Sources/exe/main.swift",
            "/fooPkg/Sources/Logging/file.swift",
            "/barPkg/Sources/BarLogging/file.swift",
            "/bazPkg/Sources/BazLogging/file.swift"
        )
        let observability = ObservabilitySystem.makeForTesting()
        let graph = try loadPackageGraph(
            fileSystem: fs,
            manifests: [
                Manifest.createFileSystemManifest(
                    displayName: "bazPkg",
                    path: "/bazPkg",
                    products: [
                        ProductDescription(name: "Logging", type: .library(.automatic), targets: ["BazLogging"]),
                    ],
                    targets: [
                        TargetDescription(name: "BazLogging", dependencies: []),
                    ]
                ),
                Manifest.createFileSystemManifest(
                    displayName: "barPkg",
                    path: "/barPkg",
                    products: [
                        ProductDescription(name: "Logging", type: .library(.automatic), targets: ["BarLogging"]),
                    ],
                    targets: [
                        TargetDescription(name: "BarLogging", dependencies: []),
                    ]
                ),
                Manifest.createFileSystemManifest(
                    displayName: "fooPkg",
                    path: "/fooPkg",
                    toolsVersion: .v5_8,
                    dependencies: [
                        .localSourceControl(path: "/barPkg", requirement: .upToNextMajor(from: "1.0.0")),
                        .localSourceControl(path: "/bazPkg", requirement: .upToNextMajor(from: "1.0.0")),
                    ],
                    products: [
                        ProductDescription(name: "Logging", type: .library(.automatic), targets: ["Logging"]),
                    ],
                    targets: [
                        TargetDescription(
                            name: "Logging",
                            dependencies: [.product(
                                name: "Logging",
                                package: "barPkg"
                            ),
                            .product(
                                name: "Logging",
                                package: "bazPkg"
                            )]
                        ),
                    ]
                ),
                Manifest.createRootManifest(
                    displayName: "thisPkg",
                    path: "/thisPkg",
                    dependencies: [
                        .localSourceControl(path: "/fooPkg", requirement: .upToNextMajor(from: "1.0.0")),
                    ],
                    targets: [
                        TargetDescription(
                            name: "exe",
                            dependencies: [.product(
                                name: "Logging",
                                package: "fooPkg"
                            )],
                            type: .executable
                        ),
                    ]
                ),
            ],
            observabilityScope: observability.topScope
        )
        XCTAssertNoDiagnostics(observability.diagnostics)
        let result = try BuildPlanResult(plan: BuildPlan(
            buildParameters: mockBuildParameters(shouldLinkStaticSwiftStdlib: true),
            graph: graph,
            fileSystem: fs,
            observabilityScope: observability.topScope
        ))
        result.checkProductsCount(1)
        result.checkTargetsCount(4)
        XCTAssertTrue(result.targetMap.values.contains { $0.target.name == "Logging" })
        XCTAssertTrue(result.targetMap.values.contains { $0.target.name == "BarLogging" })
        XCTAssertTrue(result.targetMap.values.contains { $0.target.name == "BazLogging" })
    }

    func testDuplicateProductNamesChained() throws {
        let fs = InMemoryFileSystem(
            emptyFiles:
            "/thisPkg/Sources/exe/main.swift",
            "/fooPkg/Sources/FooLogging/file.swift",
            "/barPkg/Sources/BarLogging/file.swift"
        )
        let observability = ObservabilitySystem.makeForTesting()
        let graph = try loadPackageGraph(
            fileSystem: fs,
            manifests: [
                Manifest.createFileSystemManifest(
                    displayName: "fooPkg",
                    path: "/fooPkg",
                    toolsVersion: .v5_8,
                    dependencies: [
                        .localSourceControl(path: "/barPkg", requirement: .upToNextMajor(from: "1.0.0")),
                    ],
                    products: [
                        ProductDescription(name: "Logging", type: .library(.automatic), targets: ["FooLogging"]),
                    ],
                    targets: [
                        TargetDescription(
                            name: "FooLogging",
                            dependencies: [.product(
                                name: "Logging",
                                package: "barPkg"
                            )]
                        ),
                    ]
                ),
                Manifest.createFileSystemManifest(
                    displayName: "barPkg",
                    path: "/barPkg",
                    products: [
                        ProductDescription(name: "Logging", type: .library(.automatic), targets: ["BarLogging"]),
                    ],
                    targets: [
                        TargetDescription(name: "BarLogging", dependencies: []),
                    ]
                ),
                Manifest.createRootManifest(
                    displayName: "thisPkg",
                    path: "/thisPkg",
                    dependencies: [
                        .localSourceControl(path: "/fooPkg", requirement: .upToNextMajor(from: "1.0.0")),
                    ],
                    targets: [
                        TargetDescription(
                            name: "exe",
                            dependencies: [.product(
                                name: "Logging",
                                package: "fooPkg"
                            )],
                            type: .executable
                        ),
                    ]
                ),
            ],
            observabilityScope: observability.topScope
        )
        XCTAssertNoDiagnostics(observability.diagnostics)
        let result = try BuildPlanResult(plan: BuildPlan(
            buildParameters: mockBuildParameters(shouldLinkStaticSwiftStdlib: true),
            graph: graph,
            fileSystem: fs,
            observabilityScope: observability.topScope
        ))
        result.checkProductsCount(1)
        result.checkTargetsCount(3)
        XCTAssertTrue(result.targetMap.values.contains { $0.target.name == "FooLogging" })
        XCTAssertTrue(result.targetMap.values.contains { $0.target.name == "BarLogging" })
    }

    func testDuplicateProductNamesThrowError() throws {
        let fs = InMemoryFileSystem(
            emptyFiles:
            "/thisPkg/Sources/exe/main.swift",
            "/fooPkg/Sources/FooLogging/file.swift",
            "/barPkg/Sources/BarLogging/file.swift"
        )
        let observability = ObservabilitySystem.makeForTesting()
        let fooPkg: AbsolutePath = "/fooPkg"
        let barPkg: AbsolutePath = "/barPkg"

        XCTAssertThrowsError(try loadPackageGraph(
            fileSystem: fs,
            manifests: [
                Manifest.createFileSystemManifest(
                    displayName: "fooPkg",
                    path: fooPkg,
                    toolsVersion: .v5_8,
                    products: [
                        ProductDescription(name: "Logging", type: .library(.automatic), targets: ["FooLogging"]),
                    ],
                    targets: [
                        TargetDescription(name: "FooLogging", dependencies: []),
                    ]
                ),
                Manifest.createFileSystemManifest(
                    displayName: "barPkg",
                    path: barPkg,
                    products: [
                        ProductDescription(name: "Logging", type: .library(.automatic), targets: ["BarLogging"]),
                    ],
                    targets: [
                        TargetDescription(name: "BarLogging", dependencies: []),
                    ]
                ),
                Manifest.createRootManifest(
                    displayName: "thisPkg",
                    path: "/thisPkg",
                    dependencies: [
                        .localSourceControl(path: "/fooPkg", requirement: .upToNextMajor(from: "1.0.0")),
                        .localSourceControl(path: "/barPkg", requirement: .upToNextMajor(from: "2.0.0")),
                    ],
                    targets: [
                        TargetDescription(
                            name: "exe",
                            dependencies: [.product(name: "Logging", package: "fooPkg"),
                                           .product(name: "Logging", package: "barPkg")],
                            type: .executable
                        ),
                    ]
                ),
            ],
            observabilityScope: observability.topScope
        )) { error in
            XCTAssertEqual(
                (error as? PackageGraphError)?.description,
                "multiple products named 'Logging' in: 'barpkg' (at '\(barPkg)'), 'foopkg' (at '\(fooPkg)')"
            )
        }
    }

    func testDuplicateProductNamesAllowed() throws {
        let fs = InMemoryFileSystem(
            emptyFiles:
            "/thisPkg/Sources/exe/main.swift",
            "/fooPkg/Sources/FooLogging/file.swift",
            "/barPkg/Sources/BarLogging/file.swift"
        )
        let observability = ObservabilitySystem.makeForTesting()
        let graph = try loadPackageGraph(
            fileSystem: fs,
            manifests: [
                Manifest.createFileSystemManifest(
                    displayName: "fooPkg",
                    path: "/fooPkg",
                    products: [
                        ProductDescription(name: "Logging", type: .library(.automatic), targets: ["FooLogging"]),
                    ],
                    targets: [
                        TargetDescription(name: "FooLogging", dependencies: []),
                    ]
                ),
                Manifest.createFileSystemManifest(
                    displayName: "barPkg",
                    path: "/barPkg",
                    products: [
                        ProductDescription(name: "Logging", type: .library(.automatic), targets: ["BarLogging"]),
                    ],
                    targets: [
                        TargetDescription(name: "BarLogging", dependencies: []),
                    ]
                ),
                Manifest.createRootManifest(
                    displayName: "thisPkg",
                    path: "/thisPkg",
                    toolsVersion: .v5_8,
                    dependencies: [
                        .localSourceControl(path: "/fooPkg", requirement: .upToNextMajor(from: "1.0.0")),
                        .localSourceControl(path: "/barPkg", requirement: .upToNextMajor(from: "2.0.0")),
                    ],
                    targets: [
                        TargetDescription(
                            name: "exe",
                            dependencies: [.product(
                                name: "Logging",
                                package: "fooPkg"
                            ),
                            .product(
                                name: "Logging",
                                package: "barPkg"
                            )],
                            type: .executable
                        ),
                    ]
                ),
            ],
            observabilityScope: observability.topScope
        )
        XCTAssertNoDiagnostics(observability.diagnostics)
        let result = try BuildPlanResult(plan: BuildPlan(
            buildParameters: mockBuildParameters(shouldLinkStaticSwiftStdlib: true),
            graph: graph,
            fileSystem: fs,
            observabilityScope: observability.topScope
        ))
        result.checkProductsCount(1)
        result.checkTargetsCount(3)
        XCTAssertTrue(result.targetMap.values.contains { $0.target.name == "FooLogging" })
        XCTAssertTrue(result.targetMap.values.contains { $0.target.name == "BarLogging" })
    }

    func testPackageNameFlag() throws {
        try XCTSkipIfCI() // test is disabled because it isn't stable, see rdar://118239206
        let isFlagSupportedInDriver = try DriverSupport.checkToolchainDriverFlags(
            flags: ["package-name"],
            toolchain: UserToolchain.default,
            fileSystem: localFileSystem
        )
        try fixture(name: "Miscellaneous/PackageNameFlag") { fixturePath in
            let (stdout, _) = try executeSwiftBuild(fixturePath.appending("appPkg"), extraArgs: ["-vv"])
            XCTAssertMatch(stdout, .contains("-module-name Foo"))
            XCTAssertMatch(stdout, .contains("-module-name Zoo"))
            XCTAssertMatch(stdout, .contains("-module-name Bar"))
            XCTAssertMatch(stdout, .contains("-module-name Baz"))
            XCTAssertMatch(stdout, .contains("-module-name App"))
            XCTAssertMatch(stdout, .contains("-module-name exe"))
            if isFlagSupportedInDriver {
                XCTAssertMatch(stdout, .contains("-package-name apppkg"))
                XCTAssertMatch(stdout, .contains("-package-name foopkg"))
                // the flag is not supported if tools-version < 5.9
                XCTAssertNoMatch(stdout, .contains("-package-name barpkg"))
            } else {
                XCTAssertNoMatch(stdout, .contains("-package-name"))
            }
            XCTAssertMatch(stdout, .contains("Build complete!"))
        }
    }

    #if os(macOS)
    func testPackageNameFlagXCBuild() throws {
        let isFlagSupportedInDriver = try DriverSupport.checkToolchainDriverFlags(
            flags: ["package-name"],
            toolchain: UserToolchain.default,
            fileSystem: localFileSystem
        )
        try fixture(name: "Miscellaneous/PackageNameFlag") { fixturePath in
            let (stdout, _) = try executeSwiftBuild(
                fixturePath.appending("appPkg"),
                extraArgs: ["--build-system", "xcode", "-vv"]
            )
            XCTAssertMatch(stdout, .contains("-module-name Foo"))
            XCTAssertMatch(stdout, .contains("-module-name Zoo"))
            XCTAssertMatch(stdout, .contains("-module-name Bar"))
            XCTAssertMatch(stdout, .contains("-module-name Baz"))
            XCTAssertMatch(stdout, .contains("-module-name App"))
            XCTAssertMatch(stdout, .contains("-module-name exe"))
            if isFlagSupportedInDriver {
                XCTAssertMatch(stdout, .contains("-package-name apppkg"))
                XCTAssertMatch(stdout, .contains("-package-name foopkg"))
                // the flag is not supported if tools-version < 5.9
                XCTAssertNoMatch(stdout, .contains("-package-name barpkg"))
            } else {
                XCTAssertNoMatch(stdout, .contains("-package-name"))
            }
            XCTAssertMatch(stdout, .contains("Build succeeded"))
        }
    }
    #endif

    func testTargetsWithPackageAccess() throws {
        let isFlagSupportedInDriver = try DriverSupport.checkToolchainDriverFlags(
            flags: ["package-name"],
            toolchain: UserToolchain.default,
            fileSystem: localFileSystem
        )
        try fixture(name: "Miscellaneous/TargetPackageAccess") { fixturePath in
            let (stdout, _) = try executeSwiftBuild(fixturePath.appending("libPkg"), extraArgs: ["-v"])
            if isFlagSupportedInDriver {
                let moduleFlag1 = stdout.range(of: "-module-name DataModel")
                XCTAssertNotNil(moduleFlag1)
                let stdoutNext1 = stdout[moduleFlag1!.upperBound...]
                let packageFlag1 = stdoutNext1.range(of: "-package-name libpkg")
                XCTAssertNotNil(packageFlag1)

                let moduleFlag2 = stdoutNext1.range(of: "-module-name DataManager")
                XCTAssertNotNil(moduleFlag2)
                XCTAssertTrue(packageFlag1!.upperBound < moduleFlag2!.lowerBound)
                let stdoutNext2 = stdoutNext1[moduleFlag2!.upperBound...]
                let packageFlag2 = stdoutNext2.range(of: "-package-name libpkg")
                XCTAssertNotNil(packageFlag2)

                let moduleFlag3 = stdoutNext2.range(of: "-module-name Core")
                XCTAssertNotNil(moduleFlag3)
                XCTAssertTrue(packageFlag2!.upperBound < moduleFlag3!.lowerBound)
                let stdoutNext3 = stdoutNext2[moduleFlag3!.upperBound...]
                let packageFlag3 = stdoutNext3.range(of: "-package-name libpkg")
                XCTAssertNotNil(packageFlag3)

                let moduleFlag4 = stdoutNext3.range(of: "-module-name MainLib")
                XCTAssertNotNil(moduleFlag4)
                XCTAssertTrue(packageFlag3!.upperBound < moduleFlag4!.lowerBound)
                let stdoutNext4 = stdoutNext3[moduleFlag4!.upperBound...]
                let packageFlag4 = stdoutNext4.range(of: "-package-name libpkg")
                XCTAssertNotNil(packageFlag4)

                let moduleFlag5 = stdoutNext4.range(of: "-module-name ExampleApp")
                XCTAssertNotNil(moduleFlag5)
                XCTAssertTrue(packageFlag4!.upperBound < moduleFlag5!.lowerBound)
                let stdoutNext5 = stdoutNext4[moduleFlag5!.upperBound...]
                let packageFlag5 = stdoutNext5.range(of: "-package-name")
                XCTAssertNil(packageFlag5)
            } else {
                XCTAssertNoMatch(stdout, .contains("-package-name"))
            }
            XCTAssertMatch(stdout, .contains("Build complete!"))
        }
    }

    func testBasicSwiftPackage() throws {
        let fs = InMemoryFileSystem(
            emptyFiles:
            "/Pkg/Sources/exe/main.swift",
            "/Pkg/Sources/lib/lib.swift"
        )

        let observability = ObservabilitySystem.makeForTesting()
        let graph = try loadPackageGraph(
            fileSystem: fs,
            manifests: [
                Manifest.createRootManifest(
                    displayName: "Pkg",
                    path: "/Pkg",
                    targets: [
                        TargetDescription(name: "exe", dependencies: ["lib"]),
                        TargetDescription(name: "lib", dependencies: []),
                    ]
                ),
            ],
            observabilityScope: observability.topScope
        )
        XCTAssertNoDiagnostics(observability.diagnostics)

        let plan = try BuildPlan(
            buildParameters: mockBuildParameters(shouldLinkStaticSwiftStdlib: true),
            graph: graph,
            fileSystem: fs,
            observabilityScope: observability.topScope
        )
        let result = try BuildPlanResult(plan: plan)

        result.checkProductsCount(1)
        result.checkTargetsCount(2)

        let buildPath = plan.productsBuildPath

        let exe = try result.target(for: "exe").swiftTarget().compileArguments()
        XCTAssertMatch(
            exe,
            [
                "-swift-version", "4",
                "-enable-batch-mode",
                "-Onone",
                "-enable-testing",
                .equal(self.j),
                "-DSWIFT_PACKAGE",
                "-DDEBUG",
                "-module-cache-path", "\(buildPath.appending(components: "ModuleCache"))",
                .anySequence,
                "-g",
                .anySequence,
            ]
        )

        let lib = try result.target(for: "lib").swiftTarget().compileArguments()
        XCTAssertMatch(
            lib,
            [
                "-swift-version", "4",
                "-enable-batch-mode",
                "-Onone",
                "-enable-testing",
                .equal(self.j),
                "-DSWIFT_PACKAGE",
                "-DDEBUG",
                "-module-cache-path", "\(buildPath.appending(components: "ModuleCache"))",
                .anySequence,
                "-g",
                .anySequence,
            ]
        )

        #if os(macOS)
        let linkArguments = [
            result.plan.destinationBuildParameters.toolchain.swiftCompilerPath.pathString,
            "-L", buildPath.pathString,
            "-o", buildPath.appending(components: "exe").pathString,
            "-module-name", "exe",
            "-emit-executable",
            "-Xlinker", "-rpath", "-Xlinker", "@loader_path",
            "@\(buildPath.appending(components: "exe.product", "Objects.LinkFileList"))",
            "-Xlinker", "-rpath", "-Xlinker", "/fake/path/lib/swift-5.5/macosx",
            "-target", defaultTargetTriple,
            "-Xlinker", "-add_ast_path", "-Xlinker",
            buildPath.appending(components: "Modules", "lib.swiftmodule").pathString,
            "-Xlinker", "-add_ast_path", "-Xlinker",
            buildPath.appending(components: "exe.build", "exe.swiftmodule").pathString,
            "-g",
        ]
        #elseif os(Windows)
        let linkArguments = [
            result.plan.destinationBuildParameters.toolchain.swiftCompilerPath.pathString,
            "-L", buildPath.pathString,
            "-o", buildPath.appending(components: "exe.exe").pathString,
            "-module-name", "exe",
            // "-static-stdlib",
            "-emit-executable",
            "@\(buildPath.appending(components: "exe.product", "Objects.LinkFileList"))",
            "-target", defaultTargetTriple,
            "-g", "-use-ld=lld", "-Xlinker", "-debug:dwarf",
        ]
        #else
        let linkArguments = [
            result.plan.destinationBuildParameters.toolchain.swiftCompilerPath.pathString,
            "-L", buildPath.pathString,
            "-o", buildPath.appending(components: "exe").pathString,
            "-module-name", "exe",
            "-static-stdlib",
            "-emit-executable",
            "-Xlinker", "-rpath=$ORIGIN",
            "@\(buildPath.appending(components: "exe.product", "Objects.LinkFileList"))",
            "-target", defaultTargetTriple,
            "-g",
        ]
        #endif

        XCTAssertEqual(try result.buildProduct(for: "exe").linkArguments(), linkArguments)

        #if os(macOS)
        testDiagnostics(observability.diagnostics) { result in
            result.check(diagnostic: .contains("can be downloaded"), severity: .warning)
        }
        #else
        XCTAssertNoDiagnostics(observability.diagnostics)
        #endif
    }

    func testExplicitSwiftPackageBuild() throws {
        // <rdar://82053045> Fix and re-enable SwiftPM test `testExplicitSwiftPackageBuild`
        try XCTSkipIf(true)
        try withTemporaryDirectory { path in
            // Create a test package with three targets:
            // A -> B -> C
            let fs = localFileSystem
            try fs.changeCurrentWorkingDirectory(to: path)
            let testDirPath = path.appending("ExplicitTest")
            let buildDirPath = path.appending(".build")
            let sourcesPath = testDirPath.appending("Sources")
            let aPath = sourcesPath.appending("A")
            let bPath = sourcesPath.appending("B")
            let cPath = sourcesPath.appending("C")
            let main = aPath.appending("main.swift")
            let aSwift = aPath.appending("A.swift")
            let bSwift = bPath.appending("B.swift")
            let cSwift = cPath.appending("C.swift")
            try localFileSystem.writeFileContents(main, string: "baz();")
            try localFileSystem.writeFileContents(
                aSwift,
                string:
                """
                import B;\
                import C;\
                public func baz() { bar() }
                """
            )
            try localFileSystem.writeFileContents(
                bSwift,
                string:
                """
                import C;
                public func bar() { foo() }
                """
            )
            try localFileSystem.writeFileContents(
                cSwift,
                string:
                "public func foo() {}"
            )

            // Plan package build with explicit module build
            let observability = ObservabilitySystem.makeForTesting()
            let graph = try loadPackageGraph(
                fileSystem: fs,
                manifests: [
                    Manifest.createRootManifest(
                        displayName: "ExplicitTest",
                        path: testDirPath,
                        targets: [
                            TargetDescription(name: "A", dependencies: ["B"]),
                            TargetDescription(name: "B", dependencies: ["C"]),
                            TargetDescription(name: "C", dependencies: []),
                        ]
                    ),
                ],
                observabilityScope: observability.topScope
            )
            XCTAssertNoDiagnostics(observability.diagnostics)
            do {
                let plan = try BuildPlan(
                    buildParameters: mockBuildParameters(
                        buildPath: buildDirPath,
                        config: .release,
                        toolchain: UserToolchain.default,
                        targetTriple: UserToolchain.default.targetTriple,
                        useExplicitModuleBuild: true
                    ),
                    graph: graph,
                    fileSystem: fs,
                    observabilityScope: observability.topScope
                )

                let yaml = buildDirPath.appending("release.yaml")
                let llbuild = LLBuildManifestBuilder(
                    plan,
                    fileSystem: localFileSystem,
                    observabilityScope: observability.topScope
                )
                try llbuild.generateManifest(at: yaml)
                let contents: String = try localFileSystem.readFileContents(yaml)

                // A few basic checks
                XCTAssertMatch(contents, .contains("-disable-implicit-swift-modules"))
                XCTAssertMatch(contents, .contains("-fno-implicit-modules"))
                XCTAssertMatch(contents, .contains("-explicit-swift-module-map-file"))
                XCTAssertMatch(contents, .contains("A-dependencies"))
                XCTAssertMatch(contents, .contains("B-dependencies"))
                XCTAssertMatch(contents, .contains("C-dependencies"))
            } catch Driver.Error.unableToDecodeFrontendTargetInfo {
                // If the toolchain being used is sufficiently old, the integrated driver
                // will not be able to parse the `-print-target-info` output. In which case,
                // we cannot yet rely on the integrated swift driver.
                // This effectively guards the test from running on unsupported, older toolchains.
                throw XCTSkip()
            }
        }
    }

    func testSwiftConditionalDependency() throws {
        let Pkg: AbsolutePath = "/Pkg"

        let fs: FileSystem = InMemoryFileSystem(
            emptyFiles:
            Pkg.appending(components: "Sources", "exe", "main.swift").pathString,
            Pkg.appending(components: "Sources", "PkgLib", "lib.swift").pathString,
            "/ExtPkg/Sources/ExtLib/lib.swift",
            "/PlatformPkg/Sources/PlatformLib/lib.swift"
        )

        let observability = ObservabilitySystem.makeForTesting()
        let graph = try loadPackageGraph(
            fileSystem: fs,
            manifests: [
                Manifest.createRootManifest(
                    displayName: "Pkg",
                    path: .init(validating: Pkg.pathString),
                    dependencies: [
                        .localSourceControl(path: "/ExtPkg", requirement: .upToNextMajor(from: "1.0.0")),
                        .localSourceControl(path: "/PlatformPkg", requirement: .upToNextMajor(from: "1.0.0")),
                    ],
                    targets: [
                        TargetDescription(name: "exe", dependencies: [
                            .target(name: "PkgLib", condition: PackageConditionDescription(
                                platformNames: ["linux", "android"],
                                config: nil
                            )),
                        ]),
                        TargetDescription(name: "PkgLib", dependencies: [
                            .product(name: "ExtLib", package: "ExtPkg", condition: PackageConditionDescription(
                                platformNames: [],
                                config: "debug"
                            )),
                            .product(
                                name: "PlatformLib",
                                package: "PlatformPkg",
                                condition: PackageConditionDescription(
                                    platformNames: ["linux"]
                                )
                            ),
                        ]),
                    ]
                ),
                Manifest.createLocalSourceControlManifest(
                    displayName: "ExtPkg",
                    path: "/ExtPkg",
                    products: [
                        ProductDescription(name: "ExtLib", type: .library(.automatic), targets: ["ExtLib"]),
                    ],
                    targets: [
                        TargetDescription(name: "ExtLib", dependencies: []),
                    ]
                ),
                Manifest.createLocalSourceControlManifest(
                    displayName: "PlatformPkg",
                    path: "/PlatformPkg",
                    platforms: [PlatformDescription(name: "macos", version: "50.0")],
                    products: [
                        ProductDescription(name: "PlatformLib", type: .library(.automatic), targets: ["PlatformLib"]),
                    ],
                    targets: [
                        TargetDescription(name: "PlatformLib", dependencies: []),
                    ]
                ),
            ],
            observabilityScope: observability.topScope
        )

        XCTAssertNoDiagnostics(observability.diagnostics)

        do {
            let plan = try BuildPlan(
                buildParameters: mockBuildParameters(environment: BuildEnvironment(
                    platform: .linux,
                    configuration: .release
                )),
                graph: graph,
                fileSystem: fs,
                observabilityScope: observability.topScope
            )

            let buildPath = plan.destinationBuildParameters.dataPath.appending(components: "release")

            let result = try BuildPlanResult(plan: plan)
            let buildProduct = try result.buildProduct(for: "exe")
            let objectDirectoryNames = buildProduct.objects.map(\.parentDirectory.basename)
            XCTAssertTrue(objectDirectoryNames.contains("PkgLib.build"))
            XCTAssertFalse(objectDirectoryNames.contains("ExtLib.build"))

            let yaml = try fs.tempDirectory.appending(components: UUID().uuidString, "release.yaml")
            try fs.createDirectory(yaml.parentDirectory, recursive: true)
            let llbuild = LLBuildManifestBuilder(plan, fileSystem: fs, observabilityScope: observability.topScope)
            try llbuild.generateManifest(at: yaml)
            let contents: String = try fs.readFileContents(yaml)
            let swiftGetVersionFilePath = try XCTUnwrap(llbuild.swiftGetVersionFiles.first?.value)
            XCTAssertMatch(
                contents,
                .contains("""
                inputs: ["\(
                    Pkg.appending(components: "Sources", "exe", "main.swift")
                        .escapedPathString
                )","\(swiftGetVersionFilePath.escapedPathString)","\(
                buildPath
                    .appending(components: "Modules", "PkgLib.swiftmodule").escapedPathString
                )","\(
                buildPath
                    .appending(components: "exe.build", "sources").escapedPathString
                )"]
                """)
            )
        }

        do {
            let plan = try BuildPlan(
                buildParameters: mockBuildParameters(environment: BuildEnvironment(
                    platform: .macOS,
                    configuration: .debug
                )),
                graph: graph,
                fileSystem: fs,
                observabilityScope: observability.topScope
            )

            let result = try BuildPlanResult(plan: plan)
            let buildProduct = try result.buildProduct(for: "exe")
            let objectDirectoryNames = buildProduct.objects.map(\.parentDirectory.basename)
            XCTAssertFalse(objectDirectoryNames.contains("PkgLib.build"))
            XCTAssertFalse(objectDirectoryNames.contains("ExtLib.build"))

            let yaml = try fs.tempDirectory.appending(components: UUID().uuidString, "debug.yaml")
            try fs.createDirectory(yaml.parentDirectory, recursive: true)
            let llbuild = LLBuildManifestBuilder(plan, fileSystem: fs, observabilityScope: observability.topScope)
            try llbuild.generateManifest(at: yaml)
            let contents: String = try fs.readFileContents(yaml)
            let buildPath = plan.productsBuildPath
            let swiftGetVersionFilePath = try XCTUnwrap(llbuild.swiftGetVersionFiles.first?.value)
            XCTAssertMatch(contents, .contains("""
                inputs: ["\(
                    Pkg.appending(components: "Sources", "exe", "main.swift")
                        .escapedPathString
            )","\(swiftGetVersionFilePath.escapedPathString)","\(
                buildPath
                    .appending(components: "exe.build", "sources").escapedPathString
            )"]
            """))
        }
    }

    func testBasicExtPackages() throws {
        let fileSystem = InMemoryFileSystem(
            emptyFiles:
            "/A/Sources/ATarget/foo.swift",
            "/A/Tests/ATargetTests/foo.swift",
            "/B/Sources/BTarget/foo.swift",
            "/B/Tests/BTargetTests/foo.swift"
        )

        let observability = ObservabilitySystem.makeForTesting()
        let graph = try loadPackageGraph(
            fileSystem: fileSystem,
            manifests: [
                Manifest.createRootManifest(
                    displayName: "A",
                    path: "/A",
                    dependencies: [
                        .localSourceControl(path: "/B", requirement: .upToNextMajor(from: "1.0.0")),
                    ],
                    targets: [
                        TargetDescription(name: "ATarget", dependencies: ["BLibrary"]),
                        TargetDescription(name: "ATargetTests", dependencies: ["ATarget"], type: .test),
                    ]
                ),
                Manifest.createFileSystemManifest(
                    displayName: "B",
                    path: "/B",
                    products: [
                        ProductDescription(name: "BLibrary", type: .library(.automatic), targets: ["BTarget"]),
                    ],
                    targets: [
                        TargetDescription(name: "BTarget", dependencies: []),
                        TargetDescription(name: "BTargetTests", dependencies: ["BTarget"], type: .test),
                    ]
                ),
            ],
            observabilityScope: observability.topScope
        )
        XCTAssertNoDiagnostics(observability.diagnostics)

        let result = try BuildPlanResult(plan: BuildPlan(
            buildParameters: mockBuildParameters(),
            graph: graph,
            fileSystem: fileSystem,
            observabilityScope: observability.topScope
        ))

        XCTAssertEqual(Set(result.productMap.keys), ["APackageTests"])
        #if os(macOS)
        XCTAssertEqual(Set(result.targetMap.keys), ["ATarget", "BTarget", "ATargetTests"])
        #else
        XCTAssertEqual(Set(result.targetMap.keys), [
            "APackageTests",
            "APackageDiscoveredTests",
            "ATarget",
            "ATargetTests",
            "BTarget",
        ])
        #endif
    }

    func testBasicReleasePackage() throws {
        let fs = InMemoryFileSystem(
            emptyFiles:
            "/Pkg/Sources/exe/main.swift"
        )

        let observability = ObservabilitySystem.makeForTesting()
        let graph = try loadPackageGraph(
            fileSystem: fs,
            manifests: [
                Manifest.createRootManifest(
                    displayName: "Pkg",
                    path: "/Pkg",
                    targets: [
                        TargetDescription(name: "exe", dependencies: []),
                    ]
                ),
            ],
            observabilityScope: observability.topScope
        )
        XCTAssertNoDiagnostics(observability.diagnostics)

        let result = try BuildPlanResult(plan: BuildPlan(
            buildParameters: mockBuildParameters(config: .release),
            graph: graph,
            fileSystem: fs,
            observabilityScope: observability.topScope
        ))

        result.checkProductsCount(1)
        result.checkTargetsCount(1)

        let buildPath = result.plan.destinationBuildParameters.dataPath.appending(components: "release")

        let exe = try result.target(for: "exe").swiftTarget().compileArguments()
        XCTAssertMatch(
            exe,
            [
                "-swift-version", "4",
                "-O",
                .equal(self.j),
                "-DSWIFT_PACKAGE",
                "-module-cache-path", "\(buildPath.appending(components: "ModuleCache"))",
                .anySequence,
                "-g",
            ]
        )

        #if os(macOS)
        XCTAssertEqual(try result.buildProduct(for: "exe").linkArguments(), [
            result.plan.destinationBuildParameters.toolchain.swiftCompilerPath.pathString,
            "-L", buildPath.pathString,
            "-o", buildPath.appending(components: "exe").pathString,
            "-module-name", "exe",
            "-emit-executable",
            "-Xlinker", "-dead_strip",
            "-Xlinker", "-rpath", "-Xlinker", "@loader_path",
            "@\(buildPath.appending(components: "exe.product", "Objects.LinkFileList"))",
            "-Xlinker", "-rpath", "-Xlinker", "/fake/path/lib/swift-5.5/macosx",
            "-target", defaultTargetTriple,
            "-g",
        ])
        #elseif os(Windows)
        XCTAssertEqual(try result.buildProduct(for: "exe").linkArguments(), [
            result.plan.destinationBuildParameters.toolchain.swiftCompilerPath.pathString,
            "-L", buildPath.pathString,
            "-o", buildPath.appending(components: "exe.exe").pathString,
            "-module-name", "exe",
            "-emit-executable",
            "-Xlinker", "/OPT:REF",
            "@\(buildPath.appending(components: "exe.product", "Objects.LinkFileList"))",
            "-target", defaultTargetTriple,
            "-g", "-use-ld=lld", "-Xlinker", "-debug:dwarf",
        ])
        #else
        XCTAssertEqual(try result.buildProduct(for: "exe").linkArguments(), [
            result.plan.destinationBuildParameters.toolchain.swiftCompilerPath.pathString,
            "-L", buildPath.pathString,
            "-o", buildPath.appending(components: "exe").pathString,
            "-module-name", "exe",
            "-emit-executable",
            "-Xlinker", "--gc-sections",
            "-Xlinker", "-rpath=$ORIGIN",
            "@\(buildPath.appending(components: "exe.product", "Objects.LinkFileList"))",
            "-target", defaultTargetTriple,
            "-g",
        ])
        #endif
    }

    func testBasicReleasePackageNoDeadStrip() throws {
        let fs = InMemoryFileSystem(
            emptyFiles:
            "/Pkg/Sources/exe/main.swift"
        )

        let observability = ObservabilitySystem.makeForTesting()
        let graph = try loadPackageGraph(
            fileSystem: fs,
            manifests: [
                Manifest.createRootManifest(
                    displayName: "Pkg",
                    path: "/Pkg",
                    targets: [
                        TargetDescription(name: "exe", dependencies: []),
                    ]
                ),
            ],
            observabilityScope: observability.topScope
        )
        XCTAssertNoDiagnostics(observability.diagnostics)

        let result = try BuildPlanResult(plan: BuildPlan(
            buildParameters: mockBuildParameters(config: .release, linkerDeadStrip: false),
            graph: graph,
            fileSystem: fs,
            observabilityScope: observability.topScope
        ))

        result.checkProductsCount(1)
        result.checkTargetsCount(1)

        let buildPath = result.plan.destinationBuildParameters.dataPath.appending(components: "release")

        let exe = try result.target(for: "exe").swiftTarget().compileArguments()
        XCTAssertMatch(
            exe,
            [
                "-swift-version", "4",
                "-O",
                .equal(self.j),
                "-DSWIFT_PACKAGE",
                "-module-cache-path", "\(buildPath.appending(components: "ModuleCache"))",
                .anySequence,
                "-g",
            ]
        )

        #if os(macOS)
        XCTAssertEqual(try result.buildProduct(for: "exe").linkArguments(), [
            result.plan.destinationBuildParameters.toolchain.swiftCompilerPath.pathString,
            "-L", buildPath.pathString,
            "-o", buildPath.appending(components: "exe").pathString,
            "-module-name", "exe",
            "-emit-executable",
            "-Xlinker", "-rpath", "-Xlinker", "@loader_path",
            "@\(buildPath.appending(components: "exe.product", "Objects.LinkFileList"))",
            "-Xlinker", "-rpath", "-Xlinker", "/fake/path/lib/swift-5.5/macosx",
            "-target", defaultTargetTriple,
            "-g",
        ])
        #elseif os(Windows)
        XCTAssertEqual(try result.buildProduct(for: "exe").linkArguments(), [
            result.plan.destinationBuildParameters.toolchain.swiftCompilerPath.pathString,
            "-L", buildPath.pathString,
            "-o", buildPath.appending(components: "exe.exe").pathString,
            "-module-name", "exe",
            "-emit-executable",
            "@\(buildPath.appending(components: "exe.product", "Objects.LinkFileList"))",
            "-target", defaultTargetTriple,
            "-g", "-use-ld=lld", "-Xlinker", "-debug:dwarf",
        ])
        #else
        XCTAssertEqual(try result.buildProduct(for: "exe").linkArguments(), [
            result.plan.destinationBuildParameters.toolchain.swiftCompilerPath.pathString,
            "-L", buildPath.pathString,
            "-o", buildPath.appending(components: "exe").pathString,
            "-module-name", "exe",
            "-emit-executable",
            "-Xlinker", "-rpath=$ORIGIN",
            "@\(buildPath.appending(components: "exe.product", "Objects.LinkFileList"))",
            "-target", defaultTargetTriple,
            "-g",
        ])
        #endif
    }

    func testBasicClangPackage() throws {
        let Pkg: AbsolutePath = "/Pkg"
        let ExtPkg: AbsolutePath = "/ExtPkg"

        let fs: FileSystem = InMemoryFileSystem(
            emptyFiles:
            Pkg.appending(components: "Sources", "exe", "main.c").pathString,
            Pkg.appending(components: "Sources", "lib", "lib.c").pathString,
            Pkg.appending(components: "Sources", "lib", "lib.S").pathString,
            Pkg.appending(components: "Sources", "lib", "include", "lib.h").pathString,
            ExtPkg.appending(components: "Sources", "extlib", "extlib.c").pathString,
            ExtPkg.appending(components: "Sources", "extlib", "include", "ext.h").pathString
        )

        let observability = ObservabilitySystem.makeForTesting()
        let graph = try loadPackageGraph(
            fileSystem: fs,
            manifests: [
                Manifest.createRootManifest(
                    displayName: "Pkg",
                    path: .init(validating: Pkg.pathString),
                    dependencies: [
                        .localSourceControl(
                            path: .init(validating: ExtPkg.pathString),
                            requirement: .upToNextMajor(from: "1.0.0")
                        ),
                    ],
                    targets: [
                        TargetDescription(name: "exe", dependencies: ["lib"]),
                        TargetDescription(name: "lib", dependencies: ["ExtPkg"]),
                    ]
                ),
                Manifest.createFileSystemManifest(
                    displayName: "ExtPkg",
                    path: .init(validating: ExtPkg.pathString),
                    products: [
                        ProductDescription(name: "ExtPkg", type: .library(.automatic), targets: ["extlib"]),
                    ],
                    targets: [
                        TargetDescription(name: "extlib", dependencies: []),
                    ]
                ),
            ],
            observabilityScope: observability.topScope
        )
        XCTAssertNoDiagnostics(observability.diagnostics)

        let result = try BuildPlanResult(plan: BuildPlan(
            buildParameters: mockBuildParameters(),
            graph: graph,
            fileSystem: fs,
            observabilityScope: observability.topScope
        ))

        result.checkProductsCount(1)
        result.checkTargetsCount(3)

        let buildPath = result.plan.destinationBuildParameters.dataPath.appending(components: "debug")

        let ext = try result.target(for: "extlib").clangTarget()
        var args: [String] = []

        #if os(macOS)
        args += ["-fobjc-arc"]
        #endif
        args += ["-target", defaultTargetTriple]
        args += ["-O0", "-DSWIFT_PACKAGE=1", "-DDEBUG=1"]
        args += ["-fblocks"]
        #if os(macOS) // FIXME(5473) - support modules on non-Apple platforms
        args += ["-fmodules", "-fmodule-name=extlib"]
        #endif
        args += ["-I", ExtPkg.appending(components: "Sources", "extlib", "include").pathString]
        #if os(macOS) // FIXME(5473) - support modules on non-Apple platforms
        args += ["-fmodules-cache-path=\(buildPath.appending(components: "ModuleCache"))"]
        #endif

        args += [hostTriple.isWindows() ? "-gdwarf" : "-g"]

        if hostTriple.isLinux() {
            args += ["-fno-omit-frame-pointer"]
        }

        XCTAssertEqual(try ext.basicArguments(isCXX: false), args)
        XCTAssertEqual(try ext.objects, [buildPath.appending(components: "extlib.build", "extlib.c.o")])
        XCTAssertEqual(ext.moduleMap, buildPath.appending(components: "extlib.build", "module.modulemap"))

        let exe = try result.target(for: "exe").clangTarget()
        args = []

        #if os(macOS)
        args += ["-fobjc-arc", "-target", defaultTargetTriple]
        #else
        args += ["-target", defaultTargetTriple]
        #endif

        args += ["-O0", "-DSWIFT_PACKAGE=1", "-DDEBUG=1"]
        args += ["-fblocks"]
        #if os(macOS) // FIXME(5473) - support modules on non-Apple platforms
        args += ["-fmodules", "-fmodule-name=exe"]
        #endif
        args += [
            "-I", Pkg.appending(components: "Sources", "exe", "include").pathString,
            "-I", Pkg.appending(components: "Sources", "lib", "include").pathString,
            "-fmodule-map-file=\(buildPath.appending(components: "lib.build", "module.modulemap"))",
            "-I", ExtPkg.appending(components: "Sources", "extlib", "include").pathString,
            "-fmodule-map-file=\(buildPath.appending(components: "extlib.build", "module.modulemap"))",
        ]
        #if os(macOS) // FIXME(5473) - support modules on non-Apple platforms
        args += ["-fmodules-cache-path=\(buildPath.appending(components: "ModuleCache"))"]
        #endif
        args += [hostTriple.isWindows() ? "-gdwarf" : "-g"]

        if hostTriple.isLinux() {
            args += ["-fno-omit-frame-pointer"]
        }

        XCTAssertEqual(try exe.basicArguments(isCXX: false), args)
        XCTAssertEqual(try exe.objects, [buildPath.appending(components: "exe.build", "main.c.o")])
        XCTAssertEqual(exe.moduleMap, nil)

        #if os(macOS)
        XCTAssertEqual(try result.buildProduct(for: "exe").linkArguments(), [
            result.plan.destinationBuildParameters.toolchain.swiftCompilerPath.pathString,
            "-L", buildPath.pathString,
            "-o", buildPath.appending(components: "exe").pathString,
            "-module-name", "exe",
            "-emit-executable",
            "-Xlinker", "-rpath", "-Xlinker", "@loader_path",
            "@\(buildPath.appending(components: "exe.product", "Objects.LinkFileList"))",
            "-runtime-compatibility-version", "none",
            "-target", defaultTargetTriple,
            "-g",
        ])
        #elseif os(Windows)
        XCTAssertEqual(try result.buildProduct(for: "exe").linkArguments(), [
            result.plan.destinationBuildParameters.toolchain.swiftCompilerPath.pathString,
            "-L", buildPath.pathString,
            "-o", buildPath.appending(components: "exe.exe").pathString,
            "-module-name", "exe",
            "-emit-executable",
            "@\(buildPath.appending(components: "exe.product", "Objects.LinkFileList"))",
            "-runtime-compatibility-version", "none",
            "-target", defaultTargetTriple,
            "-g", "-use-ld=lld", "-Xlinker", "-debug:dwarf",
        ])
        #else
        XCTAssertEqual(try result.buildProduct(for: "exe").linkArguments(), [
            result.plan.destinationBuildParameters.toolchain.swiftCompilerPath.pathString,
            "-L", buildPath.pathString,
            "-o", buildPath.appending(components: "exe").pathString,
            "-module-name", "exe",
            "-emit-executable",
            "-Xlinker", "-rpath=$ORIGIN",
            "@\(buildPath.appending(components: "exe.product", "Objects.LinkFileList"))",
            "-runtime-compatibility-version", "none",
            "-target", defaultTargetTriple,
            "-g",
        ])
        #endif

        let buildProduct = try XCTUnwrap(result.productMap["exe"])
        XCTAssertEqual(Array(buildProduct.objects), [
            buildPath.appending(components: "exe.build", "main.c.o"),
            buildPath.appending(components: "extlib.build", "extlib.c.o"),
            buildPath.appending(components: "lib.build", "lib.c.o"),
        ])
    }

    func testClangConditionalDependency() throws {
        let fs = InMemoryFileSystem(
            emptyFiles:
            "/Pkg/Sources/exe/main.c",
            "/Pkg/Sources/PkgLib/lib.c",
            "/Pkg/Sources/PkgLib/lib.S",
            "/Pkg/Sources/PkgLib/include/lib.h",
            "/ExtPkg/Sources/ExtLib/extlib.c",
            "/ExtPkg/Sources/ExtLib/include/ext.h"
        )

        let observability = ObservabilitySystem.makeForTesting()
        let graph = try loadPackageGraph(
            fileSystem: fs,
            manifests: [
                Manifest.createRootManifest(
                    displayName: "Pkg",
                    path: "/Pkg",
                    dependencies: [
                        .localSourceControl(path: "/ExtPkg", requirement: .upToNextMajor(from: "1.0.0")),
                    ],
                    targets: [
                        TargetDescription(name: "exe", dependencies: [
                            .target(name: "PkgLib", condition: PackageConditionDescription(
                                platformNames: ["linux", "android"],
                                config: nil
                            )),
                        ]),
                        TargetDescription(name: "PkgLib", dependencies: [
                            .product(name: "ExtPkg", package: "ExtPkg", condition: PackageConditionDescription(
                                platformNames: [],
                                config: "debug"
                            )),
                        ]),
                    ]
                ),
                Manifest.createLocalSourceControlManifest(
                    displayName: "ExtPkg",
                    path: "/ExtPkg",
                    products: [
                        ProductDescription(name: "ExtPkg", type: .library(.automatic), targets: ["ExtLib"]),
                    ],
                    targets: [
                        TargetDescription(name: "ExtLib", dependencies: []),
                    ]
                ),
            ],
            observabilityScope: observability.topScope
        )

        XCTAssertNoDiagnostics(observability.diagnostics)

        do {
            let result = try BuildPlanResult(plan: BuildPlan(
                buildParameters: mockBuildParameters(environment: BuildEnvironment(
                    platform: .linux,
                    configuration: .release
                )),
                graph: graph,
                fileSystem: fs,
                observabilityScope: observability.topScope
            ))

            let exeArguments = try result.target(for: "exe").clangTarget().basicArguments(isCXX: false)
            XCTAssert(exeArguments.contains { $0.contains("PkgLib") })
            XCTAssert(exeArguments.allSatisfy { !$0.contains("ExtLib") })

            let libArguments = try result.target(for: "PkgLib").clangTarget().basicArguments(isCXX: false)
            XCTAssert(libArguments.allSatisfy { !$0.contains("ExtLib") })
        }

        do {
            let result = try BuildPlanResult(plan: BuildPlan(
                buildParameters: mockBuildParameters(environment: BuildEnvironment(
                    platform: .macOS,
                    configuration: .debug
                )),
                graph: graph,
                fileSystem: fs,
                observabilityScope: observability.topScope
            ))

            let arguments = try result.target(for: "exe").clangTarget().basicArguments(isCXX: false)
            XCTAssert(arguments.allSatisfy { !$0.contains("PkgLib") && !$0.contains("ExtLib") })

            let libArguments = try result.target(for: "PkgLib").clangTarget().basicArguments(isCXX: false)
            XCTAssert(libArguments.contains { $0.contains("ExtLib") })
        }
    }

    func testCLanguageStandard() throws {
        let Pkg: AbsolutePath = "/Pkg"

        let fs: FileSystem = InMemoryFileSystem(
            emptyFiles:
            Pkg.appending(components: "Sources", "exe", "main.cpp").pathString,
            Pkg.appending(components: "Sources", "lib", "lib.c").pathString,
            Pkg.appending(components: "Sources", "lib", "libx.cpp").pathString,
            Pkg.appending(components: "Sources", "lib", "include", "lib.h").pathString,
            Pkg.appending(components: "Sources", "swiftInteropLib", "lib.swift").pathString,
            Pkg.appending(components: "Sources", "swiftLib", "lib.swift").pathString
        )

        let observability = ObservabilitySystem.makeForTesting()
        let graph = try loadPackageGraph(
            fileSystem: fs,
            manifests: [
                Manifest.createRootManifest(
                    displayName: "Pkg",
                    path: .init(validating: Pkg.pathString),
                    cLanguageStandard: "gnu99",
                    cxxLanguageStandard: "c++1z",
                    targets: [
                        TargetDescription(name: "exe", dependencies: ["lib"]),
                        TargetDescription(name: "lib", dependencies: []),
                        TargetDescription(
                            name: "swiftInteropLib",
                            dependencies: [],
                            settings: [.init(tool: .swift, kind: .interoperabilityMode(.Cxx))]
                        ),
                        TargetDescription(name: "swiftLib", dependencies: []),
                    ]
                ),
            ],
            observabilityScope: observability.topScope
        )
        XCTAssertNoDiagnostics(observability.diagnostics)

        let plan = try BuildPlan(
            buildParameters: mockBuildParameters(),
            graph: graph,
            fileSystem: fs,
            observabilityScope: observability.topScope
        )
        let result = try BuildPlanResult(plan: plan)

        result.checkProductsCount(1)
        result.checkTargetsCount(4)

        let buildPath = plan.productsBuildPath

        #if os(macOS)
        XCTAssertEqual(try result.buildProduct(for: "exe").linkArguments(), [
            result.plan.destinationBuildParameters.toolchain.swiftCompilerPath.pathString,
            "-lc++",
            "-L", buildPath.pathString,
            "-o", buildPath.appending(components: "exe").pathString,
            "-module-name", "exe",
            "-emit-executable",
            "-Xlinker", "-rpath", "-Xlinker", "@loader_path",
            "@\(buildPath.appending(components: "exe.product", "Objects.LinkFileList"))",
            "-runtime-compatibility-version", "none",
            "-target", defaultTargetTriple,
            "-g",
        ])
        #elseif os(Windows)
        XCTAssertEqual(try result.buildProduct(for: "exe").linkArguments(), [
            result.plan.destinationBuildParameters.toolchain.swiftCompilerPath.pathString,
            "-L", buildPath.pathString,
            "-o", buildPath.appending(components: "exe.exe").pathString,
            "-module-name", "exe",
            "-emit-executable",
            "@\(buildPath.appending(components: "exe.product", "Objects.LinkFileList"))",
            "-runtime-compatibility-version", "none",
            "-target", defaultTargetTriple,
            "-g", "-use-ld=lld", "-Xlinker", "-debug:dwarf",
        ])
        #else
        XCTAssertEqual(try result.buildProduct(for: "exe").linkArguments(), [
            result.plan.destinationBuildParameters.toolchain.swiftCompilerPath.pathString,
            "-lstdc++",
            "-L", buildPath.pathString,
            "-o", buildPath.appending(components: "exe").pathString,
            "-module-name", "exe",
            "-emit-executable",
            "-Xlinker", "-rpath=$ORIGIN",
            "@\(buildPath.appending(components: "exe.product", "Objects.LinkFileList"))",
            "-runtime-compatibility-version", "none",
            "-target", defaultTargetTriple,
            "-g",
        ])
        #endif

        let yaml = try fs.tempDirectory.appending(components: UUID().uuidString, "debug.yaml")
        try fs.createDirectory(yaml.parentDirectory, recursive: true)
        let llbuild = LLBuildManifestBuilder(plan, fileSystem: fs, observabilityScope: observability.topScope)
        try llbuild.generateManifest(at: yaml)
        let contents: String = try fs.readFileContents(yaml)
        XCTAssertMatch(
            contents,
            .contains(#"-std=gnu99","-c","\#(Pkg.appending(components: "Sources", "lib", "lib.c").escapedPathString)"#)
        )
        XCTAssertMatch(
            contents,
            .contains(
                #"-std=c++1z","-c","\#(Pkg.appending(components: "Sources", "lib", "libx.cpp").escapedPathString)"#
            )
        )

        let swiftInteropLib = try result.target(for: "swiftInteropLib").swiftTarget().compileArguments()
        XCTAssertMatch(
            swiftInteropLib,
            [.anySequence, "-cxx-interoperability-mode=default", "-Xcc", "-std=c++1z", .anySequence]
        )
        let swiftLib = try result.target(for: "swiftLib").swiftTarget().compileArguments()
        XCTAssertNoMatch(swiftLib, [.anySequence, "-Xcc", "-std=c++1z", .anySequence])
    }

    func testSwiftCMixed() throws {
        let Pkg: AbsolutePath = "/Pkg"

        let fs = InMemoryFileSystem(
            emptyFiles:
            Pkg.appending(components: "Sources", "exe", "main.swift").pathString,
            Pkg.appending(components: "Sources", "lib", "lib.c").pathString,
            Pkg.appending(components: "Sources", "lib", "include", "lib.h").pathString
        )

        let observability = ObservabilitySystem.makeForTesting()
        let graph = try loadPackageGraph(
            fileSystem: fs,
            manifests: [
                Manifest.createRootManifest(
                    displayName: "Pkg",
                    path: .init(validating: Pkg.pathString),
                    targets: [
                        TargetDescription(name: "exe", dependencies: ["lib"]),
                        TargetDescription(name: "lib", dependencies: []),
                    ]
                ),
            ],
            observabilityScope: observability.topScope
        )
        XCTAssertNoDiagnostics(observability.diagnostics)

        let plan = try BuildPlan(
            buildParameters: mockBuildParameters(),
            graph: graph,
            fileSystem: fs,
            observabilityScope: observability.topScope
        )
        let result = try BuildPlanResult(plan: plan)
        result.checkProductsCount(1)
        result.checkTargetsCount(2)

        let buildPath = plan.productsBuildPath

        let lib = try result.target(for: "lib").clangTarget()
        var args: [String] = []

        #if os(macOS)
        args += ["-fobjc-arc"]
        #endif
        args += ["-target", defaultTargetTriple]

        args += ["-O0", "-DSWIFT_PACKAGE=1", "-DDEBUG=1"]
        args += ["-fblocks"]
        #if os(macOS) // FIXME(5473) - support modules on non-Apple platforms
        args += ["-fmodules", "-fmodule-name=lib"]
        #endif
        args += ["-I", Pkg.appending(components: "Sources", "lib", "include").pathString]
        #if os(macOS) // FIXME(5473) - support modules on non-Apple platforms
        args += ["-fmodules-cache-path=\(buildPath.appending(components: "ModuleCache"))"]
        #endif
        args += [hostTriple.isWindows() ? "-gdwarf" : "-g"]

        if hostTriple.isLinux() {
            args += ["-fno-omit-frame-pointer"]
        }

        XCTAssertEqual(try lib.basicArguments(isCXX: false), args)
        XCTAssertEqual(try lib.objects, [buildPath.appending(components: "lib.build", "lib.c.o")])
        XCTAssertEqual(lib.moduleMap, buildPath.appending(components: "lib.build", "module.modulemap"))

        let exe = try result.target(for: "exe").swiftTarget().compileArguments()
        XCTAssertMatch(
            exe,
            [
                .anySequence,
                "-swift-version", "4",
                "-enable-batch-mode",
                "-Onone",
                "-enable-testing",
                .equal(self.j),
                "-DSWIFT_PACKAGE",
                "-DDEBUG",
                "-Xcc",
                "-fmodule-map-file=\(buildPath.appending(components: "lib.build", "module.modulemap"))",
                "-Xcc", "-I", "-Xcc", "\(Pkg.appending(components: "Sources", "lib", "include"))",
                "-module-cache-path", "\(buildPath.appending(components: "ModuleCache"))",
                .anySequence,
                "-g",
                .anySequence,
            ]
        )

        #if os(macOS)
        XCTAssertEqual(try result.buildProduct(for: "exe").linkArguments(), [
            result.plan.destinationBuildParameters.toolchain.swiftCompilerPath.pathString,
            "-L", buildPath.pathString,
            "-o", buildPath.appending(components: "exe").pathString,
            "-module-name", "exe",
            "-emit-executable",
            "-Xlinker", "-rpath", "-Xlinker", "@loader_path",
            "@\(buildPath.appending(components: "exe.product", "Objects.LinkFileList"))",
            "-Xlinker", "-rpath", "-Xlinker", "/fake/path/lib/swift-5.5/macosx",
            "-target", defaultTargetTriple,
            "-Xlinker", "-add_ast_path", "-Xlinker", "/path/to/build/debug/exe.build/exe.swiftmodule",
            "-g",
        ])
        #elseif os(Windows)
        XCTAssertEqual(try result.buildProduct(for: "exe").linkArguments(), [
            result.plan.destinationBuildParameters.toolchain.swiftCompilerPath.pathString,
            "-L", buildPath.pathString,
            "-o", buildPath.appending(components: "exe.exe").pathString,
            "-module-name", "exe",
            "-emit-executable",
            "@\(buildPath.appending(components: "exe.product", "Objects.LinkFileList"))",
            "-target", defaultTargetTriple,
            "-g", "-use-ld=lld", "-Xlinker", "-debug:dwarf",
        ])
        #else
        XCTAssertEqual(try result.buildProduct(for: "exe").linkArguments(), [
            result.plan.destinationBuildParameters.toolchain.swiftCompilerPath.pathString,
            "-L", buildPath.pathString,
            "-o", buildPath.appending(components: "exe").pathString,
            "-module-name", "exe",
            "-emit-executable",
            "-Xlinker", "-rpath=$ORIGIN",
            "@\(buildPath.appending(components: "exe.product", "Objects.LinkFileList"))",
            "-target", defaultTargetTriple,
            "-g",
        ])
        #endif
    }

    func testSwiftCAsmMixed() throws {
        let fs = InMemoryFileSystem(
            emptyFiles:
            "/Pkg/Sources/exe/main.swift",
            "/Pkg/Sources/lib/lib.c",
            "/Pkg/Sources/lib/lib.S",
            "/Pkg/Sources/lib/include/lib.h"
        )

        let observability = ObservabilitySystem.makeForTesting()
        let graph = try loadPackageGraph(
            fileSystem: fs,
            manifests: [
                Manifest.createRootManifest(
                    displayName: "Pkg",
                    path: "/Pkg",
                    toolsVersion: .v5,
                    targets: [
                        TargetDescription(name: "exe", dependencies: ["lib"]),
                        TargetDescription(name: "lib", dependencies: []),
                    ]
                ),
            ],
            observabilityScope: observability.topScope
        )
        XCTAssertNoDiagnostics(observability.diagnostics)

        let result = try BuildPlanResult(plan: BuildPlan(
            buildParameters: mockBuildParameters(),
            graph: graph,
            fileSystem: fs,
            observabilityScope: observability.topScope
        ))
        result.checkProductsCount(1)
        result.checkTargetsCount(2)

        let lib = try result.target(for: "lib").clangTarget()
        XCTAssertEqual(try lib.objects, [
            AbsolutePath("/path/to/build/debug/lib.build/lib.S.o"),
            AbsolutePath("/path/to/build/debug/lib.build/lib.c.o"),
        ])
    }

    func testREPLArguments() throws {
        let Dep = AbsolutePath("/Dep")
        let fs = InMemoryFileSystem(
            emptyFiles:
            "/Pkg/Sources/exe/main.swift",
            "/Pkg/Sources/swiftlib/lib.swift",
            "/Pkg/Sources/lib/lib.c",
            "/Pkg/Sources/lib/include/lib.h",
            Dep.appending(components: "Sources", "Dep", "dep.swift").pathString,
            Dep.appending(components: "Sources", "CDep", "cdep.c").pathString,
            Dep.appending(components: "Sources", "CDep", "include", "head.h").pathString,
            Dep.appending(components: "Sources", "CDep", "include", "module.modulemap").pathString
        )

        let observability = ObservabilitySystem.makeForTesting()
        let graph = try loadPackageGraph(
            fileSystem: fs,
            manifests: [
                Manifest.createRootManifest(
                    displayName: "Pkg",
                    path: "/Pkg",
                    dependencies: [
                        .localSourceControl(path: "/Dep", requirement: .upToNextMajor(from: "1.0.0")),
                    ],
                    targets: [
                        TargetDescription(name: "exe", dependencies: ["swiftlib"]),
                        TargetDescription(name: "swiftlib", dependencies: ["lib"]),
                        TargetDescription(name: "lib", dependencies: ["Dep"]),
                    ]
                ),
                Manifest.createFileSystemManifest(
                    displayName: "Dep",
                    path: "/Dep",
                    products: [
                        ProductDescription(name: "Dep", type: .library(.automatic), targets: ["Dep"]),
                    ],
                    targets: [
                        TargetDescription(name: "Dep", dependencies: ["CDep"]),
                        TargetDescription(name: "CDep", dependencies: []),
                    ]
                ),
            ],
            createREPLProduct: true,
            observabilityScope: observability.topScope
        )
        XCTAssertNoDiagnostics(observability.diagnostics)

        let plan = try BuildPlan(
            buildParameters: mockBuildParameters(),
            graph: graph,
            fileSystem: fs,
            observabilityScope: observability.topScope
        )

        let buildPath = plan.productsBuildPath
        XCTAssertEqual(
            try plan.createREPLArguments().sorted(),
            [
                "-I\(Dep.appending(components: "Sources", "CDep", "include"))",
                "-I\(buildPath)",
                "-I\(buildPath.appending(components: "lib.build"))",
                "-L\(buildPath)",
                "-lpkg__REPL",
                "repl",
            ]
        )

        XCTAssertEqual(plan.graph.allProducts.map(\.name).sorted(), [
            "Dep",
            "exe",
            "pkg__REPL",
        ])
    }

    func testTestModule() throws {
        let fs = InMemoryFileSystem(
            emptyFiles:
            "/Pkg/Sources/Foo/foo.swift",
            "/Pkg/Tests/\(SwiftTarget.defaultTestEntryPointName)",
            "/Pkg/Tests/FooTests/foo.swift"
        )

        let observability = ObservabilitySystem.makeForTesting()
        let graph = try loadPackageGraph(
            fileSystem: fs,
            manifests: [
                Manifest.createRootManifest(
                    displayName: "Pkg",
                    path: "/Pkg",
                    targets: [
                        TargetDescription(name: "Foo", dependencies: []),
                        TargetDescription(name: "FooTests", dependencies: ["Foo"], type: .test),
                    ]
                ),
            ],
            observabilityScope: observability.topScope
        )
        XCTAssertNoDiagnostics(observability.diagnostics)

        let result = try BuildPlanResult(plan: BuildPlan(
            buildParameters: mockBuildParameters(),
            graph: graph,
            fileSystem: fs,
            observabilityScope: observability.topScope
        ))
        result.checkProductsCount(1)
        #if os(macOS)
        result.checkTargetsCount(2)
        #else
        // On non-Apple platforms, when a custom entry point file is present (e.g. XCTMain.swift), there is one
        // additional target for the synthesized test entry point.
        result.checkTargetsCount(3)
        #endif

        let buildPath = result.plan.productsBuildPath

        let foo = try result.target(for: "Foo").swiftTarget().compileArguments()
        XCTAssertMatch(
            foo,
            [
                .anySequence,
                "-swift-version", "4",
                "-enable-batch-mode",
                "-Onone",
                "-enable-testing",
                .equal(self.j),
                "-DSWIFT_PACKAGE",
                "-DDEBUG",
                "-module-cache-path", "\(buildPath.appending(components: "ModuleCache"))",
                .anySequence,
                "-g",
                .anySequence,
            ]
        )

        let fooTests = try result.target(for: "FooTests").swiftTarget().compileArguments()
        XCTAssertMatch(
            fooTests,
            [
                .anySequence,
                "-swift-version", "4",
                "-enable-batch-mode",
                "-Onone",
                "-enable-testing",
                .equal(self.j),
                "-DSWIFT_PACKAGE",
                "-DDEBUG",
                "-module-cache-path", "\(buildPath.appending(components: "ModuleCache"))",
                .anySequence,
                "-g",
                .anySequence,
            ]
        )

        #if os(macOS)
        let version = MinimumDeploymentTarget.computeXCTestMinimumDeploymentTarget(for: .macOS).versionString
        let rpathsForBackdeployment: [String]
        if let version = try? Version(string: version, lenient: true), version.major < 12 {
            rpathsForBackdeployment = ["-Xlinker", "-rpath", "-Xlinker", "/fake/path/lib/swift-5.5/macosx"]
        } else {
            rpathsForBackdeployment = []
        }
        XCTAssertEqual(
            try result.buildProduct(for: "PkgPackageTests").linkArguments(),
            [
                result.plan.destinationBuildParameters.toolchain.swiftCompilerPath.pathString,
                "-L", buildPath.pathString,
                "-o",
                buildPath.appending(components: "PkgPackageTests.xctest", "Contents", "MacOS", "PkgPackageTests")
                    .pathString,
                "-module-name", "PkgPackageTests",
                "-Xlinker", "-bundle",
                "-Xlinker", "-rpath", "-Xlinker", "@loader_path/../../../",
                "@\(buildPath.appending(components: "PkgPackageTests.product", "Objects.LinkFileList"))",
            ] + rpathsForBackdeployment + [
                "-target", "\(hostTriple.tripleString(forPlatformVersion: version))",
                "-Xlinker", "-add_ast_path", "-Xlinker",
                buildPath.appending(components: "Modules", "Foo.swiftmodule").pathString,
                "-Xlinker", "-add_ast_path", "-Xlinker",
                buildPath.appending(components: "Modules", "FooTests.swiftmodule").pathString,
                "-g",
            ]
        )
        #elseif os(Windows)
        XCTAssertEqual(try result.buildProduct(for: "PkgPackageTests").linkArguments(), [
            result.plan.destinationBuildParameters.toolchain.swiftCompilerPath.pathString,
            "-L", buildPath.pathString,
            "-o", buildPath.appending(components: "PkgPackageTests.xctest").pathString,
            "-module-name", "PkgPackageTests",
            "-emit-executable",
            "@\(buildPath.appending(components: "PkgPackageTests.product", "Objects.LinkFileList"))",
            "-target", defaultTargetTriple,
            "-g", "-use-ld=lld", "-Xlinker", "-debug:dwarf",
        ])
        #else
        XCTAssertEqual(try result.buildProduct(for: "PkgPackageTests").linkArguments(), [
            result.plan.destinationBuildParameters.toolchain.swiftCompilerPath.pathString,
            "-L", buildPath.pathString,
            "-o", buildPath.appending(components: "PkgPackageTests.xctest").pathString,
            "-module-name", "PkgPackageTests",
            "-emit-executable",
            "-Xlinker", "-rpath=$ORIGIN",
            "@\(buildPath.appending(components: "PkgPackageTests.product", "Objects.LinkFileList"))",
            "-target", defaultTargetTriple,
            "-g",
        ])
        #endif
    }

    func testConcurrencyInOS() throws {
        let fs = InMemoryFileSystem(
            emptyFiles:
            "/Pkg/Sources/exe/main.swift"
        )

        let observability = ObservabilitySystem.makeForTesting()
        let graph = try loadPackageGraph(
            fileSystem: fs,
            manifests: [
                Manifest.createRootManifest(
                    displayName: "Pkg",
                    path: "/Pkg",
                    platforms: [
                        PlatformDescription(name: "macos", version: "12.0"),
                    ],
                    targets: [
                        TargetDescription(name: "exe", dependencies: []),
                    ]
                ),
            ],
            observabilityScope: observability.topScope
        )
        XCTAssertNoDiagnostics(observability.diagnostics)

        let result = try BuildPlanResult(plan: BuildPlan(
            buildParameters: mockBuildParameters(config: .release),
            graph: graph,
            fileSystem: fs,
            observabilityScope: observability.topScope
        ))

        result.checkProductsCount(1)
        result.checkTargetsCount(1)

        let buildPath = result.plan.productsBuildPath

        let exe = try result.target(for: "exe").swiftTarget().compileArguments()

        XCTAssertMatch(
            exe,
            [
                .anySequence,
                "-swift-version", "4",
                "-O",
                .equal(self.j),
                "-DSWIFT_PACKAGE",
                "-module-cache-path", "\(buildPath.appending(components: "ModuleCache"))",
                .anySequence,
                "-g",
                .anySequence,
            ]
        )

        #if os(macOS)
        XCTAssertEqual(try result.buildProduct(for: "exe").linkArguments(), [
            result.plan.destinationBuildParameters.toolchain.swiftCompilerPath.pathString,
            "-L", buildPath.pathString,
            "-o", buildPath.appending(components: "exe").pathString,
            "-module-name", "exe",
            "-emit-executable",
            "-Xlinker", "-dead_strip",
            "-Xlinker", "-rpath", "-Xlinker", "@loader_path",
            "@\(buildPath.appending(components: "exe.product", "Objects.LinkFileList"))",
            "-target", hostTriple.tripleString(forPlatformVersion: "12.0"),
            "-g",
        ])
        #endif
    }

    func testParseAsLibraryFlagForExe() throws {
        let fs = InMemoryFileSystem(
            emptyFiles:
            // executable has a single source file not named `main.swift`, without @main.
            "/Pkg/Sources/exe1/foo.swift",
            // executable has a single source file named `main.swift`, without @main.
            "/Pkg/Sources/exe2/main.swift",
            // executable has a single source file not named `main.swift`, with @main.
            "/Pkg/Sources/exe3/foo.swift",
            // executable has a single source file named `main.swift`, with @main
            "/Pkg/Sources/exe4/main.swift",
            // executable has a single source file named `comments.swift`, with @main in comments
            "/Pkg/Sources/exe5/comments.swift",
            // executable has a single source file named `comments.swift`, with @main in comments
            "/Pkg/Sources/exe6/comments.swift",
            // executable has a single source file named `comments.swift`, with @main in comments
            "/Pkg/Sources/exe7/comments.swift",
            // executable has a single source file named `comments.swift`, with @main in comments
            "/Pkg/Sources/exe8/comments.swift",
            // executable has a single source file named `comments.swift`, with @main in comments
            "/Pkg/Sources/exe9/comments.swift",
            // executable has a single source file named `comments.swift`, with @main in comments and not in comments
            "/Pkg/Sources/exe10/comments.swift",
            // executable has a single source file named `comments.swift`, with @main in comments and not in comments
            "/Pkg/Sources/exe11/comments.swift",
            // executable has a single source file named `comments.swift`, with @main in comments and not in comments
            "/Pkg/Sources/exe12/comments.swift",
            // executable has multiple source files.
            "/Pkg/Sources/exe13/bar.swift",
            "/Pkg/Sources/exe13/main.swift",
            // Snippet with top-level code
            "/Pkg/Snippets/TopLevelCodeSnippet.swift",
            // Snippet with @main
            "/Pkg/Snippets/AtMainSnippet.swift"
        )

        try fs.writeFileContents(
            "/Pkg/Sources/exe3/foo.swift",
            string: """
            @main
            struct Runner {
              static func main() {
                print("hello world")
              }
            }
            """
        )

        try fs.writeFileContents(
            "/Pkg/Sources/exe4/main.swift",
            string: """
            @main
            struct Runner {
              static func main() {
                print("hello world")
              }
            }
            """
        )

        try fs.writeFileContents(
            "/Pkg/Sources/exe5/comments.swift",
            string: """
            // @main in comment
            print("hello world")
            """
        )

        try fs.writeFileContents(
            "/Pkg/Sources/exe6/comments.swift",
            string: """
            /* @main in comment */
            print("hello world")
            """
        )

        try fs.writeFileContents(
            "/Pkg/Sources/exe7/comments.swift",
            string: """
            /*
            @main in comment
            */
            print("hello world")
            """
        )

        try fs.writeFileContents(
            "/Pkg/Sources/exe8/comments.swift",
            string: """
            /*
            @main
            struct Runner {
              static func main() {
                print("hello world")
              }
            }
            */
            print("hello world")
            """
        )

        try fs.writeFileContents(
            "/Pkg/Sources/exe9/comments.swift",
            string: """
            /*@main
            struct Runner {
              static func main() {
                print("hello world")
              }
            }*/
            """
        )

        try fs.writeFileContents(
            "/Pkg/Sources/exe10/comments.swift",
            string: """
            // @main in comment
            @main
            struct Runner {
              static func main() {
                print("hello world")
              }
            }
            """
        )

        try fs.writeFileContents(
            "/Pkg/Sources/exe11/comments.swift",
            string: """
            /* @main in comment */
            @main
            struct Runner {
              static func main() {
                print("hello world")
              }
            }
            """
        )

        try fs.writeFileContents(
            "/Pkg/Sources/exe12/comments.swift",
            string: """
            /*
            @main
            struct Runner {
              static func main() {
                print("hello world")
              }
            }*/
            @main
            struct Runner {
              static func main() {
                print("hello world")
              }
            }
            """
        )

        try fs.writeFileContents(
            "/Pkg/Snippets/TopLevelCodeSnippet.swift",
            string: """
            struct Foo {
              init() {}
              func foo() {}
            }
            let foo = Foo()
            foo.foo()
            """
        )

        try fs.writeFileContents(
            "/Pkg/Snippets/AtMainSnippet.swift",
            string: """
            @main
            struct Runner {
              static func main() {
                print("hello world")
              }
            }
            """
        )

        let observability = ObservabilitySystem.makeForTesting()
        let graph = try loadPackageGraph(
            fileSystem: fs,
            manifests: [
                Manifest.createRootManifest(
                    displayName: "Pkg",
                    path: "/Pkg",
                    toolsVersion: .v5_5,
                    targets: [
                        TargetDescription(name: "exe1", type: .executable),
                        TargetDescription(name: "exe2", type: .executable),
                        TargetDescription(name: "exe3", type: .executable),
                        TargetDescription(name: "exe4", type: .executable),
                        TargetDescription(name: "exe5", type: .executable),
                        TargetDescription(name: "exe6", type: .executable),
                        TargetDescription(name: "exe7", type: .executable),
                        TargetDescription(name: "exe8", type: .executable),
                        TargetDescription(name: "exe9", type: .executable),
                        TargetDescription(name: "exe10", type: .executable),
                        TargetDescription(name: "exe11", type: .executable),
                        TargetDescription(name: "exe12", type: .executable),
                        TargetDescription(name: "exe13", type: .executable),
                    ]
                ),
            ],
            observabilityScope: observability.topScope
        )
        XCTAssertNoDiagnostics(observability.diagnostics)

        let result = try BuildPlanResult(plan: BuildPlan(
            buildParameters: mockBuildParameters(shouldLinkStaticSwiftStdlib: true),
            graph: graph,
            fileSystem: fs,
            observabilityScope: observability.topScope
        ))

        result.checkProductsCount(15)
        result.checkTargetsCount(15)

        XCTAssertNoDiagnostics(observability.diagnostics)

        // single source file not named main, and without @main should not have -parse-as-library.
        let exe1 = try result.target(for: "exe1").swiftTarget().emitCommandLine()
        XCTAssertNoMatch(exe1, ["-parse-as-library"])

        // single source file named main, and without @main should not have -parse-as-library.
        let exe2 = try result.target(for: "exe2").swiftTarget().emitCommandLine()
        XCTAssertNoMatch(exe2, ["-parse-as-library"])

        // single source file not named main, with @main should have -parse-as-library.
        let exe3 = try result.target(for: "exe3").swiftTarget().emitCommandLine()
        XCTAssertMatch(exe3, ["-parse-as-library"])

        // single source file named main, with @main should have -parse-as-library.
        let exe4 = try result.target(for: "exe4").swiftTarget().emitCommandLine()
        XCTAssertMatch(exe4, ["-parse-as-library"])

        // multiple source files should not have -parse-as-library.
        let exe5 = try result.target(for: "exe5").swiftTarget().emitCommandLine()
        XCTAssertNoMatch(exe5, ["-parse-as-library"])

        // @main in comment should not have -parse-as-library.
        let exe6 = try result.target(for: "exe6").swiftTarget().emitCommandLine()
        XCTAssertNoMatch(exe6, ["-parse-as-library"])

        // @main in comment should not have -parse-as-library.
        let exe7 = try result.target(for: "exe7").swiftTarget().emitCommandLine()
        XCTAssertNoMatch(exe7, ["-parse-as-library"])

        // @main in comment should not have -parse-as-library.
        let exe8 = try result.target(for: "exe8").swiftTarget().emitCommandLine()
        XCTAssertNoMatch(exe8, ["-parse-as-library"])

        // @main in comment should not have -parse-as-library.
        let exe9 = try result.target(for: "exe9").swiftTarget().emitCommandLine()
        XCTAssertNoMatch(exe9, ["-parse-as-library"])

        // @main in comment + non-comment should have -parse-as-library.
        let exe10 = try result.target(for: "exe10").swiftTarget().emitCommandLine()
        XCTAssertMatch(exe10, ["-parse-as-library"])

        // @main in comment + non-comment should have -parse-as-library.
        let exe11 = try result.target(for: "exe11").swiftTarget().emitCommandLine()
        XCTAssertMatch(exe11, ["-parse-as-library"])

        // @main in comment + non-comment should have -parse-as-library.
        let exe12 = try result.target(for: "exe12").swiftTarget().emitCommandLine()
        XCTAssertMatch(exe12, ["-parse-as-library"])

        // multiple source files should not have -parse-as-library.
        let exe13 = try result.target(for: "exe13").swiftTarget().emitCommandLine()
        XCTAssertNoMatch(exe13, ["-parse-as-library"])

        // A snippet with top-level code should not have -parse-as-library.
        let topLevelCodeSnippet = try result.target(for: "TopLevelCodeSnippet").swiftTarget().emitCommandLine()
        XCTAssertNoMatch(topLevelCodeSnippet, ["-parse-as-library"])

        // A snippet with @main should have -parse-as-library
        let atMainSnippet = try result.target(for: "AtMainSnippet").swiftTarget().emitCommandLine()
        XCTAssertMatch(atMainSnippet, ["-parse-as-library"])
    }

    func testCModule() throws {
        let Clibgit = AbsolutePath("/Clibgit")

        let fs = InMemoryFileSystem(
            emptyFiles:
            "/Pkg/Sources/exe/main.swift",
            Clibgit.appending(components: "module.modulemap").pathString
        )

        let observability = ObservabilitySystem.makeForTesting()
        let graph = try loadPackageGraph(
            fileSystem: fs,
            manifests: [
                Manifest.createRootManifest(
                    displayName: "Pkg",
                    path: "/Pkg",
                    dependencies: [
                        .localSourceControl(
                            path: .init(validating: Clibgit.pathString),
                            requirement: .upToNextMajor(from: "1.0.0")
                        ),
                    ],
                    targets: [
                        TargetDescription(name: "exe", dependencies: []),
                    ]
                ),
                Manifest.createFileSystemManifest(
                    displayName: "Clibgit",
                    path: "/Clibgit"
                ),
            ],
            observabilityScope: observability.topScope
        )
        XCTAssertNoDiagnostics(observability.diagnostics)

        let result = try BuildPlanResult(plan: BuildPlan(
            buildParameters: mockBuildParameters(),
            graph: graph,
            fileSystem: fs,
            observabilityScope: observability.topScope
        ))
        result.checkProductsCount(1)
        result.checkTargetsCount(1)

        let buildPath = result.plan.productsBuildPath

        XCTAssertMatch(
            try result.target(for: "exe").swiftTarget().compileArguments(),
            [
                "-swift-version", "4",
                "-enable-batch-mode",
                "-Onone",
                "-enable-testing",
                .equal(self.j),
                "-DSWIFT_PACKAGE",
                "-DDEBUG",
                "-Xcc", "-fmodule-map-file=\(Clibgit.appending(components: "module.modulemap"))",
                "-module-cache-path", "\(buildPath.appending(components: "ModuleCache"))",
                .anySequence,
                "-g",
                .anySequence,
            ]
        )

        #if os(macOS)
        XCTAssertEqual(try result.buildProduct(for: "exe").linkArguments(), [
            result.plan.destinationBuildParameters.toolchain.swiftCompilerPath.pathString,
            "-L", buildPath.pathString,
            "-o", buildPath.appending(components: "exe").pathString,
            "-module-name", "exe",
            "-emit-executable",
            "-Xlinker", "-rpath", "-Xlinker", "@loader_path",
            "@\(buildPath.appending(components: "exe.product", "Objects.LinkFileList"))",
            "-Xlinker", "-rpath", "-Xlinker", "/fake/path/lib/swift-5.5/macosx",
            "-target", defaultTargetTriple,
            "-Xlinker", "-add_ast_path",
            "-Xlinker", buildPath.appending(components: "exe.build", "exe.swiftmodule").pathString,
            "-g",
        ])
        #elseif os(Windows)
        XCTAssertEqual(try result.buildProduct(for: "exe").linkArguments(), [
            result.plan.destinationBuildParameters.toolchain.swiftCompilerPath.pathString,
            "-L", buildPath.pathString,
            "-o", buildPath.appending(components: "exe.exe").pathString,
            "-module-name", "exe",
            "-emit-executable",
            "@\(buildPath.appending(components: "exe.product", "Objects.LinkFileList"))",
            "-target", defaultTargetTriple,
            "-g", "-use-ld=lld", "-Xlinker", "-debug:dwarf",
        ])
        #else
        XCTAssertEqual(try result.buildProduct(for: "exe").linkArguments(), [
            result.plan.destinationBuildParameters.toolchain.swiftCompilerPath.pathString,
            "-L", buildPath.pathString,
            "-o", buildPath.appending(components: "exe").pathString,
            "-module-name", "exe",
            "-emit-executable",
            "-Xlinker", "-rpath=$ORIGIN",
            "@\(buildPath.appending(components: "exe.product", "Objects.LinkFileList"))",
            "-target", defaultTargetTriple,
            "-g",
        ])
        #endif
    }

    func testCppModule() throws {
        let fs = InMemoryFileSystem(
            emptyFiles:
            "/Pkg/Sources/exe/main.swift",
            "/Pkg/Sources/lib/lib.cpp",
            "/Pkg/Sources/lib/include/lib.h"
        )

        let observability = ObservabilitySystem.makeForTesting()
        let graph = try loadPackageGraph(
            fileSystem: fs,
            manifests: [
                Manifest.createRootManifest(
                    displayName: "Pkg",
                    path: "/Pkg",
                    targets: [
                        TargetDescription(name: "lib", dependencies: []),
                        TargetDescription(name: "exe", dependencies: ["lib"]),
                    ]
                ),
            ],
            observabilityScope: observability.topScope
        )
        XCTAssertNoDiagnostics(observability.diagnostics)

        var result = try BuildPlanResult(plan: BuildPlan(
            buildParameters: mockBuildParameters(),
            graph: graph,
            fileSystem: fs,
            observabilityScope: observability.topScope
        ))
        result.checkProductsCount(1)
        result.checkTargetsCount(2)
        var linkArgs = try result.buildProduct(for: "exe").linkArguments()

        #if os(macOS)
        XCTAssertMatch(linkArgs, ["-lc++"])
        #elseif !os(Windows)
        XCTAssertMatch(linkArgs, ["-lstdc++"])
        #endif

        // Verify that `-lstdc++` is passed instead of `-lc++` when cross-compiling to Linux.
        result = try BuildPlanResult(plan: BuildPlan(
            buildParameters: mockBuildParameters(targetTriple: .arm64Linux),
            graph: graph,
            fileSystem: fs,
            observabilityScope: observability.topScope
        ))
        result.checkProductsCount(1)
        result.checkTargetsCount(2)
        linkArgs = try result.buildProduct(for: "exe").linkArguments()

        XCTAssertMatch(linkArgs, ["-lstdc++"])
    }

    func testDynamicProducts() throws {
        let fs = InMemoryFileSystem(
            emptyFiles:
            "/Foo/Sources/Foo/main.swift",
            "/Bar/Source/Bar/source.swift"
        )

        let observability = ObservabilitySystem.makeForTesting()
        let g = try loadPackageGraph(
            fileSystem: fs,
            manifests: [
                Manifest.createFileSystemManifest(
                    displayName: "Bar",
                    path: "/Bar",
                    products: [
                        ProductDescription(name: "Bar-Baz", type: .library(.dynamic), targets: ["Bar"]),
                    ],
                    targets: [
                        TargetDescription(name: "Bar", dependencies: []),
                    ]
                ),
                Manifest.createRootManifest(
                    displayName: "Foo",
                    path: "/Foo",
                    dependencies: [
                        .localSourceControl(path: "/Bar", requirement: .upToNextMajor(from: "1.0.0")),
                    ],
                    targets: [
                        TargetDescription(name: "Foo", dependencies: ["Bar-Baz"]),
                    ]
                ),
            ],
            observabilityScope: observability.topScope
        )
        XCTAssertNoDiagnostics(observability.diagnostics)

        let result = try BuildPlanResult(plan: BuildPlan(
            buildParameters: mockBuildParameters(),
            graph: g,
            fileSystem: fs,
            observabilityScope: observability.topScope
        ))
        result.checkProductsCount(2)
        result.checkTargetsCount(2)

        let buildPath = result.plan.productsBuildPath

        let fooLinkArgs = try result.buildProduct(for: "Foo").linkArguments()
        let barLinkArgs = try result.buildProduct(for: "Bar-Baz").linkArguments()

        #if os(macOS)
        XCTAssertEqual(fooLinkArgs, [
            result.plan.destinationBuildParameters.toolchain.swiftCompilerPath.pathString,
            "-L", buildPath.pathString,
            "-o", buildPath.appending(components: "Foo").pathString,
            "-module-name", "Foo",
            "-lBar-Baz",
            "-emit-executable",
            "-Xlinker", "-rpath", "-Xlinker", "@loader_path",
            "@\(buildPath.appending(components: "Foo.product", "Objects.LinkFileList"))",
            "-Xlinker", "-rpath", "-Xlinker", "/fake/path/lib/swift-5.5/macosx",
            "-target", defaultTargetTriple,
            "-Xlinker", "-add_ast_path",
            "-Xlinker", buildPath.appending(components: "Foo.build", "Foo.swiftmodule").pathString,
            "-g",
        ])

        XCTAssertEqual(barLinkArgs, [
            result.plan.destinationBuildParameters.toolchain.swiftCompilerPath.pathString,
            "-L", buildPath.pathString,
            "-o", buildPath.appending(components: "libBar-Baz.dylib").pathString,
            "-module-name", "Bar_Baz",
            "-emit-library",
            "-Xlinker", "-install_name", "-Xlinker", "@rpath/libBar-Baz.dylib",
            "-Xlinker", "-rpath", "-Xlinker", "@loader_path",
            "@\(buildPath.appending(components: "Bar-Baz.product", "Objects.LinkFileList"))",
            "-Xlinker", "-rpath", "-Xlinker", "/fake/path/lib/swift-5.5/macosx",
            "-target", defaultTargetTriple,
            "-Xlinker", "-add_ast_path",
            "-Xlinker", buildPath.appending(components: "Modules", "Bar.swiftmodule").pathString,
            "-g",
        ])
        #elseif os(Windows)
        XCTAssertEqual(fooLinkArgs, [
            result.plan.destinationBuildParameters.toolchain.swiftCompilerPath.pathString,
            "-L", buildPath.pathString,
            "-o", buildPath.appending(components: "Foo.exe").pathString,
            "-module-name", "Foo",
            "-lBar-Baz",
            "-emit-executable",
            "@\(buildPath.appending(components: "Foo.product", "Objects.LinkFileList"))",
            "-target", defaultTargetTriple,
            "-g", "-use-ld=lld", "-Xlinker", "-debug:dwarf",
        ])

        XCTAssertEqual(barLinkArgs, [
            result.plan.destinationBuildParameters.toolchain.swiftCompilerPath.pathString,
            "-L", buildPath.pathString,
            "-o", buildPath.appending(components: "Bar-Baz.dll").pathString,
            "-module-name", "Bar_Baz",
            "-emit-library",
            "@\(buildPath.appending(components: "Bar-Baz.product", "Objects.LinkFileList"))",
            "-target", defaultTargetTriple,
            "-g", "-use-ld=lld", "-Xlinker", "-debug:dwarf",
        ])
        #else
        XCTAssertEqual(fooLinkArgs, [
            result.plan.destinationBuildParameters.toolchain.swiftCompilerPath.pathString,
            "-L", buildPath.pathString,
            "-o", buildPath.appending(components: "Foo").pathString,
            "-module-name", "Foo",
            "-lBar-Baz",
            "-emit-executable",
            "-Xlinker", "-rpath=$ORIGIN",
            "@\(buildPath.appending(components: "Foo.product", "Objects.LinkFileList"))",
            "-target", defaultTargetTriple,
            "-g",
        ])

        XCTAssertEqual(barLinkArgs, [
            result.plan.destinationBuildParameters.toolchain.swiftCompilerPath.pathString,
            "-L", buildPath.pathString,
            "-o", buildPath.appending(components: "libBar-Baz.so").pathString,
            "-module-name", "Bar_Baz",
            "-emit-library",
            "-Xlinker", "-rpath=$ORIGIN",
            "@\(buildPath.appending(components: "Bar-Baz.product", "Objects.LinkFileList"))",
            "-target", defaultTargetTriple,
            "-g",
        ])
        #endif

        #if os(macOS)
        XCTAssert(
            barLinkArgs.contains("-install_name")
                && barLinkArgs.contains("@rpath/libBar-Baz.dylib")
                && barLinkArgs.contains("-rpath")
                && barLinkArgs.contains("@loader_path"),
            "The dynamic library will not work once moved outside the build directory."
        )
        #endif
    }

    func testExecAsDependency() throws {
        let fs = InMemoryFileSystem(
            emptyFiles:
            "/Pkg/Sources/exe/main.swift",
            "/Pkg/Sources/lib/lib.swift"
        )

        let observability = ObservabilitySystem.makeForTesting()
        let graph = try loadPackageGraph(
            fileSystem: fs,
            manifests: [
                Manifest.createRootManifest(
                    displayName: "Pkg",
                    path: "/Pkg",
                    products: [
                        ProductDescription(name: "lib", type: .library(.dynamic), targets: ["lib"]),
                    ],
                    targets: [
                        TargetDescription(name: "lib", dependencies: []),
                        TargetDescription(name: "exe", dependencies: ["lib"]),
                    ]
                ),
            ],
            observabilityScope: observability.topScope
        )
        XCTAssertNoDiagnostics(observability.diagnostics)

        let result = try BuildPlanResult(plan: BuildPlan(
            buildParameters: mockBuildParameters(),
            graph: graph,
            fileSystem: fs,
            observabilityScope: observability.topScope
        ))

        result.checkProductsCount(2)
        result.checkTargetsCount(2)

        let buildPath = result.plan.productsBuildPath

        let exe = try result.target(for: "exe").swiftTarget().compileArguments()
        XCTAssertMatch(
            exe,
            [
                "-swift-version", "4",
                "-enable-batch-mode",
                "-Onone",
                "-enable-testing",
                .equal(self.j),
                "-DSWIFT_PACKAGE",
                "-DDEBUG",
                "-module-cache-path", "\(buildPath.appending(components: "ModuleCache"))",
                .anySequence,
                "-g",
                .anySequence,
            ]
        )

        let lib = try result.target(for: "lib").swiftTarget().compileArguments()
        XCTAssertMatch(
            lib,
            [
                "-swift-version", "4",
                "-enable-batch-mode",
                "-Onone",
                "-enable-testing",
                .equal(self.j),
                "-DSWIFT_PACKAGE",
                "-DDEBUG",
                "-module-cache-path", "\(buildPath.appending(components: "ModuleCache"))",
                .anySequence,
                "-g",
                .anySequence,
            ]
        )

        #if os(macOS)
        let linkArguments = [
            result.plan.destinationBuildParameters.toolchain.swiftCompilerPath.pathString,
            "-L", buildPath.pathString,
            "-o", buildPath.appending(components: "liblib.dylib").pathString,
            "-module-name", "lib",
            "-emit-library",
            "-Xlinker", "-install_name", "-Xlinker", "@rpath/liblib.dylib",
            "-Xlinker", "-rpath", "-Xlinker", "@loader_path",
            "@\(buildPath.appending(components: "lib.product", "Objects.LinkFileList"))",
            "-Xlinker", "-rpath", "-Xlinker", "/fake/path/lib/swift-5.5/macosx",
            "-target", defaultTargetTriple,
            "-Xlinker", "-add_ast_path", "-Xlinker",
            buildPath.appending(components: "Modules", "lib.swiftmodule").pathString,
            "-g",
        ]
        #elseif os(Windows)
        let linkArguments = [
            result.plan.destinationBuildParameters.toolchain.swiftCompilerPath.pathString,
            "-L", buildPath.pathString,
            "-o", buildPath.appending(components: "lib.dll").pathString,
            "-module-name", "lib",
            "-emit-library",
            "@\(buildPath.appending(components: "lib.product", "Objects.LinkFileList"))",
            "-target", defaultTargetTriple,
            "-g", "-use-ld=lld",
            "-Xlinker", "-debug:dwarf",
        ]
        #else
        let linkArguments = [
            result.plan.destinationBuildParameters.toolchain.swiftCompilerPath.pathString,
            "-L", buildPath.pathString,
            "-o", buildPath.appending(components: "liblib.so").pathString,
            "-module-name", "lib",
            "-emit-library",
            "-Xlinker", "-rpath=$ORIGIN",
            "@\(buildPath.appending(components: "lib.product", "Objects.LinkFileList"))",
            "-target", defaultTargetTriple,
            "-g",
        ]
        #endif

        XCTAssertEqual(try result.buildProduct(for: "lib").linkArguments(), linkArguments)
    }

    func testClangTargets() throws {
        let Pkg: AbsolutePath = "/Pkg"

        let fs = InMemoryFileSystem(
            emptyFiles:
            Pkg.appending(components: "Sources", "exe", "main.c").pathString,
            Pkg.appending(components: "Sources", "lib", "include", "lib.h").pathString,
            Pkg.appending(components: "Sources", "lib", "lib.cpp").pathString
        )

        let observability = ObservabilitySystem.makeForTesting()
        let graph = try loadPackageGraph(
            fileSystem: fs,
            manifests: [
                Manifest.createRootManifest(
                    displayName: "Pkg",
                    path: .init(validating: Pkg.pathString),
                    products: [
                        ProductDescription(name: "lib", type: .library(.dynamic), targets: ["lib"]),
                    ],
                    targets: [
                        TargetDescription(name: "lib", dependencies: []),
                        TargetDescription(name: "exe", dependencies: []),
                    ]
                ),
            ],
            observabilityScope: observability.topScope
        )
        XCTAssertNoDiagnostics(observability.diagnostics)

        let result = try BuildPlanResult(plan: BuildPlan(
            buildParameters: mockBuildParameters(),
            graph: graph,
            fileSystem: fs,
            observabilityScope: observability.topScope
        ))

        result.checkProductsCount(2)
        result.checkTargetsCount(2)

        let triple = result.plan.destinationBuildParameters.triple
        let buildPath = result.plan.productsBuildPath

        let exe = try result.target(for: "exe").clangTarget()

        var expectedExeBasicArgs = triple.isDarwin() ? ["-fobjc-arc"] : []
        expectedExeBasicArgs += ["-target", defaultTargetTriple]
        expectedExeBasicArgs += ["-O0", "-DSWIFT_PACKAGE=1", "-DDEBUG=1", "-fblocks"]
        #if os(macOS) // FIXME(5473) - support modules on non-Apple platforms
        expectedExeBasicArgs += ["-fmodules", "-fmodule-name=exe"]
        #endif
        expectedExeBasicArgs += ["-I", Pkg.appending(components: "Sources", "exe", "include").pathString]
        #if os(macOS) // FIXME(5473) - support modules on non-Apple platforms
        expectedExeBasicArgs += ["-fmodules-cache-path=\(buildPath.appending(components: "ModuleCache"))"]
        #endif

        expectedExeBasicArgs += [triple.isWindows() ? "-gdwarf" : "-g"]

        if triple.isLinux() {
            expectedExeBasicArgs += ["-fno-omit-frame-pointer"]
        }

        XCTAssertEqual(try exe.basicArguments(isCXX: false), expectedExeBasicArgs)
        XCTAssertEqual(try exe.objects, [buildPath.appending(components: "exe.build", "main.c.o")])
        XCTAssertEqual(exe.moduleMap, nil)

        let lib = try result.target(for: "lib").clangTarget()

        var expectedLibBasicArgs = triple.isDarwin() ? ["-fobjc-arc"] : []
        expectedLibBasicArgs += ["-target", defaultTargetTriple]
        expectedLibBasicArgs += ["-O0", "-DSWIFT_PACKAGE=1", "-DDEBUG=1", "-fblocks"]
//        let shouldHaveModules = false // FIXME(5473) - support modules on non-Apple platforms, and also for C++ on any platform
//        if shouldHaveModules {
//            expectedLibBasicArgs += ["-fmodules", "-fmodule-name=lib"]
//        }
        expectedLibBasicArgs += ["-I", Pkg.appending(components: "Sources", "lib", "include").pathString]
//        if shouldHaveModules {
//            expectedLibBasicArgs += ["-fmodules-cache-path=\(buildPath.appending(components: "ModuleCache"))"]
//        }
        expectedLibBasicArgs += [
            triple.isWindows() ? "-gdwarf" : "-g",
            triple.isWindows() ? "-gdwarf" : "-g",
        ]

        if triple.isLinux() {
            expectedLibBasicArgs += ["-fno-omit-frame-pointer"]
        }

        XCTAssertEqual(try lib.basicArguments(isCXX: true), expectedLibBasicArgs)

        XCTAssertEqual(try lib.objects, [buildPath.appending(components: "lib.build", "lib.cpp.o")])
        XCTAssertEqual(lib.moduleMap, buildPath.appending(components: "lib.build", "module.modulemap"))

        #if os(macOS)
        XCTAssertEqual(try result.buildProduct(for: "lib").linkArguments(), [
            result.plan.destinationBuildParameters.toolchain.swiftCompilerPath.pathString,
            "-lc++",
            "-L", buildPath.pathString,
            "-o", buildPath.appending(components: "liblib.dylib").pathString,
            "-module-name", "lib",
            "-emit-library",
            "-Xlinker", "-install_name", "-Xlinker", "@rpath/liblib.dylib",
            "-Xlinker", "-rpath", "-Xlinker", "@loader_path",
            "@\(buildPath.appending(components: "lib.product", "Objects.LinkFileList"))",
            "-runtime-compatibility-version", "none",
            "-target", defaultTargetTriple,
            "-g",
        ])

        XCTAssertEqual(try result.buildProduct(for: "exe").linkArguments(), [
            result.plan.destinationBuildParameters.toolchain.swiftCompilerPath.pathString,
            "-L", buildPath.pathString,
            "-o", buildPath.appending(components: "exe").pathString,
            "-module-name", "exe",
            "-emit-executable",
            "-Xlinker", "-rpath", "-Xlinker", "@loader_path",
            "@\(buildPath.appending(components: "exe.product", "Objects.LinkFileList"))",
            "-runtime-compatibility-version", "none",
            "-target", defaultTargetTriple,
            "-g",
        ])
        #elseif os(Windows)
        XCTAssertEqual(try result.buildProduct(for: "lib").linkArguments(), [
            result.plan.destinationBuildParameters.toolchain.swiftCompilerPath.pathString,
            "-L", buildPath.pathString,
            "-o", buildPath.appending(components: "lib.dll").pathString,
            "-module-name", "lib",
            "-emit-library",
            "@\(buildPath.appending(components: "lib.product", "Objects.LinkFileList"))",
            "-runtime-compatibility-version", "none",
            "-target", defaultTargetTriple,
            "-g", "-use-ld=lld", "-Xlinker", "-debug:dwarf",
        ])

        XCTAssertEqual(try result.buildProduct(for: "exe").linkArguments(), [
            result.plan.destinationBuildParameters.toolchain.swiftCompilerPath.pathString,
            "-L", buildPath.pathString,
            "-o", buildPath.appending(components: "exe.exe").pathString,
            "-module-name", "exe",
            "-emit-executable",
            "@\(buildPath.appending(components: "exe.product", "Objects.LinkFileList"))",
            "-runtime-compatibility-version", "none",
            "-target", defaultTargetTriple,
            "-g", "-use-ld=lld", "-Xlinker", "-debug:dwarf",
        ])
        #else
        XCTAssertEqual(try result.buildProduct(for: "lib").linkArguments(), [
            result.plan.destinationBuildParameters.toolchain.swiftCompilerPath.pathString,
            "-lstdc++",
            "-L", buildPath.pathString,
            "-o", buildPath.appending(components: "liblib.so").pathString,
            "-module-name", "lib",
            "-emit-library",
            "-Xlinker", "-rpath=$ORIGIN",
            "@\(buildPath.appending(components: "lib.product", "Objects.LinkFileList"))",
            "-runtime-compatibility-version", "none",
            "-target", defaultTargetTriple,
            "-g",
        ])

        XCTAssertEqual(try result.buildProduct(for: "exe").linkArguments(), [
            result.plan.destinationBuildParameters.toolchain.swiftCompilerPath.pathString,
            "-L", buildPath.pathString,
            "-o", buildPath.appending(components: "exe").pathString,
            "-module-name", "exe",
            "-emit-executable",
            "-Xlinker", "-rpath=$ORIGIN",
            "@\(buildPath.appending(components: "exe.product", "Objects.LinkFileList"))",
            "-runtime-compatibility-version", "none",
            "-target", defaultTargetTriple,
            "-g",
        ])
        #endif
    }

    func testNonReachableProductsAndTargets() throws {
        let fileSystem = InMemoryFileSystem(
            emptyFiles:
            "/A/Sources/ATarget/main.swift",
            "/B/Sources/BTarget1/BTarget1.swift",
            "/B/Sources/BTarget2/main.swift",
            "/C/Sources/CTarget/main.swift"
        )

        let observability = ObservabilitySystem.makeForTesting()
        let graph = try loadPackageGraph(
            fileSystem: fileSystem,
            manifests: [
                Manifest.createRootManifest(
                    displayName: "A",
                    path: "/A",
                    dependencies: [
                        .localSourceControl(path: "/B", requirement: .upToNextMajor(from: "1.0.0")),
                        .localSourceControl(path: "/C", requirement: .upToNextMajor(from: "1.0.0")),
                    ],
                    products: [
                        ProductDescription(name: "aexec", type: .executable, targets: ["ATarget"]),
                    ],
                    targets: [
                        TargetDescription(name: "ATarget", dependencies: ["BLibrary"]),
                    ]
                ),
                Manifest.createFileSystemManifest(
                    displayName: "B",
                    path: "/B",
                    products: [
                        ProductDescription(name: "BLibrary", type: .library(.static), targets: ["BTarget1"]),
                        ProductDescription(name: "bexec", type: .executable, targets: ["BTarget2"]),
                    ],
                    targets: [
                        TargetDescription(name: "BTarget1", dependencies: []),
                        TargetDescription(name: "BTarget2", dependencies: []),
                    ]
                ),
                Manifest.createFileSystemManifest(
                    displayName: "C",
                    path: "/C",
                    products: [
                        ProductDescription(name: "cexec", type: .executable, targets: ["CTarget"]),
                    ],
                    targets: [
                        TargetDescription(name: "CTarget", dependencies: []),
                    ]
                ),
            ],
            observabilityScope: observability.topScope
        )

        #if ENABLE_TARGET_BASED_DEPENDENCY_RESOLUTION
        XCTAssertEqual(observability.diagnostics.count, 1)
        let firstDiagnostic = observability.diagnostics.first.map(\.message)
        XCTAssert(
            firstDiagnostic == "dependency 'c' is not used by any target",
            "Unexpected diagnostic: " + (firstDiagnostic ?? "[none]")
        )
        #endif

        let graphResult = PackageGraphResult(graph)
        graphResult.check(reachableProducts: "aexec", "BLibrary")
        graphResult.check(reachableTargets: "ATarget", "BTarget1")
        #if ENABLE_TARGET_BASED_DEPENDENCY_RESOLUTION
        graphResult.check(products: "aexec", "BLibrary")
        graphResult.check(targets: "ATarget", "BTarget1")
        #else
        graphResult.check(products: "BLibrary", "bexec", "aexec", "cexec")
        graphResult.check(targets: "ATarget", "BTarget1", "BTarget2", "CTarget")
        #endif

        let planResult = try BuildPlanResult(plan: BuildPlan(
            buildParameters: mockBuildParameters(),
            graph: graph,
            fileSystem: fileSystem,
            observabilityScope: observability.topScope
        ))

        #if ENABLE_TARGET_BASED_DEPENDENCY_RESOLUTION
        planResult.checkProductsCount(2)
        planResult.checkTargetsCount(2)
        #else
        planResult.checkProductsCount(4)
        planResult.checkTargetsCount(4)
        #endif
    }

    func testReachableBuildProductsAndTargets() throws {
        let fileSystem = InMemoryFileSystem(
            emptyFiles:
            "/A/Sources/ATarget/main.swift",
            "/B/Sources/BTarget1/source.swift",
            "/B/Sources/BTarget2/source.swift",
            "/B/Sources/BTarget3/source.swift",
            "/C/Sources/CTarget/source.swift"
        )

        let observability = ObservabilitySystem.makeForTesting()
        let graph = try loadPackageGraph(
            fileSystem: fileSystem,
            manifests: [
                Manifest.createRootManifest(
                    displayName: "A",
                    path: "/A",
                    dependencies: [
                        .localSourceControl(path: "/B", requirement: .upToNextMajor(from: "1.0.0")),
                        .localSourceControl(path: "/C", requirement: .upToNextMajor(from: "1.0.0")),
                    ],
                    products: [
                        ProductDescription(name: "aexec", type: .executable, targets: ["ATarget"]),
                    ],
                    targets: [
                        TargetDescription(name: "ATarget", dependencies: [
                            .product(name: "BLibrary1", package: "B", condition: PackageConditionDescription(
                                platformNames: ["linux"],
                                config: nil
                            )),
                            .product(name: "BLibrary2", package: "B", condition: PackageConditionDescription(
                                platformNames: [],
                                config: "debug"
                            )),
                            .product(name: "CLibrary", package: "C", condition: PackageConditionDescription(
                                platformNames: ["android"],
                                config: "release"
                            )),
                        ]),
                    ]
                ),
                Manifest.createLocalSourceControlManifest(
                    displayName: "B",
                    path: "/B",
                    products: [
                        ProductDescription(name: "BLibrary1", type: .library(.static), targets: ["BTarget1"]),
                        ProductDescription(name: "BLibrary2", type: .library(.static), targets: ["BTarget2"]),
                    ],
                    targets: [
                        TargetDescription(name: "BTarget1", dependencies: []),
                        TargetDescription(name: "BTarget2", dependencies: [
                            .target(name: "BTarget3", condition: PackageConditionDescription(
                                platformNames: ["macos"],
                                config: nil
                            )),
                        ]),
                        TargetDescription(name: "BTarget3", dependencies: []),
                    ]
                ),
                Manifest.createLocalSourceControlManifest(
                    displayName: "C",
                    path: "/C",
                    products: [
                        ProductDescription(name: "CLibrary", type: .library(.static), targets: ["CTarget"]),
                    ],
                    targets: [
                        TargetDescription(name: "CTarget", dependencies: []),
                    ]
                ),
            ],
            observabilityScope: observability.topScope
        )

        XCTAssertNoDiagnostics(observability.diagnostics)
        let graphResult = PackageGraphResult(graph)

        do {
            let linuxDebug = BuildEnvironment(platform: .linux, configuration: .debug)
            try graphResult.check(reachableBuildProducts: "aexec", "BLibrary1", "BLibrary2", in: linuxDebug)
            try graphResult.check(reachableBuildTargets: "ATarget", "BTarget1", "BTarget2", in: linuxDebug)

            let planResult = try BuildPlanResult(plan: BuildPlan(
                buildParameters: mockBuildParameters(environment: linuxDebug),
                graph: graph,
                fileSystem: fileSystem,
                observabilityScope: observability.topScope
            ))
            planResult.checkProductsCount(4)
            planResult.checkTargetsCount(5)
        }

        do {
            let macosDebug = BuildEnvironment(platform: .macOS, configuration: .debug)
            try graphResult.check(reachableBuildProducts: "aexec", "BLibrary2", in: macosDebug)
            try graphResult.check(reachableBuildTargets: "ATarget", "BTarget2", "BTarget3", in: macosDebug)

            let planResult = try BuildPlanResult(plan: BuildPlan(
                buildParameters: mockBuildParameters(environment: macosDebug),
                graph: graph,
                fileSystem: fileSystem,
                observabilityScope: observability.topScope
            ))
            planResult.checkProductsCount(4)
            planResult.checkTargetsCount(5)
        }

        do {
            let androidRelease = BuildEnvironment(platform: .android, configuration: .release)
            try graphResult.check(reachableBuildProducts: "aexec", "CLibrary", in: androidRelease)
            try graphResult.check(reachableBuildTargets: "ATarget", "CTarget", in: androidRelease)

            let planResult = try BuildPlanResult(plan: BuildPlan(
                buildParameters: mockBuildParameters(environment: androidRelease),
                graph: graph,
                fileSystem: fileSystem,
                observabilityScope: observability.topScope
            ))
            planResult.checkProductsCount(4)
            planResult.checkTargetsCount(5)
        }
    }

    func testSystemPackageBuildPlan() throws {
        let fs = InMemoryFileSystem(
            emptyFiles:
            "/Pkg/module.modulemap"
        )

        let observability = ObservabilitySystem.makeForTesting()
        let graph = try loadPackageGraph(
            fileSystem: fs,
            manifests: [
                Manifest.createRootManifest(
                    displayName: "Pkg",
                    path: "/Pkg"
                ),
            ],
            observabilityScope: observability.topScope
        )
        XCTAssertNoDiagnostics(observability.diagnostics)

        XCTAssertThrows(BuildPlan.Error.noBuildableTarget) {
            _ = try BuildPlan(
                buildParameters: mockBuildParameters(),
                graph: graph,
                fileSystem: fs,
                observabilityScope: observability.topScope
            )
        }
    }

    func testPkgConfigHintDiagnostic() throws {
        let fileSystem = InMemoryFileSystem(
            emptyFiles:
            "/A/Sources/ATarget/foo.swift",
            "/A/Sources/BTarget/module.modulemap"
        )

        let observability = ObservabilitySystem.makeForTesting()
        let graph = try loadPackageGraph(
            fileSystem: fileSystem,
            manifests: [
                Manifest.createRootManifest(
                    displayName: "A",
                    path: "/A",
                    targets: [
                        TargetDescription(name: "ATarget", dependencies: ["BTarget"]),
                        TargetDescription(
                            name: "BTarget",
                            type: .system,
                            pkgConfig: "BTarget",
                            providers: [
                                .brew(["BTarget"]),
                                .apt(["BTarget"]),
                                .yum(["BTarget"]),
                            ]
                        ),
                    ]
                ),
            ],
            observabilityScope: observability.topScope
        )

        _ = try BuildPlan(
            buildParameters: mockBuildParameters(),
            graph: graph,
            fileSystem: fileSystem,
            observabilityScope: observability.topScope
        )

        #if !os(Windows) // FIXME: pkg-config is not generally available on Windows
        XCTAssertTrue(observability.diagnostics.contains(where: {
            $0.severity == .warning &&
                $0.message.hasPrefix("you may be able to install BTarget using your system-packager")
        }), "expected PkgConfigHint diagnostics")
        #endif
    }

    func testPkgConfigGenericDiagnostic() throws {
        let fileSystem = InMemoryFileSystem(
            emptyFiles:
            "/A/Sources/ATarget/foo.swift",
            "/A/Sources/BTarget/module.modulemap"
        )

        let observability = ObservabilitySystem.makeForTesting()
        let graph = try loadPackageGraph(
            fileSystem: fileSystem,
            manifests: [
                Manifest.createRootManifest(
                    displayName: "A",
                    path: "/A",
                    targets: [
                        TargetDescription(name: "ATarget", dependencies: ["BTarget"]),
                        TargetDescription(
                            name: "BTarget",
                            type: .system,
                            pkgConfig: "BTarget"
                        ),
                    ]
                ),
            ],
            observabilityScope: observability.topScope
        )

        _ = try BuildPlan(
            buildParameters: mockBuildParameters(),
            graph: graph,
            fileSystem: fileSystem,
            observabilityScope: observability.topScope
        )

        let diagnostic = observability.diagnostics.last!

        XCTAssertEqual(diagnostic.message, "couldn't find pc file for BTarget")
        XCTAssertEqual(diagnostic.severity, .warning)
        XCTAssertEqual(diagnostic.metadata?.targetName, "BTarget")
        XCTAssertEqual(diagnostic.metadata?.pcFile, "BTarget.pc")
    }

    func testWindowsTarget() throws {
        let Pkg: AbsolutePath = "/Pkg"
        let fs = InMemoryFileSystem(
            emptyFiles:
            Pkg.appending(components: "Sources", "exe", "main.swift").pathString,
            Pkg.appending(components: "Sources", "lib", "lib.c").pathString,
            Pkg.appending(components: "Sources", "lib", "include", "lib.h").pathString
        )

        let observability = ObservabilitySystem.makeForTesting()
        let graph = try loadPackageGraph(
            fileSystem: fs,
            manifests: [
                Manifest.createRootManifest(
                    displayName: "Pkg",
                    path: .init(validating: Pkg.pathString),
                    targets: [
                        TargetDescription(name: "exe", dependencies: ["lib"]),
                        TargetDescription(name: "lib", dependencies: []),
                    ]
                ),
            ],
            observabilityScope: observability.topScope
        )
        XCTAssertNoDiagnostics(observability.diagnostics)

        let result = try BuildPlanResult(plan: BuildPlan(
            buildParameters: mockBuildParameters(targetTriple: .windows),
            graph: graph,
            fileSystem: fs,
            observabilityScope: observability.topScope
        ))
        result.checkProductsCount(1)
        result.checkTargetsCount(2)

        let buildPath = result.plan.destinationBuildParameters.dataPath.appending(components: "debug")

        let lib = try result.target(for: "lib").clangTarget()
        let args = [
            "-target", "x86_64-unknown-windows-msvc",
            "-O0",
            "-DSWIFT_PACKAGE=1",
            "-DDEBUG=1",
            "-fblocks",
            "-I", Pkg.appending(components: "Sources", "lib", "include").pathString,
            "-gdwarf",
        ]
        XCTAssertEqual(try lib.basicArguments(isCXX: false), args)
        XCTAssertEqual(try lib.objects, [buildPath.appending(components: "lib.build", "lib.c.o")])
        XCTAssertEqual(lib.moduleMap, buildPath.appending(components: "lib.build", "module.modulemap"))

        let exe = try result.target(for: "exe").swiftTarget().compileArguments()
        XCTAssertMatch(exe, [
            "-swift-version", "4",
            "-enable-batch-mode",
            "-Onone",
            "-enable-testing",
            .equal(self.j),
            "-DSWIFT_PACKAGE", "-DDEBUG",
            "-Xcc", "-fmodule-map-file=\(buildPath.appending(components: "lib.build", "module.modulemap"))",
            "-Xcc", "-I", "-Xcc", "\(Pkg.appending(components: "Sources", "lib", "include"))",
            "-module-cache-path", "\(buildPath.appending(components: "ModuleCache"))",
            .anySequence,
            "-g",
            "-use-ld=lld",
            "-Xcc", "-gdwarf",
            .end,
        ])

        XCTAssertEqual(try result.buildProduct(for: "exe").linkArguments(), [
            result.plan.destinationBuildParameters.toolchain.swiftCompilerPath.pathString,
            "-L", buildPath.pathString,
            "-o", buildPath.appending(components: "exe.exe").pathString,
            "-module-name", "exe", "-emit-executable",
            "@\(buildPath.appending(components: "exe.product", "Objects.LinkFileList"))",
            "-target", "x86_64-unknown-windows-msvc",
            "-g",
            "-use-ld=lld",
            "-Xlinker", "-debug:dwarf",
        ])

        let executablePathExtension = try result.buildProduct(for: "exe").binaryPath.extension
        XCTAssertMatch(executablePathExtension, "exe")
    }

<<<<<<< HEAD
    func testWASITarget() throws {
        let Pkg: AbsolutePath = "/Pkg"

        let fs = InMemoryFileSystem(
            emptyFiles:
            Pkg.appending(components: "Sources", "app", "main.swift").pathString,
            Pkg.appending(components: "Sources", "lib", "lib.c").pathString,
            Pkg.appending(components: "Sources", "lib", "include", "lib.h").pathString,
            Pkg.appending(components: "Tests", "test", "TestCase.swift").pathString
        )

        let observability = ObservabilitySystem.makeForTesting()
        let graph = try loadPackageGraph(
            fileSystem: fs,
            manifests: [
                Manifest.createRootManifest(
                    displayName: "Pkg",
                    path: .init(validating: Pkg.pathString),
                    targets: [
                        TargetDescription(name: "app", dependencies: ["lib"]),
                        TargetDescription(name: "lib", dependencies: []),
                        TargetDescription(name: "test", dependencies: ["lib"], type: .test),
                    ]
                ),
            ],
            observabilityScope: observability.topScope
        )
        XCTAssertNoDiagnostics(observability.diagnostics)

        var parameters = mockBuildParameters(targetTriple: .wasi)
        parameters.linkingParameters.shouldLinkStaticSwiftStdlib = true
        let result = try BuildPlanResult(plan: BuildPlan(
            buildParameters: parameters,
            graph: graph,
            fileSystem: fs,
            observabilityScope: observability.topScope
        ))
        result.checkProductsCount(2)
        // There are two additional targets on non-Apple platforms, for test discovery and test entry point
        result.checkTargetsCount(5)

        let buildPath = result.plan.productsBuildPath

        let lib = try result.target(for: "lib").clangTarget()
        let args = [
            "-target", "wasm32-unknown-wasi",
            "-O0", "-DSWIFT_PACKAGE=1", "-DDEBUG=1",
            "-fblocks",
            "-I", Pkg.appending(components: "Sources", "lib", "include").pathString,
            "-g",
        ]
        XCTAssertEqual(try lib.basicArguments(isCXX: false), args)
        XCTAssertEqual(try lib.objects, [buildPath.appending(components: "lib.build", "lib.c.o")])
        XCTAssertEqual(lib.moduleMap, buildPath.appending(components: "lib.build", "module.modulemap"))

        let exe = try result.target(for: "app").swiftTarget().compileArguments()
        XCTAssertMatch(
            exe,
            [
                "-swift-version", "4", "-enable-batch-mode", "-Onone", "-enable-testing",
                .equal(self.j), "-DSWIFT_PACKAGE", "-DDEBUG", "-Xcc",
                "-fmodule-map-file=\(buildPath.appending(components: "lib.build", "module.modulemap"))",
                "-Xcc", "-I", "-Xcc", "\(Pkg.appending(components: "Sources", "lib", "include"))",
                "-module-cache-path", "\(buildPath.appending(components: "ModuleCache"))", .anySequence,
                "-g", .anySequence,
            ]
        )

        let appBuildDescription = try result.buildProduct(for: "app")
        XCTAssertEqual(
            try appBuildDescription.linkArguments(),
            [
                result.plan.destinationBuildParameters.toolchain.swiftCompilerPath.pathString,
                "-L", buildPath.pathString,
                "-o", buildPath.appending(components: "app.wasm").pathString,
                "-module-name", "app", "-static-stdlib", "-emit-executable",
                "@\(buildPath.appending(components: "app.product", "Objects.LinkFileList"))",
                "-target", "wasm32-unknown-wasi",
                "-g",
            ]
        )

        let executablePathExtension = try appBuildDescription.binaryPath.extension
        XCTAssertEqual(executablePathExtension, "wasm")

        let testBuildDescription = try result.buildProduct(for: "PkgPackageTests")
        XCTAssertEqual(
            try testBuildDescription.linkArguments(),
            [
                result.plan.destinationBuildParameters.toolchain.swiftCompilerPath.pathString,
                "-L", buildPath.pathString,
                "-o", buildPath.appending(components: "PkgPackageTests.wasm").pathString,
                "-module-name", "PkgPackageTests",
                "-emit-executable",
                "@\(buildPath.appending(components: "PkgPackageTests.product", "Objects.LinkFileList"))",
                "-target", "wasm32-unknown-wasi",
                "-g",
            ]
        )

        let testPathExtension = try testBuildDescription.binaryPath.extension
        XCTAssertEqual(testPathExtension, "wasm")
    }

=======
>>>>>>> 61d6215e
    func testEntrypointRenaming() throws {
        let fs = InMemoryFileSystem(
            emptyFiles:
            "/Pkg/Sources/exe/main.swift"
        )

        let observability = ObservabilitySystem.makeForTesting()
        let graph = try loadPackageGraph(
            fileSystem: fs,
            manifests: [
                Manifest.createRootManifest(
                    displayName: "Pkg",
                    path: "/Pkg",
                    toolsVersion: .v5_5,
                    targets: [
                        TargetDescription(name: "exe", type: .executable),
                    ]
                ),
            ],
            observabilityScope: observability.topScope
        )

        func createResult(for triple: Basics.Triple) throws -> BuildPlanResult {
            try BuildPlanResult(plan: BuildPlan(
                buildParameters: mockBuildParameters(
                    canRenameEntrypointFunctionName: true,
                    targetTriple: triple
                ),
                graph: graph,
                fileSystem: fs,
                observabilityScope: observability.topScope
            ))
        }
        let supportingTriples: [Basics.Triple] = [.x86_64Linux, .x86_64MacOS]
        for triple in supportingTriples {
            let result = try createResult(for: triple)
            let exe = try result.target(for: "exe").swiftTarget().compileArguments()
            XCTAssertMatch(exe, ["-Xfrontend", "-entry-point-function-name", "-Xfrontend", "exe_main"])
            let linkExe = try result.buildProduct(for: "exe").linkArguments()
            XCTAssertMatch(linkExe, [.contains("exe_main")])
        }

        let unsupportingTriples: [Basics.Triple] = [.wasi, .windows]
        for triple in unsupportingTriples {
            let result = try createResult(for: triple)
            let exe = try result.target(for: "exe").swiftTarget().compileArguments()
            XCTAssertNoMatch(exe, ["-entry-point-function-name"])
        }
    }

    func testIndexStore() throws {
        let fs = InMemoryFileSystem(
            emptyFiles:
            "/Pkg/Sources/exe/main.swift",
            "/Pkg/Sources/lib/lib.c",
            "/Pkg/Sources/lib/include/lib.h"
        )

        let observability = ObservabilitySystem.makeForTesting()
        let graph = try loadPackageGraph(
            fileSystem: fs,
            manifests: [
                Manifest.createRootManifest(
                    displayName: "Pkg",
                    path: "/Pkg",
                    targets: [
                        TargetDescription(name: "exe", dependencies: ["lib"]),
                        TargetDescription(name: "lib", dependencies: []),
                    ]
                ),
            ],
            observabilityScope: observability.topScope
        )
        XCTAssertNoDiagnostics(observability.diagnostics)

        func check(for mode: BuildParameters.IndexStoreMode, config: BuildConfiguration) throws {
            let result = try BuildPlanResult(plan: BuildPlan(
                buildParameters: mockBuildParameters(
                    config: config,
                    toolchain: try UserToolchain.default,
                    indexStoreMode: mode
                ),
                graph: graph,
                fileSystem: fs,
                observabilityScope: observability.topScope
            ))

            let lib = try result.target(for: "lib").clangTarget()
            let path = StringPattern.equal(result.plan.destinationBuildParameters.indexStore.pathString)

            XCTAssertMatch(
                try lib.basicArguments(isCXX: false),
                [.anySequence, "-index-store-path", path, .anySequence]
            )

            let exe = try result.target(for: "exe").swiftTarget().compileArguments()
            XCTAssertMatch(exe, [.anySequence, "-index-store-path", path, .anySequence])
        }

        try check(for: .auto, config: .debug)
        try check(for: .on, config: .debug)
        try check(for: .on, config: .release)
    }

    func testPlatforms() throws {
        let fileSystem = InMemoryFileSystem(
            emptyFiles:
            "/A/Sources/ATarget/foo.swift",
            "/B/Sources/BTarget/foo.swift"
        )

        let observability = ObservabilitySystem.makeForTesting()
        let graph = try loadPackageGraph(
            fileSystem: fileSystem,
            manifests: [
                Manifest.createRootManifest(
                    displayName: "A",
                    path: "/A",
                    platforms: [
                        PlatformDescription(name: "macos", version: "10.13"),
                    ],
                    toolsVersion: .v5,
                    dependencies: [
                        .localSourceControl(path: "/B", requirement: .upToNextMajor(from: "1.0.0")),
                    ],
                    targets: [
                        TargetDescription(name: "ATarget", dependencies: ["BLibrary"]),
                    ]
                ),
                Manifest.createFileSystemManifest(
                    displayName: "B",
                    path: "/B",
                    platforms: [
                        PlatformDescription(name: "macos", version: "10.12"),
                    ],
                    toolsVersion: .v5,
                    products: [
                        ProductDescription(name: "BLibrary", type: .library(.automatic), targets: ["BTarget"]),
                    ],
                    targets: [
                        TargetDescription(name: "BTarget", dependencies: []),
                    ]
                ),
            ],
            observabilityScope: observability.topScope
        )
        XCTAssertNoDiagnostics(observability.diagnostics)

        let result = try BuildPlanResult(plan: BuildPlan(
            buildParameters: mockBuildParameters(),
            graph: graph,
            fileSystem: fileSystem,
            observabilityScope: observability.topScope
        ))

        let aTarget = try result.target(for: "ATarget").swiftTarget().compileArguments()
        #if os(macOS)
        XCTAssertMatch(
            aTarget,
            [.equal("-target"), .equal(hostTriple.tripleString(forPlatformVersion: "10.13")), .anySequence]
        )
        #else
        XCTAssertMatch(aTarget, [.equal("-target"), .equal(defaultTargetTriple), .anySequence])
        #endif

        let bTarget = try result.target(for: "BTarget").swiftTarget().compileArguments()
        #if os(macOS)
        XCTAssertMatch(
            bTarget,
            [.equal("-target"), .equal(hostTriple.tripleString(forPlatformVersion: "10.13")), .anySequence]
        )
        #else
        XCTAssertMatch(bTarget, [.equal("-target"), .equal(defaultTargetTriple), .anySequence])
        #endif
    }

    func testPlatformsCustomTriple() throws {
        let fileSystem = InMemoryFileSystem(
            emptyFiles:
            "/A/Sources/ATarget/foo.swift",
            "/B/Sources/BTarget/foo.swift"
        )

        let observability = ObservabilitySystem.makeForTesting()
        let graph = try loadPackageGraph(
            fileSystem: fileSystem,
            manifests: [
                Manifest.createRootManifest(
                    displayName: "A",
                    path: "/A",
                    platforms: [
                        PlatformDescription(name: "ios", version: "11.0"),
                        PlatformDescription(name: "macos", version: "10.13"),
                    ],
                    toolsVersion: .v5,
                    dependencies: [
                        .localSourceControl(path: "/B", requirement: .upToNextMajor(from: "1.0.0")),
                    ],
                    targets: [
                        TargetDescription(name: "ATarget", dependencies: ["BLibrary"]),
                    ]
                ),
                Manifest.createFileSystemManifest(
                    displayName: "B",
                    path: "/B",
                    platforms: [
                        PlatformDescription(name: "ios", version: "10.0"),
                        PlatformDescription(name: "macos", version: "10.12"),
                    ],
                    toolsVersion: .v5,
                    products: [
                        ProductDescription(name: "BLibrary", type: .library(.automatic), targets: ["BTarget"]),
                    ],
                    targets: [
                        TargetDescription(name: "BTarget", dependencies: []),
                    ]
                ),
            ],
            observabilityScope: observability.topScope
        )
        XCTAssertNoDiagnostics(observability.diagnostics)

        let result = try BuildPlanResult(plan: BuildPlan(
            buildParameters: mockBuildParameters(targetTriple: .init("arm64-apple-ios")),
            graph: graph,
            fileSystem: fileSystem,
            observabilityScope: observability.topScope
        ))

        let targetTriple = Triple.arm64iOS

        let aTarget = try result.target(for: "ATarget").swiftTarget().compileArguments()
        let expectedVersion = Platform.iOS.oldestSupportedVersion.versionString

        XCTAssertMatch(aTarget, [
            .equal("-target"),
            .equal(targetTriple.tripleString(forPlatformVersion: expectedVersion)),
            .anySequence,
        ])

        let bTarget = try result.target(for: "BTarget").swiftTarget().compileArguments()
        XCTAssertMatch(bTarget, [
            .equal("-target"),
            .equal(targetTriple.tripleString(forPlatformVersion: expectedVersion)),
            .anySequence,
        ])
    }

    func testPlatformsValidationComparesSpecifiedDarwinTriple() throws {
        let fileSystem = InMemoryFileSystem(
            emptyFiles:
            "/A/Sources/ATarget/foo.swift",
            "/B/Sources/BTarget/foo.swift"
        )

        let observability = ObservabilitySystem.makeForTesting()
        let graph = try loadPackageGraph(
            fileSystem: fileSystem,
            manifests: [
                Manifest.createRootManifest(
                    displayName: "A",
                    path: "/A",
                    platforms: [
                        PlatformDescription(name: "macos", version: "10.13"),
                        PlatformDescription(name: "ios", version: "10"),
                    ],
                    toolsVersion: .v5,
                    dependencies: [
                        .localSourceControl(path: "/B", requirement: .upToNextMajor(from: "1.0.0")),
                    ],
                    targets: [
                        TargetDescription(name: "ATarget", dependencies: ["BLibrary"]),
                    ]
                ),
                Manifest.createFileSystemManifest(
                    displayName: "B",
                    path: "/B",
                    platforms: [
                        PlatformDescription(name: "macos", version: "10.14"),
                        PlatformDescription(name: "ios", version: "10"),
                    ],
                    toolsVersion: .v5,
                    products: [
                        ProductDescription(name: "BLibrary", type: .library(.automatic), targets: ["BTarget"]),
                    ],
                    targets: [
                        TargetDescription(name: "BTarget", dependencies: []),
                    ]
                ),
            ],
            observabilityScope: observability.topScope
        )
        XCTAssertNoDiagnostics(observability.diagnostics)

        // macOS versions are different (thus incompatible),
        // however our build triple *only specifies* `iOS`.
        // Therefore, we expect no error, as the iOS version
        // constraints above are valid.
        XCTAssertNoThrow(
            _ = try BuildPlan(
                buildParameters: mockBuildParameters(targetTriple: .arm64iOS),
                graph: graph,
                fileSystem: fileSystem,
                observabilityScope: observability.topScope
            )
        )

        // For completeness, the invalid target should still throw an error.
        XCTAssertThrows(Diagnostics.fatalError) {
            _ = try BuildPlan(
                buildParameters: mockBuildParameters(targetTriple: .x86_64MacOS),
                graph: graph,
                fileSystem: fileSystem,
                observabilityScope: observability.topScope
            )
        }

        testDiagnostics(observability.diagnostics) { result in
            let diagnosticMessage = """
            the library 'ATarget' requires macos 10.13, but depends on the product 'BLibrary' which requires macos 10.14; \
            consider changing the library 'ATarget' to require macos 10.14 or later, or the product 'BLibrary' to require \
            macos 10.13 or earlier.
            """
            result.check(diagnostic: .contains(diagnosticMessage), severity: .error)
        }
    }

    func testPlatformsValidationWhenADependencyRequiresHigherOSVersionThanPackage() throws {
        let fileSystem = InMemoryFileSystem(
            emptyFiles:
            "/A/Sources/ATarget/foo.swift",
            "/B/Sources/BTarget/foo.swift"
        )

        let observability = ObservabilitySystem.makeForTesting()
        let graph = try loadPackageGraph(
            fileSystem: fileSystem,
            manifests: [
                Manifest.createRootManifest(
                    displayName: "A",
                    path: "/A",
                    platforms: [
                        PlatformDescription(name: "macos", version: "10.13"),
                    ],
                    toolsVersion: .v5,
                    dependencies: [
                        .localSourceControl(path: "/B", requirement: .upToNextMajor(from: "1.0.0")),
                    ],
                    targets: [
                        TargetDescription(name: "ATarget", dependencies: ["BLibrary"]),
                    ]
                ),
                Manifest.createFileSystemManifest(
                    displayName: "B",
                    path: "/B",
                    platforms: [
                        PlatformDescription(name: "macos", version: "10.14"),
                    ],
                    toolsVersion: .v5,
                    products: [
                        ProductDescription(name: "BLibrary", type: .library(.automatic), targets: ["BTarget"]),
                    ],
                    targets: [
                        TargetDescription(name: "BTarget", dependencies: []),
                    ]
                ),
            ],
            observabilityScope: observability.topScope
        )
        XCTAssertNoDiagnostics(observability.diagnostics)

        XCTAssertThrows(Diagnostics.fatalError) {
            _ = try BuildPlan(
                buildParameters: mockBuildParameters(targetTriple: .x86_64MacOS),
                graph: graph,
                fileSystem: fileSystem,
                observabilityScope: observability.topScope
            )
        }

        testDiagnostics(observability.diagnostics) { result in
            let diagnosticMessage = """
            the library 'ATarget' requires macos 10.13, but depends on the product 'BLibrary' which requires macos 10.14; \
            consider changing the library 'ATarget' to require macos 10.14 or later, or the product 'BLibrary' to require \
            macos 10.13 or earlier.
            """
            result.check(diagnostic: .contains(diagnosticMessage), severity: .error)
        }
    }

    func testBuildSettings() throws {
        let A = AbsolutePath("/A")

        let fs = InMemoryFileSystem(
            emptyFiles:
            "/A/Sources/exe/main.swift",
            "/A/Sources/bar/bar.swift",
            "/A/Sources/cbar/barcpp.cpp",
            "/A/Sources/cbar/bar.c",
            "/A/Sources/cbar/include/bar.h",
            "/A/Tests/MySwiftTests/test.swift",

            "/B/Sources/t1/dep.swift",
            "/B/Sources/t2/dep.swift",
            "<end>"
        )

        let aManifest = try Manifest.createRootManifest(
            displayName: "A",
            path: "/A",
            toolsVersion: .v5,
            cxxLanguageStandard: "c++17",
            dependencies: [
                .localSourceControl(path: "/B", requirement: .upToNextMajor(from: "1.0.0")),
            ],
            targets: [
                TargetDescription(
                    name: "cbar",
                    settings: [
                        .init(tool: .c, kind: .headerSearchPath("Sources/headers")),
                        .init(tool: .cxx, kind: .headerSearchPath("Sources/cppheaders")),
                        .init(tool: .c, kind: .define("CCC=2")),
                        .init(tool: .cxx, kind: .define("RCXX"), condition: .init(config: "release")),
                        .init(tool: .linker, kind: .linkedFramework("best")),
                        .init(tool: .c, kind: .unsafeFlags(["-Icfoo", "-L", "cbar"])),
                        .init(tool: .cxx, kind: .unsafeFlags(["-Icxxfoo", "-L", "cxxbar"])),
                    ]
                ),
                TargetDescription(
                    name: "bar", dependencies: ["cbar", "Dep"],
                    settings: [
                        .init(tool: .swift, kind: .define("LINUX"), condition: .init(platformNames: ["linux"])),
                        .init(
                            tool: .swift,
                            kind: .define("RLINUX"),
                            condition: .init(platformNames: ["linux"], config: "release")
                        ),
                        .init(
                            tool: .swift,
                            kind: .define("DMACOS"),
                            condition: .init(platformNames: ["macos"], config: "debug")
                        ),
                        .init(tool: .swift, kind: .unsafeFlags(["-Isfoo", "-L", "sbar"])),
                        .init(
                            tool: .swift,
                            kind: .interoperabilityMode(.Cxx),
                            condition: .init(platformNames: ["linux"])
                        ),
                        .init(
                            tool: .swift,
                            kind: .interoperabilityMode(.Cxx),
                            condition: .init(platformNames: ["macos"])
                        ),
                        .init(tool: .swift, kind: .enableUpcomingFeature("BestFeature")),
                        .init(
                            tool: .swift,
                            kind: .enableUpcomingFeature("WorstFeature"),
                            condition: .init(platformNames: ["macos"], config: "debug")
                        ),
                    ]
                ),
                TargetDescription(
                    name: "exe", dependencies: ["bar"],
                    settings: [
                        .init(tool: .swift, kind: .define("FOO")),
                        .init(
                            tool: .swift,
                            kind: .interoperabilityMode(.C),
                            condition: .init(platformNames: ["linux"])
                        ),
                        .init(
                            tool: .swift,
                            kind: .interoperabilityMode(.Cxx),
                            condition: .init(platformNames: ["macos"])
                        ),
                        .init(tool: .linker, kind: .linkedLibrary("sqlite3")),
                        .init(
                            tool: .linker,
                            kind: .linkedFramework("CoreData"),
                            condition: .init(platformNames: ["macos"])
                        ),
                        .init(tool: .linker, kind: .unsafeFlags(["-Ilfoo", "-L", "lbar"])),
                    ]
                ),
                TargetDescription(
                    name: "MySwiftTests", type: .test,
                    settings: [
                        .init(tool: .swift, kind: .interoperabilityMode(.Cxx)),
                    ]
                ),
            ]
        )

        let bManifest = try Manifest.createFileSystemManifest(
            displayName: "B",
            path: "/B",
            toolsVersion: .v5,
            products: [
                ProductDescription(name: "Dep", type: .library(.automatic), targets: ["t1", "t2"]),
            ],
            targets: [
                TargetDescription(
                    name: "t1",
                    settings: [
                        .init(tool: .swift, kind: .define("DEP")),
                        .init(tool: .linker, kind: .linkedLibrary("libz")),
                    ]
                ),
                TargetDescription(
                    name: "t2",
                    settings: [
                        .init(tool: .linker, kind: .linkedLibrary("libz")),
                    ]
                ),
            ]
        )

        let observability = ObservabilitySystem.makeForTesting()
        let graph = try loadPackageGraph(
            fileSystem: fs,
            manifests: [aManifest, bManifest],
            observabilityScope: observability.topScope
        )
        XCTAssertNoDiagnostics(observability.diagnostics)

        func createResult(for dest: Basics.Triple) throws -> BuildPlanResult {
            try BuildPlanResult(plan: BuildPlan(
                buildParameters: mockBuildParameters(targetTriple: dest),
                graph: graph,
                fileSystem: fs,
                observabilityScope: observability.topScope
            ))
        }

        do {
            let result = try createResult(for: .x86_64Linux)

            let dep = try result.target(for: "t1").swiftTarget().compileArguments()
            XCTAssertMatch(dep, [.anySequence, "-DDEP", .anySequence])

            let cbar = try result.target(for: "cbar").clangTarget().basicArguments(isCXX: false)
            XCTAssertMatch(
                cbar,
                [
                    .anySequence,
                    "-DCCC=2",
                    "-I\(A.appending(components: "Sources", "cbar", "Sources", "headers"))",
                    "-I\(A.appending(components: "Sources", "cbar", "Sources", "cppheaders"))",
                    "-Icfoo",
                    "-L", "cbar",
                    "-Icxxfoo",
                    "-L", "cxxbar",
                    "-g",
                    "-fno-omit-frame-pointer",
                    .end,
                ]
            )

            let bar = try result.target(for: "bar").swiftTarget().compileArguments()
            XCTAssertMatch(
                bar,
                [
                    .anySequence,
                    "-DLINUX",
                    "-Isfoo",
                    "-L", "sbar",
                    "-cxx-interoperability-mode=default",
                    "-Xcc", "-std=c++17",
                    "-enable-upcoming-feature", "BestFeature",
                    "-g",
                    "-Xcc", "-g",
                    "-Xcc", "-fno-omit-frame-pointer",
                    .end,
                ]
            )

            let exe = try result.target(for: "exe").swiftTarget().compileArguments()
            XCTAssertMatch(exe, [.anySequence, "-DFOO", "-g", "-Xcc", "-g", "-Xcc", "-fno-omit-frame-pointer", .end])

            let linkExe = try result.buildProduct(for: "exe").linkArguments()
            XCTAssertMatch(linkExe, [.anySequence, "-lsqlite3", "-llibz", "-Ilfoo", "-L", "lbar", "-g", .end])

            let testDiscovery = try result.target(for: "APackageDiscoveredTests").swiftTarget().compileArguments()
            XCTAssertMatch(testDiscovery, [.anySequence, "-cxx-interoperability-mode=default", "-Xcc", "-std=c++17"])
        }

        // omit frame pointers explicitly set to true
        do {
            let result = try BuildPlanResult(plan: BuildPlan(
                buildParameters: mockBuildParameters(
                    targetTriple: .x86_64Linux,
                    omitFramePointers: true
                ),
                graph: graph,
                fileSystem: fs,
                observabilityScope: observability.topScope
            ))

            let dep = try result.target(for: "t1").swiftTarget().compileArguments()
            XCTAssertMatch(dep, [.anySequence, "-DDEP", .anySequence])

            let cbar = try result.target(for: "cbar").clangTarget().basicArguments(isCXX: false)
            XCTAssertMatch(
                cbar,
                [
                    .anySequence,
                    "-DCCC=2",
                    "-I\(A.appending(components: "Sources", "cbar", "Sources", "headers"))",
                    "-I\(A.appending(components: "Sources", "cbar", "Sources", "cppheaders"))",
                    "-Icfoo",
                    "-L", "cbar",
                    "-Icxxfoo",
                    "-L", "cxxbar",
                    "-g",
                    "-fomit-frame-pointer",
                    .end,
                ]
            )

            let bar = try result.target(for: "bar").swiftTarget().compileArguments()
            XCTAssertMatch(
                bar,
                [
                    .anySequence,
                    "-DLINUX",
                    "-Isfoo",
                    "-L", "sbar",
                    "-cxx-interoperability-mode=default",
                    "-Xcc", "-std=c++17",
                    "-enable-upcoming-feature",
                    "BestFeature",
                    "-g",
                    "-Xcc", "-g",
                    "-Xcc", "-fomit-frame-pointer",
                    .end,
                ]
            )

            let exe = try result.target(for: "exe").swiftTarget().compileArguments()
            XCTAssertMatch(exe, [.anySequence, "-DFOO", "-g", "-Xcc", "-g", "-Xcc", "-fomit-frame-pointer", .end])
        }

        // omit frame pointers explicitly set to false
        do {
            let result = try BuildPlanResult(plan: BuildPlan(
                buildParameters: mockBuildParameters(
                    targetTriple: .x86_64Linux,
                    omitFramePointers: false
                ),
                graph: graph,
                fileSystem: fs,
                observabilityScope: observability.topScope
            ))

            let dep = try result.target(for: "t1").swiftTarget().compileArguments()
            XCTAssertMatch(dep, [.anySequence, "-DDEP", .anySequence])

            let cbar = try result.target(for: "cbar").clangTarget().basicArguments(isCXX: false)
            XCTAssertMatch(
                cbar,
                [
                    .anySequence,
                    "-DCCC=2",
                    "-I\(A.appending(components: "Sources", "cbar", "Sources", "headers"))",
                    "-I\(A.appending(components: "Sources", "cbar", "Sources", "cppheaders"))",
                    "-Icfoo",
                    "-L", "cbar",
                    "-Icxxfoo",
                    "-L", "cxxbar",
                    "-g",
                    "-fno-omit-frame-pointer",
                    .end,
                ]
            )

            let bar = try result.target(for: "bar").swiftTarget().compileArguments()
            XCTAssertMatch(
                bar,
                [
                    .anySequence,
                    "-DLINUX",
                    "-Isfoo",
                    "-L", "sbar",
                    "-cxx-interoperability-mode=default",
                    "-Xcc", "-std=c++17",
                    "-enable-upcoming-feature",
                    "BestFeature",
                    "-g",
                    "-Xcc", "-g",
                    "-Xcc", "-fno-omit-frame-pointer",
                    .end,
                ]
            )

            let exe = try result.target(for: "exe").swiftTarget().compileArguments()
            XCTAssertMatch(exe, [.anySequence, "-DFOO", "-g", "-Xcc", "-g", "-Xcc", "-fno-omit-frame-pointer", .end])
        }

        do {
            let result = try createResult(for: .x86_64MacOS)

            let cbar = try result.target(for: "cbar").clangTarget().basicArguments(isCXX: false)
            XCTAssertMatch(
                cbar,
                [
                    .anySequence,
                    "-DCCC=2",
                    "-I\(A.appending(components: "Sources", "cbar", "Sources", "headers"))",
                    "-I\(A.appending(components: "Sources", "cbar", "Sources", "cppheaders"))",
                    "-Icfoo",
                    "-L", "cbar",
                    "-Icxxfoo",
                    "-L", "cxxbar",
                    "-g",
                    .end,
                ]
            )

            let bar = try result.target(for: "bar").swiftTarget().compileArguments()
            XCTAssertMatch(
                bar,
                [
                    .anySequence,
                    "-DDMACOS",
                    "-Isfoo",
                    "-L", "sbar",
                    "-cxx-interoperability-mode=default",
                    "-Xcc", "-std=c++17",
                    "-enable-upcoming-feature", "BestFeature",
                    "-enable-upcoming-feature", "WorstFeature",
                    "-g",
                    "-Xcc", "-g",
                    .end,
                ]
            )

            let exe = try result.target(for: "exe").swiftTarget().compileArguments()
            XCTAssertMatch(
                exe,
                [
                    .anySequence,
                    "-DFOO",
                    "-cxx-interoperability-mode=default",
                    "-Xcc", "-std=c++17",
                    "-g",
                    "-Xcc", "-g",
                    .end,
                ]
            )

            let linkExe = try result.buildProduct(for: "exe").linkArguments()
            XCTAssertMatch(
                linkExe,
                [
                    .anySequence,
                    "-lsqlite3",
                    "-llibz",
                    "-framework", "CoreData",
                    "-framework", "best",
                    "-Ilfoo",
                    "-L", "lbar",
                    .anySequence,
                ]
            )
        }
    }

    func testExtraBuildFlags() throws {
        let fs = InMemoryFileSystem(
            emptyFiles:
            "/A/Sources/exe/main.swift",
            "<end>"
        )

        let aManifest = try Manifest.createRootManifest(
            displayName: "A",
            path: "/A",
            toolsVersion: .v5,
            targets: [
                TargetDescription(name: "exe", dependencies: []),
            ]
        )

        let observability = ObservabilitySystem.makeForTesting()
        let graph = try loadPackageGraph(
            fileSystem: fs,
            manifests: [aManifest],
            observabilityScope: observability.topScope
        )
        XCTAssertNoDiagnostics(observability.diagnostics)

        var flags = BuildFlags()
        flags.linkerFlags = ["-L", "/path/to/foo", "-L/path/to/foo", "-rpath=foo", "-rpath", "foo"]
        let result = try BuildPlanResult(plan: BuildPlan(
            buildParameters: mockBuildParameters(flags: flags),
            graph: graph,
            fileSystem: fs,
            observabilityScope: observability.topScope
        ))

        let exe = try result.buildProduct(for: "exe").linkArguments()
        XCTAssertMatch(
            exe,
            [
                .anySequence,
                "-L", "/path/to/foo",
                "-L/path/to/foo",
                "-Xlinker", "-rpath=foo",
                "-Xlinker", "-rpath",
                "-Xlinker", "foo",
            ]
        )
    }

    func testUserToolchainCompileFlags() throws {
        let fs = InMemoryFileSystem(
            emptyFiles:
            "/Pkg/Sources/exe/main.swift",
            "/Pkg/Sources/lib/lib.c",
            "/Pkg/Sources/lib/include/lib.h"
        )

        let observability = ObservabilitySystem.makeForTesting()
        let graph = try loadPackageGraph(
            fileSystem: fs,
            manifests: [
                Manifest.createRootManifest(
                    displayName: "Pkg",
                    path: "/Pkg",
                    products: [
                        ProductDescription(name: "exe", type: .executable, targets: ["exe"]),
                    ],
                    targets: [
                        TargetDescription(name: "exe", dependencies: ["lib"]),
                        TargetDescription(name: "lib", dependencies: []),
                    ]
                ),
            ],
            observabilityScope: observability.topScope
        )
        XCTAssertNoDiagnostics(observability.diagnostics)

        let userSwiftSDK = try SwiftSDK(
            toolset: .init(
                knownTools: [
                    .cCompiler: .init(extraCLIOptions: ["-I/fake/sdk/sysroot", "-clang-flag-from-json"]),
                    .swiftCompiler: .init(extraCLIOptions: ["-use-ld=lld", "-swift-flag-from-json"]),
                ],
                rootPaths: UserToolchain.default.swiftSDK.toolset.rootPaths
            ),
            pathsConfiguration: .init(
                sdkRootPath: "/fake/sdk",
                swiftResourcesPath: "/fake/lib/swift",
                swiftStaticResourcesPath: "/fake/lib/swift_static"
            )
        )
        let mockToolchain = try UserToolchain(swiftSDK: userSwiftSDK)
        let extraBuildParameters = mockBuildParameters(
            toolchain: mockToolchain,
            flags: BuildFlags(
                cCompilerFlags: ["-clang-command-line-flag"],
                swiftCompilerFlags: ["-swift-command-line-flag"]
            )
        )
        let result = try BuildPlanResult(plan: BuildPlan(
            buildParameters: extraBuildParameters,
            graph: graph,
            fileSystem: fs,
            observabilityScope: observability.topScope
        ))
        result.checkProductsCount(1)
        result.checkTargetsCount(2)

        let buildPath = result.plan.productsBuildPath

        let lib = try result.target(for: "lib").clangTarget()
        var args: [StringPattern] = [.anySequence]
        #if os(macOS)
        args += ["-isysroot"]
        #else
        args += ["--sysroot"]
        #endif
        args += [
            "\(userSwiftSDK.pathsConfiguration.sdkRootPath!)",
            "-I/fake/sdk/sysroot",
            "-clang-flag-from-json",
            .anySequence,
            "-clang-command-line-flag",
        ]
        XCTAssertMatch(try lib.basicArguments(isCXX: false), args)

        let exe = try result.target(for: "exe").swiftTarget().compileArguments()
        XCTAssertMatch(exe, [
            "-module-cache-path", "\(buildPath.appending(components: "ModuleCache"))",
            .anySequence,
            "-resource-dir", "\(AbsolutePath("/fake/lib/swift"))",
            .anySequence,
            "-swift-flag-from-json",
            .anySequence,
            "-swift-command-line-flag",
            .anySequence,
            "-Xcc", "-clang-flag-from-json",
            .anySequence,
            "-Xcc", "-clang-command-line-flag",
        ])

        let exeProduct = try result.buildProduct(for: "exe").linkArguments()
        XCTAssertMatch(exeProduct, [
            .anySequence,
            "-resource-dir", "\(AbsolutePath("/fake/lib/swift"))",
            "-Xclang-linker", "-resource-dir",
            "-Xclang-linker", "\(AbsolutePath("/fake/lib/swift/clang"))",
            .anySequence,
        ])

        let staticBuildParameters = {
            var copy = extraBuildParameters
            copy.linkingParameters.shouldLinkStaticSwiftStdlib = true
            // pick a triple with support for static linking
            copy.triple = .x86_64Linux
            return copy
        }()
        let staticResult = try BuildPlanResult(plan: BuildPlan(
            buildParameters: staticBuildParameters,
            graph: graph,
            fileSystem: fs,
            observabilityScope: observability.topScope
        ))

        let staticExe = try staticResult.target(for: "exe").swiftTarget().compileArguments()
        XCTAssertMatch(staticExe, [
            .anySequence,
            "-resource-dir", "\(AbsolutePath("/fake/lib/swift_static"))",
            .anySequence,
        ])

        let staticExeProduct = try staticResult.buildProduct(for: "exe").linkArguments()
        XCTAssertMatch(staticExeProduct, [
            .anySequence,
            "-resource-dir", "\(AbsolutePath("/fake/lib/swift_static"))",
            "-Xclang-linker", "-resource-dir",
            "-Xclang-linker", "\(AbsolutePath("/fake/lib/swift/clang"))",
            .anySequence,
        ])
    }

    func testUserToolchainWithToolsetCompileFlags() throws {
        let fileSystem = InMemoryFileSystem(
            emptyFiles:
            "/Pkg/Sources/exe/main.swift",
            "/Pkg/Sources/cLib/cLib.c",
            "/Pkg/Sources/cLib/include/cLib.h",
            "/Pkg/Sources/cxxLib/cxxLib.c",
            "/Pkg/Sources/cxxLib/include/cxxLib.h"
        )

        let observability = ObservabilitySystem.makeForTesting()
        let graph = try loadPackageGraph(
            fileSystem: fileSystem,
            manifests: [
                Manifest.createRootManifest(
                    displayName: "Pkg",
                    path: "/Pkg",
                    targets: [
                        TargetDescription(name: "exe", dependencies: ["cLib", "cxxLib"]),
                        TargetDescription(name: "cLib", dependencies: []),
                        TargetDescription(name: "cxxLib", dependencies: []),
                    ]
                ),
            ],
            observabilityScope: observability.topScope
        )
        XCTAssertNoDiagnostics(observability.diagnostics)

        func jsonFlag(tool: Toolset.KnownTool) -> String { "-\(tool)-flag-from-json" }
        func jsonFlag(tool: Toolset.KnownTool) -> StringPattern { .equal(jsonFlag(tool: tool)) }
        func cliFlag(tool: Toolset.KnownTool) -> String { "-\(tool)-flag-from-cli" }
        func cliFlag(tool: Toolset.KnownTool) -> StringPattern { .equal(cliFlag(tool: tool)) }

        let toolset = try Toolset(
            knownTools: [
                .cCompiler: .init(extraCLIOptions: [jsonFlag(tool: .cCompiler)]),
                .cxxCompiler: .init(extraCLIOptions: [jsonFlag(tool: .cxxCompiler)]),
                .swiftCompiler: .init(extraCLIOptions: [jsonFlag(tool: .swiftCompiler)]),
                .librarian: .init(path: "/fake/toolchain/usr/bin/librarian"),
                .linker: .init(path: "/fake/toolchain/usr/bin/linker", extraCLIOptions: [jsonFlag(tool: .linker)]),
            ],
            rootPaths: UserToolchain.default.swiftSDK.toolset.rootPaths
        )
        let targetTriple = try Triple("armv7em-unknown-none-macho")
        let swiftSDK = try SwiftSDK(
            targetTriple: targetTriple,
            properties: .init(
                sdkRootPath: "/fake/sdk",
                swiftStaticResourcesPath: "/usr/lib/swift_static/none"
            ),
            toolset: toolset
        )
        let toolchain = try UserToolchain(swiftSDK: swiftSDK)
        let buildParameters = mockBuildParameters(
            toolchain: toolchain,
            flags: BuildFlags(
                cCompilerFlags: [cliFlag(tool: .cCompiler)],
                cxxCompilerFlags: [cliFlag(tool: .cxxCompiler)],
                swiftCompilerFlags: [cliFlag(tool: .swiftCompiler)],
                linkerFlags: [cliFlag(tool: .linker)]
            ),
            targetTriple: targetTriple
        )
        let result = try BuildPlanResult(plan: BuildPlan(
            buildParameters: buildParameters,
            graph: graph,
            fileSystem: fileSystem,
            observabilityScope: observability.topScope
        ))
        result.checkProductsCount(1)
        result.checkTargetsCount(3)

        func XCTAssertCount<S>(
            _ expectedCount: Int,
            _ sequence: S,
            _ element: S.Element,
            file: StaticString = #filePath,
            line: UInt = #line
        ) where S: Sequence, S.Element: Equatable {
            let actualCount = sequence.filter { $0 == element }.count
            guard actualCount != expectedCount else { return }
            XCTFail(
                """
                Failed to find expected element '\(element)' in \
                '\(sequence)' \(expectedCount) time(s) but found element \
                \(actualCount) time(s).
                """,
                file: file,
                line: line
            )
        }

        // Compile C Target
        let cLibCompileArguments = try result.target(for: "cLib").clangTarget().basicArguments(isCXX: false)
        let cLibCompileArgumentsPattern: [StringPattern] = [
            jsonFlag(tool: .cCompiler), "-g", cliFlag(tool: .cCompiler),
        ]
        XCTAssertMatch(cLibCompileArguments, cLibCompileArgumentsPattern)
        XCTAssertCount(0, cLibCompileArguments, jsonFlag(tool: .swiftCompiler))
        XCTAssertCount(0, cLibCompileArguments, cliFlag(tool: .swiftCompiler))
        XCTAssertCount(1, cLibCompileArguments, jsonFlag(tool: .cCompiler))
        XCTAssertCount(1, cLibCompileArguments, cliFlag(tool: .cCompiler))
        XCTAssertCount(0, cLibCompileArguments, jsonFlag(tool: .cxxCompiler))
        XCTAssertCount(0, cLibCompileArguments, cliFlag(tool: .cxxCompiler))
        XCTAssertCount(0, cLibCompileArguments, jsonFlag(tool: .linker))
        XCTAssertCount(0, cLibCompileArguments, cliFlag(tool: .linker))

        // Compile Cxx Target
        let cxxLibCompileArguments = try result.target(for: "cxxLib").clangTarget().basicArguments(isCXX: true)
        let cxxLibCompileArgumentsPattern: [StringPattern] = [
            jsonFlag(tool: .cCompiler), "-g", cliFlag(tool: .cCompiler),
            .anySequence,
            jsonFlag(tool: .cxxCompiler), "-g", cliFlag(tool: .cxxCompiler),
        ]
        XCTAssertMatch(cxxLibCompileArguments, cxxLibCompileArgumentsPattern)
        XCTAssertCount(0, cxxLibCompileArguments, jsonFlag(tool: .swiftCompiler))
        XCTAssertCount(0, cxxLibCompileArguments, cliFlag(tool: .swiftCompiler))
        XCTAssertCount(1, cxxLibCompileArguments, jsonFlag(tool: .cCompiler))
        XCTAssertCount(1, cxxLibCompileArguments, cliFlag(tool: .cCompiler))
        XCTAssertCount(1, cxxLibCompileArguments, jsonFlag(tool: .cxxCompiler))
        XCTAssertCount(1, cxxLibCompileArguments, cliFlag(tool: .cxxCompiler))
        XCTAssertCount(0, cxxLibCompileArguments, jsonFlag(tool: .linker))
        XCTAssertCount(0, cxxLibCompileArguments, cliFlag(tool: .linker))

        // Compile Swift Target
        let exeCompileArguments = try result.target(for: "exe").swiftTarget().compileArguments()
        let exeCompileArgumentsPattern: [StringPattern] = [
            jsonFlag(tool: .swiftCompiler),
            "-ld-path=/fake/toolchain/usr/bin/linker",
            "-g", cliFlag(tool: .swiftCompiler),
            .anySequence,
            "-Xcc", jsonFlag(tool: .cCompiler), "-Xcc", "-g", "-Xcc", cliFlag(tool: .cCompiler),
            // TODO: Pass -Xcxx flags to swiftc (#6491)
            // Uncomment when downstream support arrives.
            // .anySequence,
            // "-Xcxx", jsonFlag(tool: .cxxCompiler), "-Xcxx", cliFlag(tool: .cxxCompiler),
        ]
        XCTAssertMatch(exeCompileArguments, exeCompileArgumentsPattern)
        XCTAssertCount(1, exeCompileArguments, jsonFlag(tool: .swiftCompiler))
        XCTAssertCount(1, exeCompileArguments, cliFlag(tool: .swiftCompiler))
        XCTAssertCount(1, exeCompileArguments, jsonFlag(tool: .cCompiler))
        XCTAssertCount(1, exeCompileArguments, cliFlag(tool: .cCompiler))
        // TODO: Pass -Xcxx flags to swiftc (#6491)
        // Change 0 to 1 when downstream support arrives.
        XCTAssertCount(0, exeCompileArguments, jsonFlag(tool: .cxxCompiler))
        XCTAssertCount(0, exeCompileArguments, cliFlag(tool: .cxxCompiler))
        XCTAssertCount(0, exeCompileArguments, jsonFlag(tool: .linker))
        XCTAssertCount(0, exeCompileArguments, cliFlag(tool: .linker))

        // Link Product
        let exeLinkArguments = try result.buildProduct(for: "exe").linkArguments()
        let exeLinkArgumentsPattern: [StringPattern] = [
            jsonFlag(tool: .swiftCompiler),
            "-ld-path=/fake/toolchain/usr/bin/linker",
            "-g", cliFlag(tool: .swiftCompiler),
            .anySequence,
            "-Xlinker", jsonFlag(tool: .linker), "-Xlinker", cliFlag(tool: .linker),
        ]
        XCTAssertMatch(exeLinkArguments, exeLinkArgumentsPattern)
        XCTAssertCount(1, exeLinkArguments, jsonFlag(tool: .swiftCompiler))
        XCTAssertCount(1, exeLinkArguments, cliFlag(tool: .swiftCompiler))
        XCTAssertCount(0, exeLinkArguments, jsonFlag(tool: .cCompiler))
        XCTAssertCount(0, exeLinkArguments, cliFlag(tool: .cCompiler))
        XCTAssertCount(0, exeLinkArguments, jsonFlag(tool: .cxxCompiler))
        XCTAssertCount(0, exeLinkArguments, cliFlag(tool: .cxxCompiler))
        XCTAssertCount(1, exeLinkArguments, jsonFlag(tool: .linker))
        XCTAssertCount(1, exeLinkArguments, cliFlag(tool: .linker))
    }

    func testUserToolchainWithSDKSearchPaths() throws {
        let fileSystem = InMemoryFileSystem(
            emptyFiles:
            "/Pkg/Sources/exe/main.swift",
            "/Pkg/Sources/cLib/cLib.c",
            "/Pkg/Sources/cLib/include/cLib.h"
        )

        let observability = ObservabilitySystem.makeForTesting()
        let graph = try loadPackageGraph(
            fileSystem: fileSystem,
            manifests: [
                Manifest.createRootManifest(
                    displayName: "Pkg",
                    path: "/Pkg",
                    targets: [
                        TargetDescription(name: "exe", dependencies: ["cLib"]),
                        TargetDescription(name: "cLib", dependencies: []),
                    ]
                ),
            ],
            observabilityScope: observability.topScope
        )
        XCTAssertNoDiagnostics(observability.diagnostics)

        let targetTriple = try UserToolchain.default.targetTriple
        let sdkIncludeSearchPath = AbsolutePath("/usr/lib/swift_static/none/include")
        let sdkLibrarySearchPath = AbsolutePath("/usr/lib/swift_static/none/lib")
        let swiftSDK = try SwiftSDK(
            targetTriple: targetTriple,
            properties: .init(
                sdkRootPath: "/fake/sdk",
                includeSearchPaths: [sdkIncludeSearchPath.pathString],
                librarySearchPaths: [sdkLibrarySearchPath.pathString]
            ),
            toolset: .init(knownTools: [
                .swiftCompiler: .init(extraCLIOptions: ["-use-ld=lld"]),
            ])
        )
        let toolchain = try UserToolchain(swiftSDK: swiftSDK)
        let buildParameters = mockBuildParameters(toolchain: toolchain)
        let result = try BuildPlanResult(plan: BuildPlan(
            buildParameters: buildParameters,
            graph: graph,
            fileSystem: fileSystem,
            observabilityScope: observability.topScope
        ))
        result.checkProductsCount(1)
        result.checkTargetsCount(2)

        // Compile C Target
        let cLibCompileArguments = try result.target(for: "cLib").clangTarget().basicArguments(isCXX: false)
        let cLibCompileArgumentsPattern: [StringPattern] = ["-I", "\(sdkIncludeSearchPath)"]
        XCTAssertMatch(cLibCompileArguments, cLibCompileArgumentsPattern)

        // Compile Swift Target
        let exeCompileArguments = try result.target(for: "exe").swiftTarget().compileArguments()
        let exeCompileArgumentsPattern: [StringPattern] = ["-I", "\(sdkIncludeSearchPath)"]
        XCTAssertMatch(exeCompileArguments, exeCompileArgumentsPattern)

        // Link Product
        let exeLinkArguments = try result.buildProduct(for: "exe").linkArguments()
        let exeLinkArgumentsPattern: [StringPattern] = ["-L", "\(sdkIncludeSearchPath)"]
        XCTAssertMatch(exeLinkArguments, exeLinkArgumentsPattern)
    }

    func testExecBuildTimeDependency() throws {
        let PkgA = AbsolutePath("/PkgA")

        let fs: FileSystem = InMemoryFileSystem(
            emptyFiles:
            PkgA.appending(components: "Sources", "exe", "main.swift").pathString,
            PkgA.appending(components: "Sources", "swiftlib", "lib.swift").pathString,
            "/PkgB/Sources/PkgB/PkgB.swift"
        )

        let observability = ObservabilitySystem.makeForTesting()
        let graph = try loadPackageGraph(
            fileSystem: fs,
            manifests: [
                Manifest.createFileSystemManifest(
                    displayName: "PkgA",
                    path: .init(validating: PkgA.pathString),
                    products: [
                        ProductDescription(name: "swiftlib", type: .library(.automatic), targets: ["swiftlib"]),
                        ProductDescription(name: "exe", type: .executable, targets: ["exe"]),
                    ],
                    targets: [
                        TargetDescription(name: "exe", dependencies: []),
                        TargetDescription(name: "swiftlib", dependencies: ["exe"]),
                    ]
                ),
                Manifest.createRootManifest(
                    displayName: "PkgB",
                    path: "/PkgB",
                    dependencies: [
                        .localSourceControl(
                            path: .init(validating: PkgA.pathString),
                            requirement: .upToNextMajor(from: "1.0.0")
                        ),
                    ],
                    targets: [
                        TargetDescription(name: "PkgB", dependencies: ["swiftlib"]),
                    ]
                ),
            ],
            explicitProduct: "exe",
            observabilityScope: observability.topScope
        )
        XCTAssertNoDiagnostics(observability.diagnostics)

        let plan = try BuildPlan(
            buildParameters: mockBuildParameters(),
            graph: graph,
            fileSystem: fs,
            observabilityScope: observability.topScope
        )

        let buildPath = plan.productsBuildPath

        let yaml = try fs.tempDirectory.appending(components: UUID().uuidString, "debug.yaml")
        try fs.createDirectory(yaml.parentDirectory, recursive: true)
        let llbuild = LLBuildManifestBuilder(plan, fileSystem: fs, observabilityScope: observability.topScope)
        try llbuild.generateManifest(at: yaml)
        let contents: String = try fs.readFileContents(yaml)
        let swiftGetVersionFilePath = try XCTUnwrap(llbuild.swiftGetVersionFiles.first?.value)

        #if os(Windows)
        let suffix = ".exe"
        #else // FIXME(5472) - the suffix is dropped
        let suffix = ""
        #endif
        XCTAssertMatch(contents, .contains("""
            inputs: ["\(
                PkgA.appending(components: "Sources", "swiftlib", "lib.swift")
                    .escapedPathString
        )","\(swiftGetVersionFilePath.escapedPathString)","\(
            buildPath
                .appending(components: "exe\(suffix)").escapedPathString
        )","\(
            buildPath
                .appending(components: "swiftlib.build", "sources").escapedPathString
        )"]
            outputs: ["\(
                buildPath.appending(components: "swiftlib.build", "lib.swift.o")
                    .escapedPathString
        )","\(buildPath.escapedPathString)
        """))
        }

    func testObjCHeader1() throws {
        let PkgA = AbsolutePath("/PkgA")

        // This has a Swift and ObjC target in the same package.
        let fs: FileSystem = InMemoryFileSystem(
            emptyFiles:
            PkgA.appending(components: "Sources", "Bar", "main.m").pathString,
            PkgA.appending(components: "Sources", "Foo", "Foo.swift").pathString
        )

        let observability = ObservabilitySystem.makeForTesting()
        let graph = try loadPackageGraph(
            fileSystem: fs,
            manifests: [
                Manifest.createRootManifest(
                    displayName: "PkgA",
                    path: .init(validating: PkgA.pathString),
                    targets: [
                        TargetDescription(name: "Foo", dependencies: []),
                        TargetDescription(name: "Bar", dependencies: ["Foo"]),
                    ]
                ),
            ],
            observabilityScope: observability.topScope
        )
        XCTAssertNoDiagnostics(observability.diagnostics)

        let plan = try BuildPlan(
            buildParameters: mockBuildParameters(),
            graph: graph,
            fileSystem: fs,
            observabilityScope: observability.topScope
        )
        let result = try BuildPlanResult(plan: plan)

        let buildPath = result.plan.productsBuildPath

        let fooTarget = try result.target(for: "Foo").swiftTarget().compileArguments()
        #if os(macOS)
        XCTAssertMatch(
            fooTarget,
            [
                .anySequence,
                "-emit-objc-header",
                "-emit-objc-header-path", "/path/to/build/debug/Foo.build/Foo-Swift.h",
                .anySequence,
            ]
        )
        #else
        XCTAssertNoMatch(
            fooTarget,
            [
                .anySequence,
                "-emit-objc-header",
                "-emit-objc-header-path", "/path/to/build/debug/Foo.build/Foo-Swift.h",
                .anySequence,
            ]
        )
        #endif

        let barTarget = try result.target(for: "Bar").clangTarget().basicArguments(isCXX: false)
        #if os(macOS)
        XCTAssertMatch(
            barTarget,
            [.anySequence, "-fmodule-map-file=/path/to/build/debug/Foo.build/module.modulemap", .anySequence]
        )
        #else
        XCTAssertNoMatch(
            barTarget,
            [.anySequence, "-fmodule-map-file=/path/to/build/debug/Foo.build/module.modulemap", .anySequence]
        )
        #endif

        let yaml = try fs.tempDirectory.appending(components: UUID().uuidString, "debug.yaml")
        try fs.createDirectory(yaml.parentDirectory, recursive: true)
        let llbuild = LLBuildManifestBuilder(plan, fileSystem: fs, observabilityScope: observability.topScope)
        try llbuild.generateManifest(at: yaml)
        let contents: String = try fs.readFileContents(yaml)
        XCTAssertMatch(contents, .contains("""
          "\(buildPath.appending(components: "Bar.build", "main.m.o").escapedPathString)":
            tool: clang
            inputs: ["\(buildPath.appending(components: "Modules", "Foo.swiftmodule").escapedPathString)","\(PkgA
            .appending(components: "Sources", "Bar", "main.m").escapedPathString)"]
            outputs: ["\(buildPath.appending(components: "Bar.build", "main.m.o").escapedPathString)"]
            description: "Compiling Bar main.m"
        """))
    }

    func testObjCHeader2() throws {
        let PkgA = AbsolutePath("/PkgA")

        // This has a Swift and ObjC target in different packages with automatic product type.
        let fs: FileSystem = InMemoryFileSystem(
            emptyFiles:
            PkgA.appending(components: "Sources", "Bar", "main.m").pathString,
            "/PkgB/Sources/Foo/Foo.swift"
        )

        let observability = ObservabilitySystem.makeForTesting()
        let graph = try loadPackageGraph(
            fileSystem: fs,
            manifests: [
                Manifest.createRootManifest(
                    displayName: "PkgA",
                    path: .init(validating: PkgA.pathString),
                    dependencies: [
                        .localSourceControl(path: "/PkgB", requirement: .upToNextMajor(from: "1.0.0")),
                    ],
                    targets: [
                        TargetDescription(name: "Bar", dependencies: ["Foo"]),
                    ]
                ),
                Manifest.createFileSystemManifest(
                    displayName: "PkgB",
                    path: "/PkgB",
                    products: [
                        ProductDescription(name: "Foo", type: .library(.automatic), targets: ["Foo"]),
                    ],
                    targets: [
                        TargetDescription(name: "Foo", dependencies: []),
                    ]
                ),
            ],
            observabilityScope: observability.topScope
        )
        XCTAssertNoDiagnostics(observability.diagnostics)

        let plan = try BuildPlan(
            buildParameters: mockBuildParameters(),
            graph: graph,
            fileSystem: fs,
            observabilityScope: observability.topScope
        )
        let result = try BuildPlanResult(plan: plan)

        let buildPath = result.plan.productsBuildPath

        let fooTarget = try result.target(for: "Foo").swiftTarget().compileArguments()
        #if os(macOS)
        XCTAssertMatch(
            fooTarget,
            [
                .anySequence,
                "-emit-objc-header",
                "-emit-objc-header-path",
                "/path/to/build/debug/Foo.build/Foo-Swift.h",
                .anySequence,
            ]
        )
        #else
        XCTAssertNoMatch(
            fooTarget,
            [
                .anySequence,
                "-emit-objc-header",
                "-emit-objc-header-path",
                "/path/to/build/debug/Foo.build/Foo-Swift.h",
                .anySequence,
            ]
        )
        #endif

        let barTarget = try result.target(for: "Bar").clangTarget().basicArguments(isCXX: false)
        #if os(macOS)
        XCTAssertMatch(
            barTarget,
            [
                .anySequence,
                "-fmodule-map-file=/path/to/build/debug/Foo.build/module.modulemap",
                .anySequence,
            ]
        )
        #else
        XCTAssertNoMatch(
            barTarget,
            [
                .anySequence,
                "-fmodule-map-file=/path/to/build/debug/Foo.build/module.modulemap",
                .anySequence,
            ]
        )
        #endif

        let yaml = try fs.tempDirectory.appending(components: UUID().uuidString, "debug.yaml")
        try fs.createDirectory(yaml.parentDirectory, recursive: true)
        let llbuild = LLBuildManifestBuilder(plan, fileSystem: fs, observabilityScope: observability.topScope)
        try llbuild.generateManifest(at: yaml)
        let contents: String = try fs.readFileContents(yaml)
        XCTAssertMatch(contents, .contains("""
          "\(buildPath.appending(components: "Bar.build", "main.m.o").escapedPathString)":
            tool: clang
            inputs: ["\(buildPath.appending(components: "Modules", "Foo.swiftmodule").escapedPathString)","\(PkgA
            .appending(components: "Sources", "Bar", "main.m").escapedPathString)"]
            outputs: ["\(buildPath.appending(components: "Bar.build", "main.m.o").escapedPathString)"]
            description: "Compiling Bar main.m"
        """))
    }

    func testObjCHeader3() throws {
        let PkgA = AbsolutePath("/PkgA")

        // This has a Swift and ObjC target in different packages with dynamic product type.
        let fs: FileSystem = InMemoryFileSystem(
            emptyFiles:
            PkgA.appending(components: "Sources", "Bar", "main.m").pathString,
            "/PkgB/Sources/Foo/Foo.swift"
        )

        let observability = ObservabilitySystem.makeForTesting()
        let graph = try loadPackageGraph(
            fileSystem: fs,
            manifests: [
                Manifest.createRootManifest(
                    displayName: "PkgA",
                    path: .init(validating: PkgA.pathString),
                    dependencies: [
                        .localSourceControl(path: "/PkgB", requirement: .upToNextMajor(from: "1.0.0")),
                    ],
                    targets: [
                        TargetDescription(name: "Bar", dependencies: ["Foo"]),
                    ]
                ),
                Manifest.createFileSystemManifest(
                    displayName: "PkgB",
                    path: "/PkgB",
                    products: [
                        ProductDescription(name: "Foo", type: .library(.dynamic), targets: ["Foo"]),
                    ],
                    targets: [
                        TargetDescription(name: "Foo", dependencies: []),
                    ]
                ),
            ],
            observabilityScope: observability.topScope
        )
        XCTAssertNoDiagnostics(observability.diagnostics)

        let plan = try BuildPlan(
            buildParameters: mockBuildParameters(),
            graph: graph,
            fileSystem: fs,
            observabilityScope: observability.topScope
        )
        let dynamicLibraryExtension = plan.destinationBuildParameters.triple.dynamicLibraryExtension
        #if os(Windows)
        let dynamicLibraryPrefix = ""
        #else
        let dynamicLibraryPrefix = "lib"
        #endif
        let result = try BuildPlanResult(plan: plan)

        let fooTarget = try result.target(for: "Foo").swiftTarget().compileArguments()
        #if os(macOS)
        XCTAssertMatch(
            fooTarget,
            [
                .anySequence,
                "-emit-objc-header",
                "-emit-objc-header-path",
                "/path/to/build/debug/Foo.build/Foo-Swift.h",
                .anySequence,
            ]
        )
        #else
        XCTAssertNoMatch(
            fooTarget,
            [
                .anySequence,
                "-emit-objc-header",
                "-emit-objc-header-path",
                "/path/to/build/debug/Foo.build/Foo-Swift.h",
                .anySequence,
            ]
        )
        #endif

        let barTarget = try result.target(for: "Bar").clangTarget().basicArguments(isCXX: false)
        #if os(macOS)
        XCTAssertMatch(
            barTarget,
            [
                .anySequence,
                "-fmodule-map-file=/path/to/build/debug/Foo.build/module.modulemap",
                .anySequence,
            ]
        )
        #else
        XCTAssertNoMatch(
            barTarget,
            [
                .anySequence,
                "-fmodule-map-file=/path/to/build/debug/Foo.build/module.modulemap",
                .anySequence,
            ]
        )
        #endif

        let buildPath = result.plan.productsBuildPath

        let yaml = try fs.tempDirectory.appending(components: UUID().uuidString, "debug.yaml")
        try fs.createDirectory(yaml.parentDirectory, recursive: true)
        let llbuild = LLBuildManifestBuilder(plan, fileSystem: fs, observabilityScope: observability.topScope)
        try llbuild.generateManifest(at: yaml)
        let contents: String = try fs.readFileContents(yaml)
        XCTAssertMatch(contents, .contains("""
          "\(buildPath.appending(components: "Bar.build", "main.m.o").escapedPathString)":
            tool: clang
            inputs: ["\(
                buildPath.appending(components: "\(dynamicLibraryPrefix)Foo\(dynamicLibraryExtension)")
                    .escapedPathString
        )","\(PkgA.appending(components: "Sources", "Bar", "main.m").escapedPathString)"]
            outputs: ["\(buildPath.appending(components: "Bar.build", "main.m.o").escapedPathString)"]
            description: "Compiling Bar main.m"
        """))
    }

    func testModulewrap() throws {
        let fs: FileSystem = InMemoryFileSystem(
            emptyFiles:
            "/Pkg/Sources/exe/main.swift",
            "/Pkg/Sources/lib/lib.swift"
        )

        let observability = ObservabilitySystem.makeForTesting()
        let graph = try loadPackageGraph(
            fileSystem: fs,
            manifests: [
                Manifest.createRootManifest(
                    displayName: "Pkg",
                    path: "/Pkg",
                    targets: [
                        TargetDescription(name: "exe", dependencies: ["lib"]),
                        TargetDescription(name: "lib", dependencies: []),
                    ]
                ),
            ],
            observabilityScope: observability.topScope
        )
        XCTAssertNoDiagnostics(observability.diagnostics)

        let result = try BuildPlanResult(plan: BuildPlan(
            buildParameters: mockBuildParameters(targetTriple: .x86_64Linux),
            graph: graph,
            fileSystem: fs,
            observabilityScope: observability.topScope
        ))

        let buildPath = result.plan.productsBuildPath

        let objects = try result.buildProduct(for: "exe").objects
        XCTAssertTrue(
            objects.contains(buildPath.appending(components: "exe.build", "exe.swiftmodule.o")),
            objects.description
        )
        XCTAssertTrue(
            objects.contains(buildPath.appending(components: "lib.build", "lib.swiftmodule.o")),
            objects.description
        )

        let yaml = try fs.tempDirectory.appending(components: UUID().uuidString, "debug.yaml")
        try fs.createDirectory(yaml.parentDirectory, recursive: true)
        let llbuild = LLBuildManifestBuilder(result.plan, fileSystem: fs, observabilityScope: observability.topScope)
        try llbuild.generateManifest(at: yaml)
        let contents: String = try fs.readFileContents(yaml)
        XCTAssertMatch(contents, .contains("""
          "\(buildPath.appending(components: "exe.build", "exe.swiftmodule.o").escapedPathString)":
            tool: shell
            inputs: ["\(buildPath.appending(components: "exe.build", "exe.swiftmodule").escapedPathString)"]
            outputs: ["\(buildPath.appending(components: "exe.build", "exe.swiftmodule.o").escapedPathString)"]
            description: "Wrapping AST for exe for debugging"
            args: ["\(
                result.plan.destinationBuildParameters.toolchain.swiftCompilerPath
                    .escapedPathString
        )","-modulewrap","\(buildPath.appending(
            components: "exe.build",
            "exe.swiftmodule"
        ).escapedPathString)","-o","\(
            buildPath.appending(components: "exe.build", "exe.swiftmodule.o")
                .escapedPathString
        )","-target","x86_64-unknown-linux-gnu"]
        """))
        XCTAssertMatch(contents, .contains("""
          "\(buildPath.appending(components: "lib.build", "lib.swiftmodule.o").escapedPathString)":
            tool: shell
            inputs: ["\(buildPath.appending(components: "Modules", "lib.swiftmodule").escapedPathString)"]
            outputs: ["\(buildPath.appending(components: "lib.build", "lib.swiftmodule.o").escapedPathString)"]
            description: "Wrapping AST for lib for debugging"
            args: ["\(
                result.plan.destinationBuildParameters.toolchain.swiftCompilerPath
                    .escapedPathString
        )","-modulewrap","\(buildPath.appending(
            components: "Modules",
            "lib.swiftmodule"
        ).escapedPathString)","-o","\(
            buildPath.appending(components: "lib.build", "lib.swiftmodule.o")
                .escapedPathString
        )","-target","x86_64-unknown-linux-gnu"]
        """))
    }

    func testArchiving() throws {
        let fs: FileSystem = InMemoryFileSystem(
            emptyFiles:
            "/Package/Sources/rary/rary.swift"
        )

        let observability = ObservabilitySystem.makeForTesting()
        let graph = try loadPackageGraph(
            fileSystem: fs,
            manifests: [
                Manifest.createRootManifest(
                    displayName: "Package",
                    path: "/Package",
                    products: [
                        ProductDescription(name: "rary", type: .library(.static), targets: ["rary"]),
                    ],
                    targets: [
                        TargetDescription(name: "rary", dependencies: []),
                    ]
                ),
            ],
            observabilityScope: observability.topScope
        )
        XCTAssertNoDiagnostics(observability.diagnostics)

        let result = try BuildPlanResult(plan: BuildPlan(
            buildParameters: mockBuildParameters(),
            graph: graph,
            fileSystem: fs,
            observabilityScope: observability.topScope
        ))

        let buildPath = result.plan.productsBuildPath

        let yaml = try fs.tempDirectory.appending(components: UUID().uuidString, "debug.yaml")
        try fs.createDirectory(yaml.parentDirectory, recursive: true)

        let llbuild = LLBuildManifestBuilder(
            result.plan,
            fileSystem: fs,
            observabilityScope: observability.topScope
        )
        try llbuild.generateManifest(at: yaml)

        let contents: String = try fs.readFileContents(yaml)

        if result.plan.destinationBuildParameters.triple.isWindows() {
            XCTAssertMatch(
                contents,
                .contains("""
                "C.rary-debug.a":
                    tool: shell
                    inputs: ["\(
                        buildPath.appending(components: "rary.build", "rary.swift.o")
                            .escapedPathString
                    )","\(
                    buildPath.appending(components: "rary.build", "rary.swiftmodule.o")
                        .escapedPathString
                    )","\(
                    buildPath.appending(components: "rary.product", "Objects.LinkFileList")
                        .escapedPathString
                    )"]
                    outputs: ["\(buildPath.appending(components: "library.a").escapedPathString)"]
                    description: "Archiving \(buildPath.appending(components: "library.a").escapedPathString)"
                    args: ["\(
                        result.plan.destinationBuildParameters.toolchain.librarianPath
                            .escapedPathString
                    )","/LIB","/OUT:\(
                    buildPath.appending(components: "library.a")
                        .escapedPathString
                    )","@\(
                    buildPath.appending(components: "rary.product", "Objects.LinkFileList")
                        .escapedPathString
                    )"]
                """)
            )
        } else if result.plan.destinationBuildParameters.triple.isDarwin() {
            XCTAssertMatch(
                contents,
                .contains(
                """
                "C.rary-debug.a":
                    tool: shell
                    inputs: ["\(
                        buildPath.appending(components: "rary.build", "rary.swift.o")
                            .escapedPathString
                    )","\(
                    buildPath.appending(components: "rary.product", "Objects.LinkFileList")
                        .escapedPathString
                    )"]
                    outputs: ["\(buildPath.appending(components: "library.a").escapedPathString)"]
                    description: "Archiving \(buildPath.appending(components: "library.a").escapedPathString)"
                    args: ["\(
                        result.plan.destinationBuildParameters.toolchain.librarianPath
                            .escapedPathString
                    )","-static","-o","\(
                    buildPath.appending(components: "library.a")
                        .escapedPathString
                    )","@\(
                    buildPath.appending(components: "rary.product", "Objects.LinkFileList")
                        .escapedPathString
                    )"]
                """)
            )
        } else { // assume `llvm-ar` is the librarian
            XCTAssertMatch(
                contents,
                .contains(
                """
                "C.rary-debug.a":
                    tool: shell
                    inputs: ["\(
                        buildPath.appending(components: "rary.build", "rary.swift.o")
                            .escapedPathString
                    )","\(
                    buildPath.appending(components: "rary.build", "rary.swiftmodule.o")
                        .escapedPathString
                    )","\(
                    buildPath.appending(components: "rary.product", "Objects.LinkFileList")
                        .escapedPathString
                    )"]
                    outputs: ["\(buildPath.appending(components: "library.a").escapedPathString)"]
                    description: "Archiving \(buildPath.appending(components: "library.a").escapedPathString)"
                    args: ["\(
                        result.plan.destinationBuildParameters.toolchain.librarianPath
                            .escapedPathString
                    )","crs","\(
                    buildPath.appending(components: "library.a")
                        .escapedPathString
                    )","@\(
                    buildPath.appending(components: "rary.product", "Objects.LinkFileList")
                        .escapedPathString
                    )"]
                """)
            )
        }
    }

    func testSwiftBundleAccessor() throws {
        // This has a Swift and ObjC target in the same package.
        let fs = InMemoryFileSystem(
            emptyFiles:
            "/PkgA/Sources/Foo/Foo.swift",
            "/PkgA/Sources/Foo/foo.txt",
            "/PkgA/Sources/Foo/bar.txt",
            "/PkgA/Sources/Bar/Bar.swift"
        )

        let observability = ObservabilitySystem.makeForTesting()

        let graph = try loadPackageGraph(
            fileSystem: fs,
            manifests: [
                Manifest.createRootManifest(
                    displayName: "PkgA",
                    path: "/PkgA",
                    toolsVersion: .v5_2,
                    targets: [
                        TargetDescription(
                            name: "Foo",
                            resources: [
                                .init(rule: .copy, path: "foo.txt"),
                                .init(rule: .process(localization: .none), path: "bar.txt"),
                            ]
                        ),
                        TargetDescription(
                            name: "Bar"
                        ),
                    ]
                ),
            ],
            observabilityScope: observability.topScope
        )

        XCTAssertNoDiagnostics(observability.diagnostics)

        let plan = try BuildPlan(
            buildParameters: mockBuildParameters(),
            graph: graph,
            fileSystem: fs,
            observabilityScope: observability.topScope
        )
        let result = try BuildPlanResult(plan: plan)

        let buildPath = result.plan.productsBuildPath

        let fooTarget = try result.target(for: "Foo").swiftTarget()
        XCTAssertEqual(try fooTarget.objects.map(\.pathString), [
            buildPath.appending(components: "Foo.build", "Foo.swift.o").pathString,
            buildPath.appending(components: "Foo.build", "resource_bundle_accessor.swift.o").pathString,
        ])

        let resourceAccessor = fooTarget.sources.first { $0.basename == "resource_bundle_accessor.swift" }!
        let contents: String = try fs.readFileContents(resourceAccessor)
        XCTAssertMatch(contents, .contains("extension Foundation.Bundle"))
        // Assert that `Bundle.main` is executed in the compiled binary (and not during compilation)
        // See https://bugs.swift.org/browse/SR-14555 and
        // https://github.com/apple/swift-package-manager/pull/2972/files#r623861646
        XCTAssertMatch(contents, .contains("let mainPath = Bundle.main."))

        let barTarget = try result.target(for: "Bar").swiftTarget()
        XCTAssertEqual(try barTarget.objects.map(\.pathString), [
            buildPath.appending(components: "Bar.build", "Bar.swift.o").pathString,
        ])
    }

    func testSwiftWASIBundleAccessor() throws {
        // This has a Swift and ObjC target in the same package.
        let fs = InMemoryFileSystem(
            emptyFiles:
            "/PkgA/Sources/Foo/Foo.swift",
            "/PkgA/Sources/Foo/foo.txt",
            "/PkgA/Sources/Foo/bar.txt",
            "/PkgA/Sources/Bar/Bar.swift"
        )

        let observability = ObservabilitySystem.makeForTesting()

        let graph = try loadPackageGraph(
            fileSystem: fs,
            manifests: [
                Manifest.createRootManifest(
                    displayName: "PkgA",
                    path: "/PkgA",
                    toolsVersion: .v5_2,
                    targets: [
                        TargetDescription(
                            name: "Foo",
                            resources: [
                                .init(rule: .copy, path: "foo.txt"),
                                .init(rule: .process(localization: .none), path: "bar.txt"),
                            ]
                        ),
                        TargetDescription(
                            name: "Bar"
                        ),
                    ]
                ),
            ],
            observabilityScope: observability.topScope
        )

        XCTAssertNoDiagnostics(observability.diagnostics)

        let plan = try BuildPlan(
            buildParameters: mockBuildParameters(targetTriple: .wasi),
            graph: graph,
            fileSystem: fs,
            observabilityScope: observability.topScope
        )
        let result = try BuildPlanResult(plan: plan)

        let buildPath = result.plan.productsBuildPath

        let fooTarget = try result.target(for: "Foo").swiftTarget()
        XCTAssertEqual(try fooTarget.objects.map(\.pathString), [
            buildPath.appending(components: "Foo.build", "Foo.swift.o").pathString,
            buildPath.appending(components: "Foo.build", "resource_bundle_accessor.swift.o").pathString,
        ])

        let resourceAccessor = fooTarget.sources.first { $0.basename == "resource_bundle_accessor.swift" }!
        let contents: String = try fs.readFileContents(resourceAccessor)
        XCTAssertMatch(contents, .contains("extension Foundation.Bundle"))
        // Assert that `Bundle.main` is executed in the compiled binary (and not during compilation)
        // See https://bugs.swift.org/browse/SR-14555 and
        // https://github.com/apple/swift-package-manager/pull/2972/files#r623861646
        XCTAssertMatch(contents, .contains("let mainPath = \""))

        let barTarget = try result.target(for: "Bar").swiftTarget()
        XCTAssertEqual(try barTarget.objects.map(\.pathString), [
            buildPath.appending(components: "Bar.build", "Bar.swift.o").pathString,
        ])
    }

    func testClangBundleAccessor() throws {
        let fs = InMemoryFileSystem(
            emptyFiles:
            "/Pkg/Sources/Foo/include/Foo.h",
            "/Pkg/Sources/Foo/Foo.m",
            "/Pkg/Sources/Foo/bar.h",
            "/Pkg/Sources/Foo/bar.c",
            "/Pkg/Sources/Foo/resource.txt"
        )

        let observability = ObservabilitySystem.makeForTesting()

        let graph = try loadPackageGraph(
            fileSystem: fs,
            manifests: [
                Manifest.createRootManifest(
                    displayName: "Pkg",
                    path: "/Pkg",
                    toolsVersion: .current,
                    targets: [
                        TargetDescription(
                            name: "Foo",
                            resources: [
                                .init(
                                    rule: .process(localization: .none),
                                    path: "resource.txt"
                                ),
                            ]
                        ),
                    ]
                ),
            ],
            observabilityScope: observability.topScope
        )

        XCTAssertNoDiagnostics(observability.diagnostics)

        let plan = try BuildPlan(
            buildParameters: mockBuildParameters(),
            graph: graph,
            fileSystem: fs,
            observabilityScope: observability.topScope
        )
        let result = try BuildPlanResult(plan: plan)

        let buildPath = result.plan.productsBuildPath

        let fooTarget = try result.target(for: "Foo").clangTarget()
        XCTAssertEqual(try fooTarget.objects.map(\.pathString).sorted(), [
            buildPath.appending(components: "Foo.build", "Foo.m.o").pathString,
            buildPath.appending(components: "Foo.build", "bar.c.o").pathString,
            buildPath.appending(components: "Foo.build", "resource_bundle_accessor.m.o").pathString,
        ].sorted())

        let resourceAccessorDirectory = buildPath.appending(
            components:
            "Foo.build",
            "DerivedSources"
        )

        let resourceAccessorHeader = resourceAccessorDirectory
            .appending("resource_bundle_accessor.h")
        let headerContents: String = try fs.readFileContents(resourceAccessorHeader)
        XCTAssertMatch(
            headerContents,
            .contains("#define SWIFTPM_MODULE_BUNDLE Foo_SWIFTPM_MODULE_BUNDLE()")
        )

        let resourceAccessorImpl = resourceAccessorDirectory
            .appending("resource_bundle_accessor.m")
        let implContents: String = try fs.readFileContents(resourceAccessorImpl)
        XCTAssertMatch(
            implContents,
            .contains("NSBundle* Foo_SWIFTPM_MODULE_BUNDLE() {")
        )
    }

    func testShouldLinkStaticSwiftStdlib() throws {
        let fs = InMemoryFileSystem(
            emptyFiles:
            "/Pkg/Sources/exe/main.swift",
            "/Pkg/Sources/lib/lib.swift"
        )

        let observability = ObservabilitySystem.makeForTesting()

        let graph = try loadPackageGraph(
            fileSystem: fs,
            manifests: [
                Manifest.createRootManifest(
                    displayName: "Pkg",
                    path: "/Pkg",
                    targets: [
                        TargetDescription(name: "exe", dependencies: ["lib"]),
                        TargetDescription(name: "lib", dependencies: []),
                    ]
                ),
            ],
            observabilityScope: observability.topScope
        )

        let supportingTriples: [Basics.Triple] = [.x86_64Linux, .arm64Linux, .wasi]
        for triple in supportingTriples {
            let result = try BuildPlanResult(plan: BuildPlan(
                buildParameters: mockBuildParameters(shouldLinkStaticSwiftStdlib: true, targetTriple: triple),
                graph: graph,
                fileSystem: fs,
                observabilityScope: observability.topScope
            ))

            let exe = try result.target(for: "exe").swiftTarget().compileArguments()
            XCTAssertMatch(exe, ["-static-stdlib"])
            let lib = try result.target(for: "lib").swiftTarget().compileArguments()
            XCTAssertMatch(lib, ["-static-stdlib"])
            let link = try result.buildProduct(for: "exe").linkArguments()
            XCTAssertMatch(link, ["-static-stdlib"])
        }
    }

    func testXCFrameworkBinaryTargets(platform: String, arch: String, targetTriple: Basics.Triple) throws {
        let Pkg: AbsolutePath = "/Pkg"

        let fs = InMemoryFileSystem(
            emptyFiles:
            Pkg.appending(components: "Sources", "exe", "main.swift").pathString,
            Pkg.appending(components: "Sources", "Library", "Library.swift").pathString,
            Pkg.appending(components: "Sources", "CLibrary", "library.c").pathString,
            Pkg.appending(components: "Sources", "CLibrary", "include", "library.h").pathString
        )

        try! fs.createDirectory("/Pkg/Framework.xcframework", recursive: true)
        try! fs.writeFileContents(
            "/Pkg/Framework.xcframework/Info.plist",
            string: """
            <?xml version="1.0" encoding="UTF-8"?>
            <!DOCTYPE plist PUBLIC "-//Apple//DTD PLIST 1.0//EN" "http://www.apple.com/DTDs/PropertyList-1.0.dtd">
            <plist version="1.0">
            <dict>
                <key>AvailableLibraries</key>
                <array>
                    <dict>
                        <key>LibraryIdentifier</key>
                        <string>\(platform)-\(arch)</string>
                        <key>LibraryPath</key>
                        <string>Framework.framework</string>
                        <key>SupportedArchitectures</key>
                        <array>
                            <string>\(arch)</string>
                        </array>
                        <key>SupportedPlatform</key>
                        <string>\(platform)</string>
                    </dict>
                </array>
                <key>CFBundlePackageType</key>
                <string>XFWK</string>
                <key>XCFrameworkFormatVersion</key>
                <string>1.0</string>
            </dict>
            </plist>
            """
        )

        try! fs.createDirectory("/Pkg/StaticLibrary.xcframework", recursive: true)
        try! fs.writeFileContents(
            "/Pkg/StaticLibrary.xcframework/Info.plist",
            string: """
            <?xml version="1.0" encoding="UTF-8"?>
            <!DOCTYPE plist PUBLIC "-//Apple//DTD PLIST 1.0//EN" "http://www.apple.com/DTDs/PropertyList-1.0.dtd">
            <plist version="1.0">
            <dict>
                <key>AvailableLibraries</key>
                <array>
                    <dict>
                        <key>LibraryIdentifier</key>
                        <string>\(platform)-\(arch)</string>
                        <key>HeadersPath</key>
                        <string>Headers</string>
                        <key>LibraryPath</key>
                        <string>libStaticLibrary.a</string>
                        <key>SupportedArchitectures</key>
                        <array>
                            <string>\(arch)</string>
                        </array>
                        <key>SupportedPlatform</key>
                        <string>\(platform)</string>
                    </dict>
                </array>
                <key>CFBundlePackageType</key>
                <string>XFWK</string>
                <key>XCFrameworkFormatVersion</key>
                <string>1.0</string>
            </dict>
            </plist>
            """
        )

        let observability = ObservabilitySystem.makeForTesting()

        let graph = try loadPackageGraph(
            fileSystem: fs,
            manifests: [
                Manifest.createRootManifest(
                    displayName: "Pkg",
                    path: .init(validating: Pkg.pathString),
                    products: [
                        ProductDescription(name: "exe", type: .executable, targets: ["exe"]),
                        ProductDescription(name: "Library", type: .library(.dynamic), targets: ["Library"]),
                        ProductDescription(name: "CLibrary", type: .library(.dynamic), targets: ["CLibrary"]),
                    ],
                    targets: [
                        TargetDescription(name: "exe", dependencies: ["Library"]),
                        TargetDescription(name: "Library", dependencies: ["Framework"]),
                        TargetDescription(name: "CLibrary", dependencies: ["StaticLibrary"]),
                        TargetDescription(name: "Framework", path: "Framework.xcframework", type: .binary),
                        TargetDescription(name: "StaticLibrary", path: "StaticLibrary.xcframework", type: .binary),
                    ]
                ),
            ],
            binaryArtifacts: [
                .plain("pkg"): [
                    "Framework": .init(kind: .xcframework, originURL: nil, path: "/Pkg/Framework.xcframework"),
                    "StaticLibrary": .init(kind: .xcframework, originURL: nil, path: "/Pkg/StaticLibrary.xcframework"),
                ],
            ],
            observabilityScope: observability.topScope
        )
        XCTAssertNoDiagnostics(observability.diagnostics)

        let result = try BuildPlanResult(plan: BuildPlan(
            buildParameters: mockBuildParameters(targetTriple: targetTriple),
            graph: graph,
            fileSystem: fs,
            observabilityScope: observability.topScope
        ))
        XCTAssertNoDiagnostics(observability.diagnostics)

        result.checkProductsCount(3)
        result.checkTargetsCount(3)

        let buildPath = result.plan.productsBuildPath

        let libraryBasicArguments = try result.target(for: "Library").swiftTarget().compileArguments()
        XCTAssertMatch(libraryBasicArguments, [.anySequence, "-F", "\(buildPath)", .anySequence])

        let libraryLinkArguments = try result.buildProduct(for: "Library").linkArguments()
        XCTAssertMatch(libraryLinkArguments, [.anySequence, "-F", "\(buildPath)", .anySequence])
        XCTAssertMatch(libraryLinkArguments, [.anySequence, "-L", "\(buildPath)", .anySequence])
        XCTAssertMatch(libraryLinkArguments, [.anySequence, "-framework", "Framework", .anySequence])

        let exeCompileArguments = try result.target(for: "exe").swiftTarget().compileArguments()
        XCTAssertMatch(exeCompileArguments, [.anySequence, "-F", "\(buildPath)", .anySequence])
        XCTAssertMatch(
            exeCompileArguments,
            [
                .anySequence,
                "-I",
                "\(Pkg.appending(components: "Framework.xcframework", "\(platform)-\(arch)"))",
                .anySequence,
            ]
        )

        let exeLinkArguments = try result.buildProduct(for: "exe").linkArguments()
        XCTAssertMatch(exeLinkArguments, [.anySequence, "-F", "\(buildPath)", .anySequence])
        XCTAssertMatch(exeLinkArguments, [.anySequence, "-L", "\(buildPath)", .anySequence])
        XCTAssertMatch(exeLinkArguments, [.anySequence, "-framework", "Framework", .anySequence])

        let clibraryBasicArguments = try result.target(for: "CLibrary").clangTarget().basicArguments(isCXX: false)
        XCTAssertMatch(clibraryBasicArguments, [.anySequence, "-F", "\(buildPath)", .anySequence])
        XCTAssertMatch(
            clibraryBasicArguments,
            [
                .anySequence,
                "-I", "\(Pkg.appending(components: "StaticLibrary.xcframework", "\(platform)-\(arch)", "Headers"))",
                .anySequence,
            ]
        )

        let clibraryLinkArguments = try result.buildProduct(for: "CLibrary").linkArguments()
        XCTAssertMatch(clibraryLinkArguments, [.anySequence, "-F", "\(buildPath)", .anySequence])
        XCTAssertMatch(clibraryLinkArguments, [.anySequence, "-L", "\(buildPath)", .anySequence])
        XCTAssertMatch(clibraryLinkArguments, ["-lStaticLibrary"])

        let executablePathExtension = try result.buildProduct(for: "exe").binaryPath.extension ?? ""
        XCTAssertMatch(executablePathExtension, "")

        let dynamicLibraryPathExtension = try result.buildProduct(for: "Library").binaryPath.extension
        XCTAssertMatch(dynamicLibraryPathExtension, "dylib")
    }

    func testXCFrameworkBinaryTargets() throws {
        try self.testXCFrameworkBinaryTargets(platform: "macos", arch: "x86_64", targetTriple: .x86_64MacOS)

        let arm64Triple = try Basics.Triple("arm64-apple-macosx")
        try self.testXCFrameworkBinaryTargets(platform: "macos", arch: "arm64", targetTriple: arm64Triple)

        let arm64eTriple = try Basics.Triple("arm64e-apple-macosx")
        try self.testXCFrameworkBinaryTargets(platform: "macos", arch: "arm64e", targetTriple: arm64eTriple)
    }

    func testArtifactsArchiveBinaryTargets(
        artifactTriples: [Basics.Triple],
        targetTriple: Basics.Triple
    ) throws -> Bool {
        let fs = InMemoryFileSystem(emptyFiles: "/Pkg/Sources/exe/main.swift")

        let artifactName = "my-tool"
        let toolPath = AbsolutePath("/Pkg/MyTool.artifactbundle")
        try fs.createDirectory(toolPath, recursive: true)

        try fs.writeFileContents(
            toolPath.appending("info.json"),
            string: """
                {
                    "schemaVersion": "1.0",
                    "artifacts": {
                        "\(artifactName)": {
                            "type": "executable",
                            "version": "1.1.0",
                            "variants": [
                                {
                                    "path": "all-platforms/mytool",
                                    "supportedTriples": ["\(
                                        artifactTriples.map(\.tripleString)
                                            .joined(separator: "\", \""))"]
                                }
                            ]
                        }
                    }
                }
            """
        )

        let observability = ObservabilitySystem.makeForTesting()
        let graph = try loadPackageGraph(
            fileSystem: fs,
            manifests: [
                Manifest.createRootManifest(
                    displayName: "Pkg",
                    path: "/Pkg",
                    products: [
                        ProductDescription(name: "exe", type: .executable, targets: ["exe"]),
                    ],
                    targets: [
                        TargetDescription(name: "exe", dependencies: ["MyTool"]),
                        TargetDescription(name: "MyTool", path: "MyTool.artifactbundle", type: .binary),
                    ]
                ),
            ],
            binaryArtifacts: [
                .plain("pkg"): [
                    "MyTool": .init(kind: .artifactsArchive, originURL: nil, path: toolPath),
                ],
            ],
            observabilityScope: observability.topScope
        )

        XCTAssertNoDiagnostics(observability.diagnostics)
        let result = try BuildPlanResult(plan: BuildPlan(
            buildParameters: mockBuildParameters(targetTriple: targetTriple),
            graph: graph,
            fileSystem: fs,
            observabilityScope: observability.topScope
        ))
        XCTAssertNoDiagnostics(observability.diagnostics)

        result.checkProductsCount(1)
        result.checkTargetsCount(1)

        let availableTools = try result.buildProduct(for: "exe").availableTools
        return availableTools.contains(where: { $0.key == artifactName })
    }

    func testArtifactsArchiveBinaryTargets() throws {
        XCTAssertTrue(try self.testArtifactsArchiveBinaryTargets(
            artifactTriples: [.x86_64MacOS],
            targetTriple: .x86_64MacOS
        ))

        do {
            let triples = try ["arm64-apple-macosx", "x86_64-apple-macosx", "x86_64-unknown-linux-gnu"]
                .map(Basics.Triple.init)
            XCTAssertTrue(try self.testArtifactsArchiveBinaryTargets(
                artifactTriples: triples,
                targetTriple: triples.first!
            ))
        }

        do {
            let triples = try ["x86_64-unknown-linux-gnu"].map(Basics.Triple.init)
            XCTAssertFalse(try self.testArtifactsArchiveBinaryTargets(
                artifactTriples: triples,
                targetTriple: .x86_64MacOS
            ))
        }
    }

    func testAddressSanitizer() throws {
        try self.sanitizerTest(.address, expectedName: "address")
    }

    func testThreadSanitizer() throws {
        try self.sanitizerTest(.thread, expectedName: "thread")
    }

    func testUndefinedSanitizer() throws {
        try self.sanitizerTest(.undefined, expectedName: "undefined")
    }

    func testScudoSanitizer() throws {
        try self.sanitizerTest(.scudo, expectedName: "scudo")
    }

    func testSnippets() throws {
        let fs: FileSystem = InMemoryFileSystem(
            emptyFiles:
            "/Pkg/Sources/Lib/Lib.swift",
            "/Pkg/Snippets/ASnippet.swift",
            "/Pkg/.build/release.yaml"
        )
        let buildPath = AbsolutePath("/Pkg/.build")
        let observability = ObservabilitySystem.makeForTesting()
        let graph = try loadPackageGraph(
            fileSystem: fs,
            manifests: [
                Manifest.createRootManifest(
                    displayName: "Lib",
                    path: "/Pkg",
                    toolsVersion: .vNext,
                    dependencies: [],
                    products: [
                        ProductDescription(name: "Lib", type: .library(.automatic), targets: ["Lib"]),
                    ],
                    targets: [
                        TargetDescription(name: "Lib", dependencies: [], type: .regular),
                    ]
                ),
            ],
            observabilityScope: observability.topScope
        )
        XCTAssertNoDiagnostics(observability.diagnostics)
        let plan = try BuildPlan(
            buildParameters: mockBuildParameters(buildPath: buildPath),
            graph: graph,
            fileSystem: fs,
            observabilityScope: observability.topScope
        )

        let result = try BuildPlanResult(plan: plan)
        result.checkProductsCount(1)
        result.checkTargetsCount(2)
        XCTAssertTrue(result.targetMap.values.contains { $0.target.name == "ASnippet" && $0.target.type == .snippet })
        XCTAssertTrue(result.targetMap.values.contains { $0.target.name == "Lib" })

        let yaml = buildPath.appending("release.yaml")
        let llbuild = LLBuildManifestBuilder(plan, fileSystem: fs, observabilityScope: observability.topScope)
        try llbuild.generateManifest(at: yaml)
        let swiftGetVersionFilePath = try XCTUnwrap(llbuild.swiftGetVersionFiles.first?.value)

        let yamlContents: String = try fs.readFileContents(yaml)
        let inputs: SerializedJSON = """
            inputs: ["\(AbsolutePath(
                "/Pkg/Snippets/ASnippet.swift"
            ))","\(swiftGetVersionFilePath)","\(AbsolutePath("/Pkg/.build/debug/Modules/Lib.swiftmodule"))"
        """
        XCTAssertMatch(yamlContents, .contains(inputs.underlying))
    }

    private func sanitizerTest(_ sanitizer: PackageModel.Sanitizer, expectedName: String) throws {
        let fs = InMemoryFileSystem(
            emptyFiles:
            "/Pkg/Sources/exe/main.swift",
            "/Pkg/Sources/lib/lib.swift",
            "/Pkg/Sources/clib/clib.c",
            "/Pkg/Sources/clib/include/clib.h"
        )

        let observability = ObservabilitySystem.makeForTesting()
        let graph = try loadPackageGraph(
            fileSystem: fs,
            manifests: [
                Manifest.createRootManifest(
                    displayName: "Pkg",
                    path: "/Pkg",
                    targets: [
                        TargetDescription(name: "exe", dependencies: ["lib", "clib"]),
                        TargetDescription(name: "lib", dependencies: []),
                        TargetDescription(name: "clib", dependencies: []),
                    ]
                ),
            ],
            observabilityScope: observability.topScope
        )
        XCTAssertNoDiagnostics(observability.diagnostics)

        // Unrealistic: we can't enable all of these at once on all platforms.
        // This test codifies current behavior, not ideal behavior, and
        // may need to be amended if we change it.
        var parameters = mockBuildParameters(shouldLinkStaticSwiftStdlib: true)
        parameters.sanitizers = EnabledSanitizers([sanitizer])

        let result = try BuildPlanResult(plan: BuildPlan(
            buildParameters: parameters,
            graph: graph,
            fileSystem: fs,
            observabilityScope: observability.topScope
        ))

        result.checkProductsCount(1)
        result.checkTargetsCount(3)

        let exe = try result.target(for: "exe").swiftTarget().compileArguments()
        XCTAssertMatch(exe, ["-sanitize=\(expectedName)"])

        let lib = try result.target(for: "lib").swiftTarget().compileArguments()
        XCTAssertMatch(lib, ["-sanitize=\(expectedName)"])

        let clib = try result.target(for: "clib").clangTarget().basicArguments(isCXX: false)
        XCTAssertMatch(clib, ["-fsanitize=\(expectedName)"])

        XCTAssertMatch(try result.buildProduct(for: "exe").linkArguments(), ["-sanitize=\(expectedName)"])
    }

    func testBuildParameterLTOMode() throws {
        let fileSystem = InMemoryFileSystem(
            emptyFiles:
            "/Pkg/Sources/exe/main.swift",
            "/Pkg/Sources/cLib/cLib.c",
            "/Pkg/Sources/cLib/include/cLib.h"
        )

        let observability = ObservabilitySystem.makeForTesting()
        let graph = try loadPackageGraph(
            fileSystem: fileSystem,
            manifests: [
                Manifest.createRootManifest(
                    displayName: "Pkg",
                    path: "/Pkg",
                    targets: [
                        TargetDescription(name: "exe", dependencies: ["cLib"]),
                        TargetDescription(name: "cLib", dependencies: []),
                    ]
                ),
            ],
            observabilityScope: observability.topScope
        )
        XCTAssertNoDiagnostics(observability.diagnostics)

        let toolchain = try UserToolchain.default
        let buildParameters = mockBuildParameters(
            toolchain: toolchain,
            linkTimeOptimizationMode: .full
        )
        let result = try BuildPlanResult(plan: BuildPlan(
            buildParameters: buildParameters,
            graph: graph,
            fileSystem: fileSystem,
            observabilityScope: observability.topScope
        ))
        result.checkProductsCount(1)
        result.checkTargetsCount(2)

        // Compile C Target
        let cLibCompileArguments = try result.target(for: "cLib").clangTarget().basicArguments(isCXX: false)
        let cLibCompileArgumentsPattern: [StringPattern] = ["-flto=full"]
        XCTAssertMatch(cLibCompileArguments, cLibCompileArgumentsPattern)

        // Compile Swift Target
        let exeCompileArguments = try result.target(for: "exe").swiftTarget().compileArguments()
        let exeCompileArgumentsPattern: [StringPattern] = ["-lto=llvm-full"]
        XCTAssertMatch(exeCompileArguments, exeCompileArgumentsPattern)

        // Assert the objects built by the Swift Target are actually bitcode
        // files, indicated by the "bc" extension.
        let exeCompileObjects = try result.target(for: "exe").swiftTarget().objects
        XCTAssert(exeCompileObjects.allSatisfy { $0.extension == "bc" })

        // Assert the objects getting linked contain all the bitcode objects
        // built by the Swift Target
        let exeProduct = try result.buildProduct(for: "exe")
        for exeCompileObject in exeCompileObjects {
            XCTAssertTrue(exeProduct.objects.contains(exeCompileObject))
        }
    }

    func testPackageDependencySetsUserModuleVersion() throws {
        let fs = InMemoryFileSystem(emptyFiles: "/Pkg/Sources/exe/main.swift", "/ExtPkg/Sources/ExtLib/best.swift")

        let observability = ObservabilitySystem.makeForTesting()
        let graph = try loadPackageGraph(
            fileSystem: fs,
            manifests: [
                Manifest.createRootManifest(
                    displayName: "Pkg",
                    path: "/Pkg",
                    dependencies: [
                        .localSourceControl(path: "/ExtPkg", requirement: .upToNextMajor(from: "1.0.0")),
                    ],
                    targets: [
                        TargetDescription(name: "exe", dependencies: [
                            .product(name: "ExtPkg", package: "ExtPkg"),
                        ]),
                    ]
                ),
                Manifest.createLocalSourceControlManifest(
                    displayName: "ExtPkg",
                    path: "/ExtPkg",
                    version: "1.0.0",
                    toolsVersion: .vNext,
                    products: [
                        ProductDescription(name: "ExtPkg", type: .library(.automatic), targets: ["ExtLib"]),
                    ],
                    targets: [
                        TargetDescription(name: "ExtLib", dependencies: []),
                    ]
                ),
            ],
            observabilityScope: observability.topScope
        )

        XCTAssertNoDiagnostics(observability.diagnostics)

        let result = try BuildPlanResult(plan: BuildPlan(
            buildParameters: mockBuildParameters(environment: BuildEnvironment(
                platform: .linux,
                configuration: .release
            )),
            graph: graph,
            fileSystem: fs,
            observabilityScope: observability.topScope
        ))

        switch try XCTUnwrap(result.targetMap["ExtLib"]) {
        case .swift(let swiftTarget):
            if #available(macOS 13, *) { // `.contains` is only available in macOS 13 or newer
                XCTAssertTrue(try swiftTarget.compileArguments().contains(["-user-module-version", "1.0.0"]))
            }
        case .clang:
            XCTFail("expected a Swift target")
        }
    }

    func testBasicSwiftPackageWithoutLocalRpath() throws {
        let fs = InMemoryFileSystem(
            emptyFiles:
            "/Pkg/Sources/exe/main.swift",
            "/Pkg/Sources/lib/lib.swift"
        )

        let observability = ObservabilitySystem.makeForTesting()
        let graph = try loadPackageGraph(
            fileSystem: fs,
            manifests: [
                Manifest.createRootManifest(
                    displayName: "Pkg",
                    path: "/Pkg",
                    targets: [
                        TargetDescription(name: "exe", dependencies: ["lib"]),
                        TargetDescription(name: "lib", dependencies: []),
                    ]
                ),
            ],
            observabilityScope: observability.topScope
        )
        XCTAssertNoDiagnostics(observability.diagnostics)

        let result = try BuildPlanResult(plan: BuildPlan(
            buildParameters: mockBuildParameters(shouldDisableLocalRpath: true),
            graph: graph,
            fileSystem: fs,
            observabilityScope: observability.topScope
        ))

        result.checkProductsCount(1)
        result.checkTargetsCount(2)

        let buildPath = result.plan.productsBuildPath

        #if os(macOS)
        let linkArguments = [
            result.plan.destinationBuildParameters.toolchain.swiftCompilerPath.pathString,
            "-L", buildPath.pathString,
            "-o", buildPath.appending(components: "exe").pathString,
            "-module-name", "exe",
            "-emit-executable",
            "@\(buildPath.appending(components: "exe.product", "Objects.LinkFileList"))",
            "-Xlinker", "-rpath", "-Xlinker", "/fake/path/lib/swift-5.5/macosx",
            "-target", defaultTargetTriple,
            "-Xlinker", "-add_ast_path",
            "-Xlinker", buildPath.appending(components: "Modules", "lib.swiftmodule").pathString,
            "-Xlinker", "-add_ast_path",
            "-Xlinker", buildPath.appending(components: "exe.build", "exe.swiftmodule").pathString,
            "-g",
        ]
        #elseif os(Windows)
        let linkArguments = [
            result.plan.destinationBuildParameters.toolchain.swiftCompilerPath.pathString,
            "-L", buildPath.pathString,
            "-o", buildPath.appending(components: "exe.exe").pathString,
            "-module-name", "exe",
            "-emit-executable",
            "@\(buildPath.appending(components: "exe.product", "Objects.LinkFileList"))",
            "-target", defaultTargetTriple,
            "-g", "-use-ld=lld", "-Xlinker", "-debug:dwarf",
        ]
        #else
        let linkArguments = [
            result.plan.destinationBuildParameters.toolchain.swiftCompilerPath.pathString,
            "-L", buildPath.pathString,
            "-o", buildPath.appending(components: "exe").pathString,
            "-module-name", "exe",
            "-emit-executable",
            "@\(buildPath.appending(components: "exe.product", "Objects.LinkFileList"))",
            "-target", defaultTargetTriple,
            "-g",
        ]
        #endif

        XCTAssertEqual(try result.buildProduct(for: "exe").linkArguments(), linkArguments)
        XCTAssertNoDiagnostics(observability.diagnostics)
    }

    // testing of deriving dynamic libraries for explicitly linking rdar://108561857
    func testDerivingDylibs() throws {
        let fs = InMemoryFileSystem(
            emptyFiles:
            "/thisPkg/Sources/exe/main.swift",
            "/fooPkg/Sources/FooLogging/file.swift",
            "/barPkg/Sources/BarLogging/file.swift"
        )
        let observability = ObservabilitySystem.makeForTesting()
        let graph = try loadPackageGraph(
            fileSystem: fs,
            manifests: [
                Manifest.createFileSystemManifest(
                    displayName: "fooPkg",
                    path: "/fooPkg",
                    dependencies: [
                        .localSourceControl(path: "/barPkg", requirement: .upToNextMajor(from: "1.0.0")),
                    ],
                    products: [
                        ProductDescription(name: "FooLogging", type: .library(.dynamic), targets: ["FooLogging"]),
                    ],
                    targets: [
                        TargetDescription(
                            name: "FooLogging",
                            dependencies: [.product(name: "BarLogging", package: "barPkg")]
                        ),
                    ]
                ),
                Manifest.createFileSystemManifest(
                    displayName: "barPkg",
                    path: "/barPkg",
                    products: [
                        ProductDescription(name: "BarLogging", type: .library(.dynamic), targets: ["BarLogging"]),
                    ],
                    targets: [
                        TargetDescription(name: "BarLogging", dependencies: []),
                    ]
                ),
                Manifest.createRootManifest(
                    displayName: "thisPkg",
                    path: "/thisPkg",
                    toolsVersion: .v5_8,
                    dependencies: [
                        .localSourceControl(path: "/fooPkg", requirement: .upToNextMajor(from: "1.0.0")),
                    ],
                    targets: [
                        TargetDescription(
                            name: "exe",
                            dependencies: [.product(name: "FooLogging", package: "fooPkg"),],
                            type: .executable
                        ),
                    ]
                ),
            ],
            observabilityScope: observability.topScope
        )
        XCTAssertNoDiagnostics(observability.diagnostics)
        let result = try BuildPlanResult(plan: BuildPlan(
            buildParameters: mockBuildParameters(shouldLinkStaticSwiftStdlib: true),
            graph: graph,
            fileSystem: fs,
            observabilityScope: observability.topScope
        ))
        result.checkProductsCount(3)
        result.checkTargetsCount(3)
        XCTAssertTrue(result.targetMap.values.contains { $0.target.name == "FooLogging" })
        XCTAssertTrue(result.targetMap.values.contains { $0.target.name == "BarLogging" })
        let buildProduct = try XCTUnwrap(result.productMap["exe"])
        let dylibs = Array(buildProduct.dylibs.map({$0.product.name})).sorted()
        XCTAssertEqual(dylibs, ["BarLogging", "FooLogging"])
    }
}<|MERGE_RESOLUTION|>--- conflicted
+++ resolved
@@ -3466,113 +3466,6 @@
         XCTAssertMatch(executablePathExtension, "exe")
     }
 
-<<<<<<< HEAD
-    func testWASITarget() throws {
-        let Pkg: AbsolutePath = "/Pkg"
-
-        let fs = InMemoryFileSystem(
-            emptyFiles:
-            Pkg.appending(components: "Sources", "app", "main.swift").pathString,
-            Pkg.appending(components: "Sources", "lib", "lib.c").pathString,
-            Pkg.appending(components: "Sources", "lib", "include", "lib.h").pathString,
-            Pkg.appending(components: "Tests", "test", "TestCase.swift").pathString
-        )
-
-        let observability = ObservabilitySystem.makeForTesting()
-        let graph = try loadPackageGraph(
-            fileSystem: fs,
-            manifests: [
-                Manifest.createRootManifest(
-                    displayName: "Pkg",
-                    path: .init(validating: Pkg.pathString),
-                    targets: [
-                        TargetDescription(name: "app", dependencies: ["lib"]),
-                        TargetDescription(name: "lib", dependencies: []),
-                        TargetDescription(name: "test", dependencies: ["lib"], type: .test),
-                    ]
-                ),
-            ],
-            observabilityScope: observability.topScope
-        )
-        XCTAssertNoDiagnostics(observability.diagnostics)
-
-        var parameters = mockBuildParameters(targetTriple: .wasi)
-        parameters.linkingParameters.shouldLinkStaticSwiftStdlib = true
-        let result = try BuildPlanResult(plan: BuildPlan(
-            buildParameters: parameters,
-            graph: graph,
-            fileSystem: fs,
-            observabilityScope: observability.topScope
-        ))
-        result.checkProductsCount(2)
-        // There are two additional targets on non-Apple platforms, for test discovery and test entry point
-        result.checkTargetsCount(5)
-
-        let buildPath = result.plan.productsBuildPath
-
-        let lib = try result.target(for: "lib").clangTarget()
-        let args = [
-            "-target", "wasm32-unknown-wasi",
-            "-O0", "-DSWIFT_PACKAGE=1", "-DDEBUG=1",
-            "-fblocks",
-            "-I", Pkg.appending(components: "Sources", "lib", "include").pathString,
-            "-g",
-        ]
-        XCTAssertEqual(try lib.basicArguments(isCXX: false), args)
-        XCTAssertEqual(try lib.objects, [buildPath.appending(components: "lib.build", "lib.c.o")])
-        XCTAssertEqual(lib.moduleMap, buildPath.appending(components: "lib.build", "module.modulemap"))
-
-        let exe = try result.target(for: "app").swiftTarget().compileArguments()
-        XCTAssertMatch(
-            exe,
-            [
-                "-swift-version", "4", "-enable-batch-mode", "-Onone", "-enable-testing",
-                .equal(self.j), "-DSWIFT_PACKAGE", "-DDEBUG", "-Xcc",
-                "-fmodule-map-file=\(buildPath.appending(components: "lib.build", "module.modulemap"))",
-                "-Xcc", "-I", "-Xcc", "\(Pkg.appending(components: "Sources", "lib", "include"))",
-                "-module-cache-path", "\(buildPath.appending(components: "ModuleCache"))", .anySequence,
-                "-g", .anySequence,
-            ]
-        )
-
-        let appBuildDescription = try result.buildProduct(for: "app")
-        XCTAssertEqual(
-            try appBuildDescription.linkArguments(),
-            [
-                result.plan.destinationBuildParameters.toolchain.swiftCompilerPath.pathString,
-                "-L", buildPath.pathString,
-                "-o", buildPath.appending(components: "app.wasm").pathString,
-                "-module-name", "app", "-static-stdlib", "-emit-executable",
-                "@\(buildPath.appending(components: "app.product", "Objects.LinkFileList"))",
-                "-target", "wasm32-unknown-wasi",
-                "-g",
-            ]
-        )
-
-        let executablePathExtension = try appBuildDescription.binaryPath.extension
-        XCTAssertEqual(executablePathExtension, "wasm")
-
-        let testBuildDescription = try result.buildProduct(for: "PkgPackageTests")
-        XCTAssertEqual(
-            try testBuildDescription.linkArguments(),
-            [
-                result.plan.destinationBuildParameters.toolchain.swiftCompilerPath.pathString,
-                "-L", buildPath.pathString,
-                "-o", buildPath.appending(components: "PkgPackageTests.wasm").pathString,
-                "-module-name", "PkgPackageTests",
-                "-emit-executable",
-                "@\(buildPath.appending(components: "PkgPackageTests.product", "Objects.LinkFileList"))",
-                "-target", "wasm32-unknown-wasi",
-                "-g",
-            ]
-        )
-
-        let testPathExtension = try testBuildDescription.binaryPath.extension
-        XCTAssertEqual(testPathExtension, "wasm")
-    }
-
-=======
->>>>>>> 61d6215e
     func testEntrypointRenaming() throws {
         let fs = InMemoryFileSystem(
             emptyFiles:
