//===----------------------------------------------------------------------===//
//
// This source file is part of the Swift open source project
//
// Copyright (c) 2014-2024 Apple Inc. and the Swift project authors
// Licensed under Apache License v2.0 with Runtime Library Exception
//
// See http://swift.org/LICENSE.txt for license information
// See http://swift.org/CONTRIBUTORS.txt for the list of Swift project authors
//
//===----------------------------------------------------------------------===//

@testable import Basics
@testable import Build

@testable
@_spi(SwiftPMInternal)
import DriverSupport

@_spi(DontAdoptOutsideOfSwiftPMExposedForBenchmarksAndTestsOnly)
@testable import PackageGraph

import PackageLoading

@_spi(SwiftPMInternal)
@testable import PackageModel

import SPMBuildCore
import SPMTestSupport
import SwiftDriver
import Workspace
import XCTest

import struct TSCBasic.ByteString

import enum TSCUtility.Diagnostics

extension Build.BuildPlan {
    var productsBuildPath: AbsolutePath {
        let buildParameters = self.destinationBuildParameters
        let buildConfigurationComponent = buildParameters.buildEnvironment
            .configuration == .release ? "release" : "debug"
        return buildParameters.dataPath.appending(components: buildConfigurationComponent)
    }
}

final class BuildPlanTests: XCTestCase {
    let inputsDir = AbsolutePath(#file).parentDirectory.appending(components: "Inputs")

    /// The j argument.
    private var j: String {
        "-j3"
    }

    func testDuplicateProductNamesWithNonDefaultLibsThrowError() throws {
        let fs = InMemoryFileSystem(
            emptyFiles: "/thisPkg/Sources/exe/main.swift",
            "/fooPkg/Sources/FooLogging/file.swift",
            "/barPkg/Sources/BarLogging/file.swift"
        )
        let observability = ObservabilitySystem.makeForTesting()
        let fooPkg: AbsolutePath = "/fooPkg"
        let barPkg: AbsolutePath = "/barPkg"
        XCTAssertThrowsError(try loadModulesGraph(
            fileSystem: fs,
            manifests: [
                Manifest.createFileSystemManifest(
                    displayName: "fooPkg",
                    path: fooPkg,
                    products: [
                        ProductDescription(name: "Logging", type: .library(.dynamic), targets: ["FooLogging"]),
                    ],
                    targets: [
                        TargetDescription(name: "FooLogging", dependencies: []),
                    ]
                ),
                Manifest.createFileSystemManifest(
                    displayName: "barPkg",
                    path: barPkg,
                    products: [
                        ProductDescription(name: "Logging", type: .library(.static), targets: ["BarLogging"]),
                    ],
                    targets: [
                        TargetDescription(name: "BarLogging", dependencies: []),
                    ]
                ),
                Manifest.createRootManifest(
                    displayName: "thisPkg",
                    path: "/thisPkg",
                    toolsVersion: .v5_8,
                    dependencies: [
                        .localSourceControl(path: fooPkg, requirement: .upToNextMajor(from: "1.0.0")),
                        .localSourceControl(path: barPkg, requirement: .upToNextMajor(from: "2.0.0")),
                    ],
                    targets: [
                        TargetDescription(
                            name: "exe",
                            dependencies: [.product(name: "Logging", package: "fooPkg"),
                                           .product(name: "Logging", package: "barPkg")],
                            type: .executable
                        ),
                    ]
                ),
            ],
            observabilityScope: observability.topScope
<<<<<<< HEAD
        )) { error in
            XCTAssertEqual(
                (error as? PackageGraphError)?.description,
                "multiple packages (\'barpkg\' (at '\(barPkg)'), \'foopkg\' (at '\(fooPkg)')) declare products with a conflicting name: \'Logging’; product names need to be unique across the package graph"
=======
        )
        XCTAssertNoDiagnostics(observability.diagnostics)

        let result = try BuildPlanResult(plan: BuildPlan(
            buildParameters: mockBuildParameters(shouldLinkStaticSwiftStdlib: true),
            graph: graph,
            fileSystem: fs,
            observabilityScope: observability.topScope
        ))

        result.checkProductsCount(1)
        result.checkTargetsCount(2)

        let buildPath: AbsolutePath = result.plan.buildParameters.dataPath.appending(components: "debug")

        let exe = try result.target(for: "exe").swiftTarget().compileArguments()
        XCTAssertMatch(exe, ["-swift-version", "4", "-enable-batch-mode", "-Onone", "-enable-testing", "-g", .equal(j), "-DSWIFT_PACKAGE", "-DDEBUG", "-module-cache-path", "\(buildPath.appending(components: "ModuleCache"))", .anySequence])

        let lib = try result.target(for: "lib").swiftTarget().compileArguments()
        XCTAssertMatch(lib, ["-swift-version", "4", "-enable-batch-mode", "-Onone", "-enable-testing", "-g", .equal(j), "-DSWIFT_PACKAGE", "-DDEBUG", "-module-cache-path", "\(buildPath.appending(components: "ModuleCache"))", .anySequence])

      #if os(macOS)
        let linkArguments = [
            result.plan.buildParameters.toolchain.swiftCompilerPath.pathString,
            "-L", buildPath.pathString,
            "-o", buildPath.appending(components: "exe").pathString,
            "-module-name", "exe",
            "-emit-executable",
            "-Xlinker", "-rpath", "-Xlinker", "@loader_path",
            "@\(buildPath.appending(components: "exe.product", "Objects.LinkFileList"))",
            "-Xlinker", "-rpath", "-Xlinker", "/fake/path/lib/swift-5.5/macosx",
            "-target", defaultTargetTriple,
            "-Xlinker", "-add_ast_path", "-Xlinker", buildPath.appending(components: "exe.build", "exe.swiftmodule").pathString,
            "-Xlinker", "-add_ast_path", "-Xlinker", buildPath.appending(components: "lib.swiftmodule").pathString,
        ]
      #elseif os(Windows)
        let linkArguments = [
            result.plan.buildParameters.toolchain.swiftCompilerPath.pathString,
            "-L", buildPath.pathString,
            "-o", buildPath.appending(components: "exe.exe").pathString,
            "-module-name", "exe",
            // "-static-stdlib",
            "-emit-executable",
            "@\(buildPath.appending(components: "exe.product", "Objects.LinkFileList"))",
            "-target", defaultTargetTriple,
        ]
      #else
        let linkArguments = [
            result.plan.buildParameters.toolchain.swiftCompilerPath.pathString,
            "-L", buildPath.pathString,
            "-o", buildPath.appending(components: "exe").pathString,
            "-module-name", "exe",
            "-static-stdlib",
            "-emit-executable",
            "-Xlinker", "-rpath=$ORIGIN",
            "@\(buildPath.appending(components: "exe.product", "Objects.LinkFileList"))",
            "-target", defaultTargetTriple,
        ]
      #endif

        XCTAssertEqual(try result.buildProduct(for: "exe").linkArguments(), linkArguments)

      #if os(macOS)
        testDiagnostics(observability.diagnostics) { result in
            result.check(diagnostic: .contains("can be downloaded"), severity: .warning)
        }
      #else
        XCTAssertNoDiagnostics(observability.diagnostics)
      #endif
    }

    func testExplicitSwiftPackageBuild() throws {
        try withTemporaryDirectory { path in
            // Create a test package with three targets:
            // A -> B -> C
            let fs = localFileSystem
            try fs.changeCurrentWorkingDirectory(to: path)
            let testDirPath = path.appending(component: "ExplicitTest")
            let buildDirPath = path.appending(component: ".build")
            let sourcesPath = testDirPath.appending(component: "Sources")
            let aPath = sourcesPath.appending(component: "A")
            let bPath = sourcesPath.appending(component: "B")
            let cPath = sourcesPath.appending(component: "C")
            try fs.createDirectory(testDirPath)
            try fs.createDirectory(buildDirPath)
            try fs.createDirectory(sourcesPath)
            try fs.createDirectory(aPath)
            try fs.createDirectory(bPath)
            try fs.createDirectory(cPath)
            let main = aPath.appending(component: "main.swift")
            let aSwift = aPath.appending(component: "A.swift")
            let bSwift = bPath.appending(component: "B.swift")
            let cSwift = cPath.appending(component: "C.swift")
            try localFileSystem.writeFileContents(main) {
              $0 <<< "baz();"
            }
            try localFileSystem.writeFileContents(aSwift) {
                $0 <<< "import B;"
                $0 <<< "import C;"
                $0 <<< "public func baz() { bar() }"
            }
            try localFileSystem.writeFileContents(bSwift) {
                $0 <<< "import C;"
                $0 <<< "public func bar() { foo() }"
            }
            try localFileSystem.writeFileContents(cSwift) {
                $0 <<< "public func foo() {}"
            }

            // Plan package build with explicit module build
            let observability = ObservabilitySystem.makeForTesting()
            let graph = try loadPackageGraph(
                fileSystem: fs,
                manifests: [
                    Manifest.createRootManifest(
                        name: "ExplicitTest",
                        path: testDirPath,
                        targets: [
                            TargetDescription(name: "A", dependencies: ["B"]),
                            TargetDescription(name: "B", dependencies: ["C"]),
                            TargetDescription(name: "C", dependencies: []),
                        ]),
                ],
                observabilityScope: observability.topScope
>>>>>>> cb2a30a5
            )
        }
    }

    func testDuplicateProductNamesWithADylib() throws {
        let fs = InMemoryFileSystem(
            emptyFiles:
            "/thisPkg/Sources/exe/main.swift",
            "/fooPkg/Sources/FooLogging/file.swift",
            "/barPkg/Sources/BarLogging/file.swift"
        )
        let observability = ObservabilitySystem.makeForTesting()
        let graph = try loadModulesGraph(
            fileSystem: fs,
            manifests: [
                Manifest.createFileSystemManifest(
                    displayName: "fooPkg",
                    path: "/fooPkg",
                    products: [
                        ProductDescription(name: "Logging", type: .library(.dynamic), targets: ["FooLogging"]),
                    ],
                    targets: [
                        TargetDescription(name: "FooLogging", dependencies: []),
                    ]
                ),
                Manifest.createFileSystemManifest(
                    displayName: "barPkg",
                    path: "/barPkg",
                    products: [
                        ProductDescription(name: "Logging", type: .library(.automatic), targets: ["BarLogging"]),
                    ],
                    targets: [
                        TargetDescription(name: "BarLogging", dependencies: []),
                    ]
                ),
                Manifest.createRootManifest(
                    displayName: "thisPkg",
                    path: "/thisPkg",
                    toolsVersion: .v5_8,
                    dependencies: [
                        .localSourceControl(path: "/fooPkg", requirement: .upToNextMajor(from: "1.0.0")),
                        .localSourceControl(path: "/barPkg", requirement: .upToNextMajor(from: "2.0.0")),
                    ],
                    targets: [
                        TargetDescription(
                            name: "exe",
                            dependencies: [.product(
                                name: "Logging",
                                package: "fooPkg"
                            ),
                            .product(
                                name: "Logging",
                                package: "barPkg"
                            )],
                            type: .executable
                        ),
                    ]
                ),
            ],
            observabilityScope: observability.topScope
        )
        XCTAssertNoDiagnostics(observability.diagnostics)
        let result = try BuildPlanResult(plan: mockBuildPlan(
            graph: graph,
            linkingParameters: .init(
                shouldLinkStaticSwiftStdlib: true
            ),
            fileSystem: fs,
            observabilityScope: observability.topScope
        ))
        result.checkProductsCount(2)
        result.checkTargetsCount(3)
        XCTAssertTrue(result.targetMap.values.contains { $0.target.name == "FooLogging" })
        XCTAssertTrue(result.targetMap.values.contains { $0.target.name == "BarLogging" })
    }

    func testDuplicateProductNamesUpstream1() throws {
        let fs = InMemoryFileSystem(
            emptyFiles:
            "/thisPkg/Sources/exe/main.swift",
            "/fooPkg/Sources/FooLogging/file.swift",
            "/barPkg/Sources/BarLogging/file.swift",
            "/bazPkg/Sources/BazLogging/file.swift",
            "/xPkg/Sources/XUtils/file.swift",
            "/yPkg/Sources/YUtils/file.swift"
        )
        let observability = ObservabilitySystem.makeForTesting()
        let graph = try loadModulesGraph(
            fileSystem: fs,
            manifests: [
                Manifest.createFileSystemManifest(
                    displayName: "bazPkg",
                    path: "/bazPkg",
                    products: [
                        ProductDescription(name: "Logging", type: .library(.automatic), targets: ["BazLogging"]),
                    ],
                    targets: [
                        TargetDescription(name: "BazLogging", dependencies: []),
                    ]
                ),
                Manifest.createFileSystemManifest(
                    displayName: "barPkg",
                    path: "/barPkg",
                    products: [
                        ProductDescription(name: "Logging", type: .library(.automatic), targets: ["BarLogging"]),
                    ],
                    targets: [
                        TargetDescription(name: "BarLogging", dependencies: []),
                    ]
                ),
                Manifest.createFileSystemManifest(
                    displayName: "fooPkg",
                    path: "/fooPkg",
                    toolsVersion: .v5_8,
                    dependencies: [
                        .localSourceControl(path: "/barPkg", requirement: .upToNextMajor(from: "1.0.0")),
                        .localSourceControl(path: "/bazPkg", requirement: .upToNextMajor(from: "1.0.0")),
                    ],
                    products: [
                        ProductDescription(name: "Logging", type: .library(.automatic), targets: ["FooLogging"]),
                    ],
                    targets: [
                        TargetDescription(
                            name: "FooLogging",
                            dependencies: [.product(
                                name: "Logging",
                                package: "barPkg"
                            ),
                            .product(
                                name: "Logging",
                                package: "bazPkg"
                            )]
                        ),
                    ]
                ),
                Manifest.createFileSystemManifest(
                    displayName: "xPkg",
                    path: "/xPkg",
                    products: [
                        ProductDescription(name: "Utils", type: .library(.automatic), targets: ["XUtils"]),
                    ],
                    targets: [
                        TargetDescription(name: "XUtils", dependencies: []),
                    ]
                ),
                Manifest.createFileSystemManifest(
                    displayName: "yPkg",
                    path: "/yPkg",
                    products: [
                        ProductDescription(name: "Utils", type: .library(.automatic), targets: ["YUtils"]),
                    ],
                    targets: [
                        TargetDescription(name: "YUtils", dependencies: []),
                    ]
                ),
                Manifest.createRootManifest(
                    displayName: "thisPkg",
                    path: "/thisPkg",
                    toolsVersion: .v5_8,
                    dependencies: [
                        .localSourceControl(path: "/xPkg", requirement: .upToNextMajor(from: "1.0.0")),
                        .localSourceControl(path: "/yPkg", requirement: .upToNextMajor(from: "1.0.0")),
                        .localSourceControl(path: "/fooPkg", requirement: .upToNextMajor(from: "1.0.0")),
                    ],
                    targets: [
                        TargetDescription(
                            name: "exe",
                            dependencies: [.product(
                                name: "Logging",
                                package: "fooPkg"
                            ),
                            .product(
                                name: "Utils",
                                package: "xPkg"
                            ),
                            .product(
                                name: "Utils",
                                package: "yPkg"
                            )],
                            type: .executable
                        ),
                    ]
                ),
            ],
            observabilityScope: observability.topScope
        )
        XCTAssertNoDiagnostics(observability.diagnostics)
        let result = try BuildPlanResult(plan: mockBuildPlan(
            graph: graph,
            linkingParameters: .init(
                shouldLinkStaticSwiftStdlib: true
            ),
            fileSystem: fs,
            observabilityScope: observability.topScope
        ))
        result.checkProductsCount(1)
        result.checkTargetsCount(6)
        XCTAssertTrue(result.targetMap.values.contains { $0.target.name == "FooLogging" })
        XCTAssertTrue(result.targetMap.values.contains { $0.target.name == "BarLogging" })
        XCTAssertTrue(result.targetMap.values.contains { $0.target.name == "BazLogging" })
        XCTAssertTrue(result.targetMap.values.contains { $0.target.name == "XUtils" })
        XCTAssertTrue(result.targetMap.values.contains { $0.target.name == "YUtils" })
    }

    func testDuplicateProductNamesUpstream2() throws {
        let fs = InMemoryFileSystem(
            emptyFiles:
            "/thisPkg/Sources/exe/main.swift",
            "/fooPkg/Sources/Logging/file.swift",
            "/barPkg/Sources/BarLogging/file.swift",
            "/bazPkg/Sources/BazLogging/file.swift"
        )
        let observability = ObservabilitySystem.makeForTesting()
        let graph = try loadModulesGraph(
            fileSystem: fs,
            manifests: [
                Manifest.createFileSystemManifest(
                    displayName: "bazPkg",
                    path: "/bazPkg",
                    products: [
                        ProductDescription(name: "Logging", type: .library(.automatic), targets: ["BazLogging"]),
                    ],
                    targets: [
                        TargetDescription(name: "BazLogging", dependencies: []),
                    ]
                ),
                Manifest.createFileSystemManifest(
                    displayName: "barPkg",
                    path: "/barPkg",
                    products: [
                        ProductDescription(name: "Logging", type: .library(.automatic), targets: ["BarLogging"]),
                    ],
                    targets: [
                        TargetDescription(name: "BarLogging", dependencies: []),
                    ]
                ),
                Manifest.createFileSystemManifest(
                    displayName: "fooPkg",
                    path: "/fooPkg",
                    toolsVersion: .v5_8,
                    dependencies: [
                        .localSourceControl(path: "/barPkg", requirement: .upToNextMajor(from: "1.0.0")),
                        .localSourceControl(path: "/bazPkg", requirement: .upToNextMajor(from: "1.0.0")),
                    ],
                    products: [
                        ProductDescription(name: "Logging", type: .library(.automatic), targets: ["Logging"]),
                    ],
                    targets: [
                        TargetDescription(
                            name: "Logging",
                            dependencies: [.product(
                                name: "Logging",
                                package: "barPkg"
                            ),
                            .product(
                                name: "Logging",
                                package: "bazPkg"
                            )]
                        ),
                    ]
                ),
                Manifest.createRootManifest(
                    displayName: "thisPkg",
                    path: "/thisPkg",
                    dependencies: [
                        .localSourceControl(path: "/fooPkg", requirement: .upToNextMajor(from: "1.0.0")),
                    ],
                    targets: [
                        TargetDescription(
                            name: "exe",
                            dependencies: [.product(
                                name: "Logging",
                                package: "fooPkg"
                            )],
                            type: .executable
                        ),
                    ]
                ),
            ],
            observabilityScope: observability.topScope
        )
        XCTAssertNoDiagnostics(observability.diagnostics)
        let result = try BuildPlanResult(plan: mockBuildPlan(
            graph: graph,
            linkingParameters: .init(
                shouldLinkStaticSwiftStdlib: true
            ),
            fileSystem: fs,
            observabilityScope: observability.topScope
        ))
        result.checkProductsCount(1)
        result.checkTargetsCount(4)
        XCTAssertTrue(result.targetMap.values.contains { $0.target.name == "Logging" })
        XCTAssertTrue(result.targetMap.values.contains { $0.target.name == "BarLogging" })
        XCTAssertTrue(result.targetMap.values.contains { $0.target.name == "BazLogging" })
    }

    func testDuplicateProductNamesChained() throws {
        let fs = InMemoryFileSystem(
            emptyFiles:
            "/thisPkg/Sources/exe/main.swift",
            "/fooPkg/Sources/FooLogging/file.swift",
            "/barPkg/Sources/BarLogging/file.swift"
        )
        let observability = ObservabilitySystem.makeForTesting()
        let graph = try loadModulesGraph(
            fileSystem: fs,
            manifests: [
                Manifest.createFileSystemManifest(
                    displayName: "fooPkg",
                    path: "/fooPkg",
                    toolsVersion: .v5_8,
                    dependencies: [
                        .localSourceControl(path: "/barPkg", requirement: .upToNextMajor(from: "1.0.0")),
                    ],
                    products: [
                        ProductDescription(name: "Logging", type: .library(.automatic), targets: ["FooLogging"]),
                    ],
                    targets: [
                        TargetDescription(
                            name: "FooLogging",
                            dependencies: [.product(
                                name: "Logging",
                                package: "barPkg"
                            )]
                        ),
                    ]
                ),
                Manifest.createFileSystemManifest(
                    displayName: "barPkg",
                    path: "/barPkg",
                    products: [
                        ProductDescription(name: "Logging", type: .library(.automatic), targets: ["BarLogging"]),
                    ],
                    targets: [
                        TargetDescription(name: "BarLogging", dependencies: []),
                    ]
                ),
                Manifest.createRootManifest(
                    displayName: "thisPkg",
                    path: "/thisPkg",
                    dependencies: [
                        .localSourceControl(path: "/fooPkg", requirement: .upToNextMajor(from: "1.0.0")),
                    ],
                    targets: [
                        TargetDescription(
                            name: "exe",
                            dependencies: [.product(
                                name: "Logging",
                                package: "fooPkg"
                            )],
                            type: .executable
                        ),
                    ]
                ),
            ],
            observabilityScope: observability.topScope
        )
        XCTAssertNoDiagnostics(observability.diagnostics)
        let result = try BuildPlanResult(plan: mockBuildPlan(
            graph: graph,
            linkingParameters: .init(
                shouldLinkStaticSwiftStdlib: true
            ),
            fileSystem: fs,
            observabilityScope: observability.topScope
        ))
        result.checkProductsCount(1)
        result.checkTargetsCount(3)
        XCTAssertTrue(result.targetMap.values.contains { $0.target.name == "FooLogging" })
        XCTAssertTrue(result.targetMap.values.contains { $0.target.name == "BarLogging" })
    }

    func testDuplicateProductNamesThrowError() throws {
        let fs = InMemoryFileSystem(
            emptyFiles:
            "/thisPkg/Sources/exe/main.swift",
            "/fooPkg/Sources/FooLogging/file.swift",
            "/barPkg/Sources/BarLogging/file.swift"
        )
        let observability = ObservabilitySystem.makeForTesting()
        let fooPkg: AbsolutePath = "/fooPkg"
        let barPkg: AbsolutePath = "/barPkg"

        XCTAssertThrowsError(try loadModulesGraph(
            fileSystem: fs,
            manifests: [
                Manifest.createFileSystemManifest(
                    displayName: "fooPkg",
                    path: fooPkg,
                    toolsVersion: .v5_8,
                    products: [
                        ProductDescription(name: "Logging", type: .library(.automatic), targets: ["FooLogging"]),
                    ],
                    targets: [
                        TargetDescription(name: "FooLogging", dependencies: []),
                    ]
                ),
                Manifest.createFileSystemManifest(
                    displayName: "barPkg",
                    path: barPkg,
                    products: [
                        ProductDescription(name: "Logging", type: .library(.automatic), targets: ["BarLogging"]),
                    ],
                    targets: [
                        TargetDescription(name: "BarLogging", dependencies: []),
                    ]
                ),
                Manifest.createRootManifest(
                    displayName: "thisPkg",
                    path: "/thisPkg",
                    dependencies: [
                        .localSourceControl(path: "/fooPkg", requirement: .upToNextMajor(from: "1.0.0")),
                        .localSourceControl(path: "/barPkg", requirement: .upToNextMajor(from: "2.0.0")),
                    ],
                    targets: [
                        TargetDescription(
                            name: "exe",
                            dependencies: [.product(name: "Logging", package: "fooPkg"),
                                           .product(name: "Logging", package: "barPkg")],
                            type: .executable
                        ),
                    ]
                ),
            ],
            observabilityScope: observability.topScope
        )) { error in
            XCTAssertEqual(
                (error as? PackageGraphError)?.description,
                "multiple packages (\'barpkg\' (at '\(barPkg)'), \'foopkg\' (at '\(fooPkg)')) declare products with a conflicting name: \'Logging’; product names need to be unique across the package graph"
            )
        }
    }

    func testDuplicateProductNamesAllowed() throws {
        let fs = InMemoryFileSystem(
            emptyFiles:
            "/thisPkg/Sources/exe/main.swift",
            "/fooPkg/Sources/FooLogging/file.swift",
            "/barPkg/Sources/BarLogging/file.swift"
        )
        let observability = ObservabilitySystem.makeForTesting()
        let graph = try loadModulesGraph(
            fileSystem: fs,
            manifests: [
                Manifest.createFileSystemManifest(
                    displayName: "fooPkg",
                    path: "/fooPkg",
                    products: [
                        ProductDescription(name: "Logging", type: .library(.automatic), targets: ["FooLogging"]),
                    ],
                    targets: [
                        TargetDescription(name: "FooLogging", dependencies: []),
                    ]
                ),
                Manifest.createFileSystemManifest(
                    displayName: "barPkg",
                    path: "/barPkg",
                    products: [
                        ProductDescription(name: "Logging", type: .library(.automatic), targets: ["BarLogging"]),
                    ],
                    targets: [
                        TargetDescription(name: "BarLogging", dependencies: []),
                    ]
                ),
                Manifest.createRootManifest(
                    displayName: "thisPkg",
                    path: "/thisPkg",
                    toolsVersion: .v5_8,
                    dependencies: [
                        .localSourceControl(path: "/fooPkg", requirement: .upToNextMajor(from: "1.0.0")),
                        .localSourceControl(path: "/barPkg", requirement: .upToNextMajor(from: "2.0.0")),
                    ],
                    targets: [
                        TargetDescription(
                            name: "exe",
                            dependencies: [.product(
                                name: "Logging",
                                package: "fooPkg"
                            ),
                            .product(
                                name: "Logging",
                                package: "barPkg"
                            )],
                            type: .executable
                        ),
                    ]
                ),
            ],
            observabilityScope: observability.topScope
        )
        XCTAssertNoDiagnostics(observability.diagnostics)
        let result = try BuildPlanResult(plan: mockBuildPlan(
            graph: graph,
            linkingParameters: .init(
                shouldLinkStaticSwiftStdlib: true
            ),
            fileSystem: fs,
            observabilityScope: observability.topScope
        ))
        result.checkProductsCount(1)
        result.checkTargetsCount(3)
        XCTAssertTrue(result.targetMap.values.contains { $0.target.name == "FooLogging" })
        XCTAssertTrue(result.targetMap.values.contains { $0.target.name == "BarLogging" })
    }

    func testPackageNameFlag() throws {
        try XCTSkipIfCI() // test is disabled because it isn't stable, see rdar://118239206
        let isFlagSupportedInDriver = try DriverSupport.checkToolchainDriverFlags(
            flags: ["package-name"],
            toolchain: UserToolchain.default,
            fileSystem: localFileSystem
        )
        try fixture(name: "Miscellaneous/PackageNameFlag") { fixturePath in
            let (stdout, _) = try executeSwiftBuild(fixturePath.appending("appPkg"), extraArgs: ["-vv"])
            XCTAssertMatch(stdout, .contains("-module-name Foo"))
            XCTAssertMatch(stdout, .contains("-module-name Zoo"))
            XCTAssertMatch(stdout, .contains("-module-name Bar"))
            XCTAssertMatch(stdout, .contains("-module-name Baz"))
            XCTAssertMatch(stdout, .contains("-module-name App"))
            XCTAssertMatch(stdout, .contains("-module-name exe"))
            if isFlagSupportedInDriver {
                XCTAssertMatch(stdout, .contains("-package-name apppkg"))
                XCTAssertMatch(stdout, .contains("-package-name foopkg"))
                // the flag is not supported if tools-version < 5.9
                XCTAssertNoMatch(stdout, .contains("-package-name barpkg"))
            } else {
                XCTAssertNoMatch(stdout, .contains("-package-name"))
            }
            XCTAssertMatch(stdout, .contains("Build complete!"))
        }
    }

    #if os(macOS)
    func testPackageNameFlagXCBuild() throws {
        let isFlagSupportedInDriver = try DriverSupport.checkToolchainDriverFlags(
            flags: ["package-name"],
            toolchain: UserToolchain.default,
            fileSystem: localFileSystem
        )
        try fixture(name: "Miscellaneous/PackageNameFlag") { fixturePath in
            let (stdout, _) = try executeSwiftBuild(
                fixturePath.appending("appPkg"),
                extraArgs: ["--build-system", "xcode", "-vv"]
            )
            XCTAssertMatch(stdout, .contains("-module-name Foo"))
            XCTAssertMatch(stdout, .contains("-module-name Zoo"))
            XCTAssertMatch(stdout, .contains("-module-name Bar"))
            XCTAssertMatch(stdout, .contains("-module-name Baz"))
            XCTAssertMatch(stdout, .contains("-module-name App"))
            XCTAssertMatch(stdout, .contains("-module-name exe"))
            if isFlagSupportedInDriver {
                XCTAssertMatch(stdout, .contains("-package-name apppkg"))
                XCTAssertMatch(stdout, .contains("-package-name foopkg"))
                // the flag is not supported if tools-version < 5.9
                XCTAssertNoMatch(stdout, .contains("-package-name barpkg"))
            } else {
                XCTAssertNoMatch(stdout, .contains("-package-name"))
            }
            XCTAssertMatch(stdout, .contains("Build succeeded"))
        }
    }
    #endif

    func testTargetsWithPackageAccess() throws {
        let isFlagSupportedInDriver = try DriverSupport.checkToolchainDriverFlags(
            flags: ["package-name"],
            toolchain: UserToolchain.default,
            fileSystem: localFileSystem
        )
        try fixture(name: "Miscellaneous/TargetPackageAccess") { fixturePath in
            let (stdout, _) = try executeSwiftBuild(fixturePath.appending("libPkg"), extraArgs: ["-v"])
            if isFlagSupportedInDriver {
                let moduleFlag1 = stdout.range(of: "-module-name DataModel")
                XCTAssertNotNil(moduleFlag1)
                let stdoutNext1 = stdout[moduleFlag1!.upperBound...]
                let packageFlag1 = stdoutNext1.range(of: "-package-name libpkg")
                XCTAssertNotNil(packageFlag1)

                let moduleFlag2 = stdoutNext1.range(of: "-module-name DataManager")
                XCTAssertNotNil(moduleFlag2)
                XCTAssertTrue(packageFlag1!.upperBound < moduleFlag2!.lowerBound)
                let stdoutNext2 = stdoutNext1[moduleFlag2!.upperBound...]
                let packageFlag2 = stdoutNext2.range(of: "-package-name libpkg")
                XCTAssertNotNil(packageFlag2)

                let moduleFlag3 = stdoutNext2.range(of: "-module-name Core")
                XCTAssertNotNil(moduleFlag3)
                XCTAssertTrue(packageFlag2!.upperBound < moduleFlag3!.lowerBound)
                let stdoutNext3 = stdoutNext2[moduleFlag3!.upperBound...]
                let packageFlag3 = stdoutNext3.range(of: "-package-name libpkg")
                XCTAssertNotNil(packageFlag3)

                let moduleFlag4 = stdoutNext3.range(of: "-module-name MainLib")
                XCTAssertNotNil(moduleFlag4)
                XCTAssertTrue(packageFlag3!.upperBound < moduleFlag4!.lowerBound)
                let stdoutNext4 = stdoutNext3[moduleFlag4!.upperBound...]
                let packageFlag4 = stdoutNext4.range(of: "-package-name libpkg")
                XCTAssertNotNil(packageFlag4)

                let moduleFlag5 = stdoutNext4.range(of: "-module-name ExampleApp")
                XCTAssertNotNil(moduleFlag5)
                XCTAssertTrue(packageFlag4!.upperBound < moduleFlag5!.lowerBound)
                let stdoutNext5 = stdoutNext4[moduleFlag5!.upperBound...]
                let packageFlag5 = stdoutNext5.range(of: "-package-name")
                XCTAssertNil(packageFlag5)
            } else {
                XCTAssertNoMatch(stdout, .contains("-package-name"))
            }
            XCTAssertMatch(stdout, .contains("Build complete!"))
        }
    }

    func testBasicSwiftPackage() throws {
        let fs = InMemoryFileSystem(
            emptyFiles:
            "/Pkg/Sources/exe/main.swift",
            "/Pkg/Sources/lib/lib.swift"
        )

        let observability = ObservabilitySystem.makeForTesting()
        let graph = try loadModulesGraph(
            fileSystem: fs,
            manifests: [
                Manifest.createRootManifest(
                    displayName: "Pkg",
                    path: "/Pkg",
                    targets: [
                        TargetDescription(name: "exe", dependencies: ["lib"]),
                        TargetDescription(name: "lib", dependencies: []),
                    ]
                ),
            ],
            observabilityScope: observability.topScope
        )
        XCTAssertNoDiagnostics(observability.diagnostics)

        let plan = try mockBuildPlan(
            graph: graph,
            linkingParameters: .init(
                shouldLinkStaticSwiftStdlib: true
            ),
            fileSystem: fs,
            observabilityScope: observability.topScope
        )
        let result = try BuildPlanResult(plan: plan)

        result.checkProductsCount(1)
        result.checkTargetsCount(2)

        let buildPath = plan.productsBuildPath

        let exe = try result.target(for: "exe").swiftTarget().compileArguments()
        XCTAssertMatch(
            exe,
            [
                "-enable-batch-mode",
                "-Onone",
                "-enable-testing",
                .equal(self.j),
                "-DSWIFT_PACKAGE",
                "-DDEBUG",
                "-module-cache-path", "\(buildPath.appending(components: "ModuleCache"))",
                .anySequence,
                "-swift-version", "4",
                "-g",
                .anySequence,
            ]
        )

        let lib = try result.target(for: "lib").swiftTarget().compileArguments()
        XCTAssertMatch(
            lib,
            [
                "-enable-batch-mode",
                "-Onone",
                "-enable-testing",
                .equal(self.j),
                "-DSWIFT_PACKAGE",
                "-DDEBUG",
                "-module-cache-path", "\(buildPath.appending(components: "ModuleCache"))",
                .anySequence,
                "-swift-version", "4",
                "-g",
                .anySequence,
            ]
        )

        #if os(macOS)
        let linkArguments = [
            result.plan.destinationBuildParameters.toolchain.swiftCompilerPath.pathString,
            "-L", buildPath.pathString,
            "-o", buildPath.appending(components: "exe").pathString,
            "-module-name", "exe",
            "-Xlinker", "-no_warn_duplicate_libraries",
            "-emit-executable",
            "-Xlinker", "-rpath", "-Xlinker", "@loader_path",
            "@\(buildPath.appending(components: "exe.product", "Objects.LinkFileList"))",
            "-Xlinker", "-rpath", "-Xlinker", "/fake/path/lib/swift-5.5/macosx",
            "-target", defaultTargetTriple,
            "-Xlinker", "-add_ast_path", "-Xlinker",
            buildPath.appending(components: "Modules", "lib.swiftmodule").pathString,
            "-Xlinker", "-add_ast_path", "-Xlinker",
            buildPath.appending(components: "exe.build", "exe.swiftmodule").pathString,
            "-g",
        ]
        #elseif os(Windows)
        let linkArguments = [
            result.plan.destinationBuildParameters.toolchain.swiftCompilerPath.pathString,
            "-L", buildPath.pathString,
            "-o", buildPath.appending(components: "exe.exe").pathString,
            "-module-name", "exe",
            // "-static-stdlib",
            "-emit-executable",
            "@\(buildPath.appending(components: "exe.product", "Objects.LinkFileList"))",
            "-target", defaultTargetTriple,
            "-g", "-use-ld=lld", "-Xlinker", "-debug:dwarf",
        ]
        #else
        let linkArguments = [
            result.plan.destinationBuildParameters.toolchain.swiftCompilerPath.pathString,
            "-L", buildPath.pathString,
            "-o", buildPath.appending(components: "exe").pathString,
            "-module-name", "exe",
            "-static-stdlib",
            "-emit-executable",
            "-Xlinker", "-rpath=$ORIGIN",
            "@\(buildPath.appending(components: "exe.product", "Objects.LinkFileList"))",
            "-target", defaultTargetTriple,
            "-g",
        ]
        #endif

        XCTAssertEqual(try result.buildProduct(for: "exe").linkArguments(), linkArguments)

        #if os(macOS)
        testDiagnostics(observability.diagnostics) { result in
            result.check(diagnostic: .contains("can be downloaded"), severity: .warning)
        }
        #else
        XCTAssertNoDiagnostics(observability.diagnostics)
        #endif
    }

    func testExplicitSwiftPackageBuild() throws {
        // <rdar://82053045> Fix and re-enable SwiftPM test `testExplicitSwiftPackageBuild`
        try XCTSkipIf(true)
        try withTemporaryDirectory { path in
            // Create a test package with three targets:
            // A -> B -> C
            let fs = localFileSystem
            try fs.changeCurrentWorkingDirectory(to: path)
            let testDirPath = path.appending("ExplicitTest")
            let buildDirPath = path.appending(".build")
            let sourcesPath = testDirPath.appending("Sources")
            let aPath = sourcesPath.appending("A")
            let bPath = sourcesPath.appending("B")
            let cPath = sourcesPath.appending("C")
            let main = aPath.appending("main.swift")
            let aSwift = aPath.appending("A.swift")
            let bSwift = bPath.appending("B.swift")
            let cSwift = cPath.appending("C.swift")
            try localFileSystem.writeFileContents(main, string: "baz();")
            try localFileSystem.writeFileContents(
                aSwift,
                string:
                """
                import B;\
                import C;\
                public func baz() { bar() }
                """
            )
            try localFileSystem.writeFileContents(
                bSwift,
                string:
                """
                import C;
                public func bar() { foo() }
                """
            )
            try localFileSystem.writeFileContents(
                cSwift,
                string:
                "public func foo() {}"
            )

            // Plan package build with explicit module build
            let observability = ObservabilitySystem.makeForTesting()
            let graph = try loadModulesGraph(
                fileSystem: fs,
                manifests: [
                    Manifest.createRootManifest(
                        displayName: "ExplicitTest",
                        path: testDirPath,
                        targets: [
                            TargetDescription(name: "A", dependencies: ["B"]),
                            TargetDescription(name: "B", dependencies: ["C"]),
                            TargetDescription(name: "C", dependencies: []),
                        ]
                    ),
                ],
                observabilityScope: observability.topScope
            )
            XCTAssertNoDiagnostics(observability.diagnostics)
            do {
                let plan = try mockBuildPlan(
                    config: .release,
                    triple: UserToolchain.default.targetTriple,
                    toolchain: UserToolchain.default,
                    graph: graph,
                    driverParameters: .init(
                        useExplicitModuleBuild: true
                    ),
                    fileSystem: fs,
                    observabilityScope: observability.topScope
                )

                let yaml = buildDirPath.appending("release.yaml")
                let llbuild = LLBuildManifestBuilder(
                    plan,
                    fileSystem: localFileSystem,
                    observabilityScope: observability.topScope
                )
                try llbuild.generateManifest(at: yaml)
                let contents: String = try localFileSystem.readFileContents(yaml)

                // A few basic checks
                XCTAssertMatch(contents, .contains("-disable-implicit-swift-modules"))
                XCTAssertMatch(contents, .contains("-fno-implicit-modules"))
                XCTAssertMatch(contents, .contains("-explicit-swift-module-map-file"))
                XCTAssertMatch(contents, .contains("A-dependencies"))
                XCTAssertMatch(contents, .contains("B-dependencies"))
                XCTAssertMatch(contents, .contains("C-dependencies"))
            } catch Driver.Error.unableToDecodeFrontendTargetInfo {
                // If the toolchain being used is sufficiently old, the integrated driver
                // will not be able to parse the `-print-target-info` output. In which case,
                // we cannot yet rely on the integrated swift driver.
                // This effectively guards the test from running on unsupported, older toolchains.
                throw XCTSkip()
            }
        }
    }

    func testSwiftConditionalDependency() throws {
        let Pkg: AbsolutePath = "/Pkg"

        let fs: FileSystem = InMemoryFileSystem(
            emptyFiles:
            Pkg.appending(components: "Sources", "exe", "main.swift").pathString,
            Pkg.appending(components: "Sources", "PkgLib", "lib.swift").pathString,
            "/ExtPkg/Sources/ExtLib/lib.swift",
            "/PlatformPkg/Sources/PlatformLib/lib.swift"
        )

        let observability = ObservabilitySystem.makeForTesting()
        let graph = try loadModulesGraph(
            fileSystem: fs,
            manifests: [
                Manifest.createRootManifest(
                    displayName: "Pkg",
                    path: .init(validating: Pkg.pathString),
                    dependencies: [
                        .localSourceControl(path: "/ExtPkg", requirement: .upToNextMajor(from: "1.0.0")),
                        .localSourceControl(path: "/PlatformPkg", requirement: .upToNextMajor(from: "1.0.0")),
                    ],
                    targets: [
                        TargetDescription(name: "exe", dependencies: [
                            .target(name: "PkgLib", condition: PackageConditionDescription(
                                platformNames: ["linux", "android"],
                                config: nil
                            )),
                        ]),
                        TargetDescription(name: "PkgLib", dependencies: [
                            .product(name: "ExtLib", package: "ExtPkg", condition: PackageConditionDescription(
                                platformNames: [],
                                config: "debug"
                            )),
                            .product(
                                name: "PlatformLib",
                                package: "PlatformPkg",
                                condition: PackageConditionDescription(
                                    platformNames: ["linux"]
                                )
                            ),
                        ]),
                    ]
                ),
                Manifest.createLocalSourceControlManifest(
                    displayName: "ExtPkg",
                    path: "/ExtPkg",
                    products: [
                        ProductDescription(name: "ExtLib", type: .library(.automatic), targets: ["ExtLib"]),
                    ],
                    targets: [
                        TargetDescription(name: "ExtLib", dependencies: []),
                    ]
                ),
                Manifest.createLocalSourceControlManifest(
                    displayName: "PlatformPkg",
                    path: "/PlatformPkg",
                    platforms: [PlatformDescription(name: "macos", version: "50.0")],
                    products: [
                        ProductDescription(name: "PlatformLib", type: .library(.automatic), targets: ["PlatformLib"]),
                    ],
                    targets: [
                        TargetDescription(name: "PlatformLib", dependencies: []),
                    ]
                ),
            ],
            observabilityScope: observability.topScope
        )

        XCTAssertNoDiagnostics(observability.diagnostics)

        do {
            let plan = try mockBuildPlan(
                environment: BuildEnvironment(
                    platform: .linux,
                    configuration: .release
                ),
                graph: graph,
                fileSystem: fs,
                observabilityScope: observability.topScope
            )

            let buildPath = plan.destinationBuildParameters.dataPath.appending(components: "release")

            let result = try BuildPlanResult(plan: plan)
            let buildProduct = try result.buildProduct(for: "exe")
            let objectDirectoryNames = buildProduct.objects.map(\.parentDirectory.basename)
            XCTAssertTrue(objectDirectoryNames.contains("PkgLib.build"))
            XCTAssertFalse(objectDirectoryNames.contains("ExtLib.build"))

            let yaml = try fs.tempDirectory.appending(components: UUID().uuidString, "release.yaml")
            try fs.createDirectory(yaml.parentDirectory, recursive: true)
            let llbuild = LLBuildManifestBuilder(plan, fileSystem: fs, observabilityScope: observability.topScope)
            try llbuild.generateManifest(at: yaml)
            let contents: String = try fs.readFileContents(yaml)
            let swiftGetVersionFilePath = try XCTUnwrap(llbuild.swiftGetVersionFiles.first?.value)
            XCTAssertMatch(
                contents,
                .contains("""
                inputs: ["\(
                    Pkg.appending(components: "Sources", "exe", "main.swift")
                        .escapedPathString
                )","\(swiftGetVersionFilePath.escapedPathString)","\(
                buildPath
                    .appending(components: "Modules", "PkgLib.swiftmodule").escapedPathString
                )","\(
                buildPath
                    .appending(components: "exe.build", "sources").escapedPathString
                )"]
                """)
            )
        }

        do {
            let plan = try mockBuildPlan(
                environment: BuildEnvironment(
                    platform: .macOS,
                    configuration: .debug
                ),
                graph: graph,
                fileSystem: fs,
                observabilityScope: observability.topScope
            )

            let result = try BuildPlanResult(plan: plan)
            let buildProduct = try result.buildProduct(for: "exe")
            let objectDirectoryNames = buildProduct.objects.map(\.parentDirectory.basename)
            XCTAssertFalse(objectDirectoryNames.contains("PkgLib.build"))
            XCTAssertFalse(objectDirectoryNames.contains("ExtLib.build"))

            let yaml = try fs.tempDirectory.appending(components: UUID().uuidString, "debug.yaml")
            try fs.createDirectory(yaml.parentDirectory, recursive: true)
            let llbuild = LLBuildManifestBuilder(plan, fileSystem: fs, observabilityScope: observability.topScope)
            try llbuild.generateManifest(at: yaml)
            let contents: String = try fs.readFileContents(yaml)
            let buildPath = plan.productsBuildPath
            let swiftGetVersionFilePath = try XCTUnwrap(llbuild.swiftGetVersionFiles.first?.value)
            XCTAssertMatch(contents, .contains("""
                inputs: ["\(
                    Pkg.appending(components: "Sources", "exe", "main.swift")
                        .escapedPathString
            )","\(swiftGetVersionFilePath.escapedPathString)","\(
                buildPath
                    .appending(components: "exe.build", "sources").escapedPathString
            )"]
            """))
        }
    }

    func testBasicExtPackages() throws {
        let fileSystem = InMemoryFileSystem(
            emptyFiles:
            "/A/Sources/ATarget/foo.swift",
            "/A/Tests/ATargetTests/foo.swift",
            "/B/Sources/BTarget/foo.swift",
            "/B/Tests/BTargetTests/foo.swift"
        )

        let observability = ObservabilitySystem.makeForTesting()
        let graph = try loadModulesGraph(
            fileSystem: fileSystem,
            manifests: [
                Manifest.createRootManifest(
                    displayName: "A",
                    path: "/A",
                    dependencies: [
                        .localSourceControl(path: "/B", requirement: .upToNextMajor(from: "1.0.0")),
                    ],
                    targets: [
                        TargetDescription(name: "ATarget", dependencies: ["BLibrary"]),
                        TargetDescription(name: "ATargetTests", dependencies: ["ATarget"], type: .test),
                    ]
                ),
                Manifest.createFileSystemManifest(
                    displayName: "B",
                    path: "/B",
                    products: [
                        ProductDescription(name: "BLibrary", type: .library(.automatic), targets: ["BTarget"]),
                    ],
                    targets: [
                        TargetDescription(name: "BTarget", dependencies: []),
                        TargetDescription(name: "BTargetTests", dependencies: ["BTarget"], type: .test),
                    ]
                ),
            ],
            observabilityScope: observability.topScope
        )
        XCTAssertNoDiagnostics(observability.diagnostics)

        let result = try BuildPlanResult(plan: mockBuildPlan(
            graph: graph,
            fileSystem: fileSystem,
            observabilityScope: observability.topScope
        ))

        XCTAssertEqual(Set(result.productMap.keys.map(\.productName)), ["APackageTests"])
        #if os(macOS)
        XCTAssertEqual(Set(result.targetMap.keys.map(\.targetName)), ["ATarget", "BTarget", "ATargetTests"])
        #else
        XCTAssertEqual(Set(result.targetMap.keys.map(\.targetName)), [
            "APackageTests",
            "APackageDiscoveredTests",
            "ATarget",
            "ATargetTests",
            "BTarget",
        ])
        #endif
    }

    func testBasicReleasePackage() throws {
        let fs = InMemoryFileSystem(
            emptyFiles:
            "/Pkg/Sources/exe/main.swift"
        )

        let observability = ObservabilitySystem.makeForTesting()
        let graph = try loadModulesGraph(
            fileSystem: fs,
            manifests: [
                Manifest.createRootManifest(
                    displayName: "Pkg",
                    path: "/Pkg",
                    targets: [
                        TargetDescription(name: "exe", dependencies: []),
                    ]
                ),
            ],
            observabilityScope: observability.topScope
        )
        XCTAssertNoDiagnostics(observability.diagnostics)

        let result = try BuildPlanResult(plan: mockBuildPlan(
            config: .release,
            graph: graph,
            fileSystem: fs,
            observabilityScope: observability.topScope
        ))

        result.checkProductsCount(1)
        result.checkTargetsCount(1)

        let buildPath = result.plan.destinationBuildParameters.dataPath.appending(components: "release")

        let exe = try result.target(for: "exe").swiftTarget().compileArguments()
        XCTAssertMatch(
            exe,
            [
                "-O",
                .equal(self.j),
                "-DSWIFT_PACKAGE",
                "-module-cache-path", "\(buildPath.appending(components: "ModuleCache"))",
                .anySequence,
                "-swift-version", "4",
                "-g",
            ]
        )

        #if os(macOS)
        XCTAssertEqual(try result.buildProduct(for: "exe").linkArguments(), [
            result.plan.destinationBuildParameters.toolchain.swiftCompilerPath.pathString,
            "-L", buildPath.pathString,
            "-o", buildPath.appending(components: "exe").pathString,
            "-module-name", "exe",
            "-Xlinker", "-no_warn_duplicate_libraries",
            "-emit-executable",
            "-Xlinker", "-dead_strip",
            "-Xlinker", "-rpath", "-Xlinker", "@loader_path",
            "@\(buildPath.appending(components: "exe.product", "Objects.LinkFileList"))",
            "-Xlinker", "-rpath", "-Xlinker", "/fake/path/lib/swift-5.5/macosx",
            "-target", defaultTargetTriple,
            "-g",
        ])
        #elseif os(Windows)
        XCTAssertEqual(try result.buildProduct(for: "exe").linkArguments(), [
            result.plan.destinationBuildParameters.toolchain.swiftCompilerPath.pathString,
            "-L", buildPath.pathString,
            "-o", buildPath.appending(components: "exe.exe").pathString,
            "-module-name", "exe",
            "-emit-executable",
            "-Xlinker", "/OPT:REF",
            "@\(buildPath.appending(components: "exe.product", "Objects.LinkFileList"))",
            "-target", defaultTargetTriple,
            "-g", "-use-ld=lld", "-Xlinker", "-debug:dwarf",
        ])
        #else
        XCTAssertEqual(try result.buildProduct(for: "exe").linkArguments(), [
            result.plan.destinationBuildParameters.toolchain.swiftCompilerPath.pathString,
            "-L", buildPath.pathString,
            "-o", buildPath.appending(components: "exe").pathString,
            "-module-name", "exe",
            "-emit-executable",
            "-Xlinker", "--gc-sections",
            "-Xlinker", "-rpath=$ORIGIN",
            "@\(buildPath.appending(components: "exe.product", "Objects.LinkFileList"))",
            "-target", defaultTargetTriple,
            "-g",
        ])
        #endif
    }

    func testBasicReleasePackageNoDeadStrip() throws {
        let fs = InMemoryFileSystem(
            emptyFiles:
            "/Pkg/Sources/exe/main.swift"
        )

        let observability = ObservabilitySystem.makeForTesting()
        let graph = try loadModulesGraph(
            fileSystem: fs,
            manifests: [
                Manifest.createRootManifest(
                    displayName: "Pkg",
                    path: "/Pkg",
                    targets: [
                        TargetDescription(name: "exe", dependencies: []),
                    ]
                ),
            ],
            observabilityScope: observability.topScope
        )
        XCTAssertNoDiagnostics(observability.diagnostics)

        let result = try BuildPlanResult(plan: mockBuildPlan(
            config: .release,
            graph: graph,
            linkingParameters: .init(
                linkerDeadStrip: false
            ),
            fileSystem: fs,
            observabilityScope: observability.topScope
        ))

        result.checkProductsCount(1)
        result.checkTargetsCount(1)

        let buildPath = result.plan.destinationBuildParameters.dataPath.appending(components: "release")

        let exe = try result.target(for: "exe").swiftTarget().compileArguments()
        XCTAssertMatch(
            exe,
            [
                "-O",
                .equal(self.j),
                "-DSWIFT_PACKAGE",
                "-module-cache-path", "\(buildPath.appending(components: "ModuleCache"))",
                .anySequence,
                "-swift-version", "4",
                "-g",
            ]
        )

        #if os(macOS)
        XCTAssertEqual(try result.buildProduct(for: "exe").linkArguments(), [
            result.plan.destinationBuildParameters.toolchain.swiftCompilerPath.pathString,
            "-L", buildPath.pathString,
            "-o", buildPath.appending(components: "exe").pathString,
            "-module-name", "exe",
            "-Xlinker", "-no_warn_duplicate_libraries",
            "-emit-executable",
            "-Xlinker", "-rpath", "-Xlinker", "@loader_path",
            "@\(buildPath.appending(components: "exe.product", "Objects.LinkFileList"))",
            "-Xlinker", "-rpath", "-Xlinker", "/fake/path/lib/swift-5.5/macosx",
            "-target", defaultTargetTriple,
            "-g",
        ])
        #elseif os(Windows)
        XCTAssertEqual(try result.buildProduct(for: "exe").linkArguments(), [
            result.plan.destinationBuildParameters.toolchain.swiftCompilerPath.pathString,
            "-L", buildPath.pathString,
            "-o", buildPath.appending(components: "exe.exe").pathString,
            "-module-name", "exe",
            "-emit-executable",
            "@\(buildPath.appending(components: "exe.product", "Objects.LinkFileList"))",
            "-target", defaultTargetTriple,
            "-g", "-use-ld=lld", "-Xlinker", "-debug:dwarf",
        ])
        #else
        XCTAssertEqual(try result.buildProduct(for: "exe").linkArguments(), [
            result.plan.destinationBuildParameters.toolchain.swiftCompilerPath.pathString,
            "-L", buildPath.pathString,
            "-o", buildPath.appending(components: "exe").pathString,
            "-module-name", "exe",
            "-emit-executable",
            "-Xlinker", "-rpath=$ORIGIN",
            "@\(buildPath.appending(components: "exe.product", "Objects.LinkFileList"))",
            "-target", defaultTargetTriple,
            "-g",
        ])
        #endif
    }

    func testBasicClangPackage() throws {
        let Pkg: AbsolutePath = "/Pkg"
        let ExtPkg: AbsolutePath = "/ExtPkg"

        let fs: FileSystem = InMemoryFileSystem(
            emptyFiles:
            Pkg.appending(components: "Sources", "exe", "main.c").pathString,
            Pkg.appending(components: "Sources", "lib", "lib.c").pathString,
            Pkg.appending(components: "Sources", "lib", "lib.S").pathString,
            Pkg.appending(components: "Sources", "lib", "include", "lib.h").pathString,
            ExtPkg.appending(components: "Sources", "extlib", "extlib.c").pathString,
            ExtPkg.appending(components: "Sources", "extlib", "include", "ext.h").pathString
        )

        let observability = ObservabilitySystem.makeForTesting()
        let graph = try loadModulesGraph(
            fileSystem: fs,
            manifests: [
                Manifest.createRootManifest(
                    displayName: "Pkg",
                    path: .init(validating: Pkg.pathString),
                    dependencies: [
                        .localSourceControl(
                            path: .init(validating: ExtPkg.pathString),
                            requirement: .upToNextMajor(from: "1.0.0")
                        ),
                    ],
                    targets: [
                        TargetDescription(name: "exe", dependencies: ["lib"]),
                        TargetDescription(name: "lib", dependencies: ["ExtPkg"]),
                    ]
                ),
                Manifest.createFileSystemManifest(
                    displayName: "ExtPkg",
                    path: .init(validating: ExtPkg.pathString),
                    products: [
                        ProductDescription(name: "ExtPkg", type: .library(.automatic), targets: ["extlib"]),
                    ],
                    targets: [
                        TargetDescription(name: "extlib", dependencies: []),
                    ]
                ),
            ],
            observabilityScope: observability.topScope
        )
        XCTAssertNoDiagnostics(observability.diagnostics)

        let result = try BuildPlanResult(plan: mockBuildPlan(
            graph: graph,
            fileSystem: fs,
            observabilityScope: observability.topScope
        ))

        result.checkProductsCount(1)
        result.checkTargetsCount(3)

        let buildPath = result.plan.destinationBuildParameters.dataPath.appending(components: "debug")

        let ext = try result.target(for: "extlib").clangTarget()
        var args: [String] = []

        #if os(macOS)
        args += ["-fobjc-arc"]
        #endif
        args += ["-target", defaultTargetTriple]
        args += ["-O0", "-DSWIFT_PACKAGE=1", "-DDEBUG=1"]
        args += ["-fblocks"]
        #if os(macOS) // FIXME(5473) - support modules on non-Apple platforms
        args += [
            "-fmodules",
            "-fmodule-name=extlib",
            "-fmodules-cache-path=\(buildPath.appending(components: "ModuleCache"))",
        ]
        #endif
        args += ["-I", ExtPkg.appending(components: "Sources", "extlib", "include").pathString]
        args += [hostTriple.isWindows() ? "-gdwarf" : "-g"]

        if hostTriple.isLinux() {
            args += ["-fno-omit-frame-pointer"]
        }

        XCTAssertEqual(try ext.basicArguments(isCXX: false), args)
        XCTAssertEqual(try ext.objects, [buildPath.appending(components: "extlib.build", "extlib.c.o")])
        XCTAssertEqual(ext.moduleMap, buildPath.appending(components: "extlib.build", "module.modulemap"))

        let exe = try result.target(for: "exe").clangTarget()
        args = []

        #if os(macOS)
        args += ["-fobjc-arc", "-target", defaultTargetTriple]
        #else
        args += ["-target", defaultTargetTriple]
        #endif

        args += ["-O0", "-DSWIFT_PACKAGE=1", "-DDEBUG=1"]
        args += ["-fblocks"]
        #if os(macOS) // FIXME(5473) - support modules on non-Apple platforms
        args += [
            "-fmodules",
            "-fmodule-name=exe",
            "-fmodules-cache-path=\(buildPath.appending(components: "ModuleCache"))",
        ]
        #endif
        args += [
            "-I", Pkg.appending(components: "Sources", "exe", "include").pathString,
            "-I", Pkg.appending(components: "Sources", "lib", "include").pathString,
            "-fmodule-map-file=\(buildPath.appending(components: "lib.build", "module.modulemap"))",
            "-I", ExtPkg.appending(components: "Sources", "extlib", "include").pathString,
            "-fmodule-map-file=\(buildPath.appending(components: "extlib.build", "module.modulemap"))",
        ]
        args += [hostTriple.isWindows() ? "-gdwarf" : "-g"]

        if hostTriple.isLinux() {
            args += ["-fno-omit-frame-pointer"]
        }

        XCTAssertEqual(try exe.basicArguments(isCXX: false), args)
        XCTAssertEqual(try exe.objects, [buildPath.appending(components: "exe.build", "main.c.o")])
        XCTAssertEqual(exe.moduleMap, nil)

        #if os(macOS)
        XCTAssertEqual(try result.buildProduct(for: "exe").linkArguments(), [
            result.plan.destinationBuildParameters.toolchain.swiftCompilerPath.pathString,
            "-L", buildPath.pathString,
            "-o", buildPath.appending(components: "exe").pathString,
            "-module-name", "exe",
            "-Xlinker", "-no_warn_duplicate_libraries",
            "-emit-executable",
            "-Xlinker", "-rpath", "-Xlinker", "@loader_path",
            "@\(buildPath.appending(components: "exe.product", "Objects.LinkFileList"))",
            "-runtime-compatibility-version", "none",
            "-target", defaultTargetTriple,
            "-g",
        ])
        #elseif os(Windows)
        XCTAssertEqual(try result.buildProduct(for: "exe").linkArguments(), [
            result.plan.destinationBuildParameters.toolchain.swiftCompilerPath.pathString,
            "-L", buildPath.pathString,
            "-o", buildPath.appending(components: "exe.exe").pathString,
            "-module-name", "exe",
            "-emit-executable",
            "@\(buildPath.appending(components: "exe.product", "Objects.LinkFileList"))",
            "-runtime-compatibility-version", "none",
            "-target", defaultTargetTriple,
            "-g", "-use-ld=lld", "-Xlinker", "-debug:dwarf",
        ])
        #else
        XCTAssertEqual(try result.buildProduct(for: "exe").linkArguments(), [
            result.plan.destinationBuildParameters.toolchain.swiftCompilerPath.pathString,
            "-L", buildPath.pathString,
            "-o", buildPath.appending(components: "exe").pathString,
            "-module-name", "exe",
            "-emit-executable",
            "-Xlinker", "-rpath=$ORIGIN",
            "@\(buildPath.appending(components: "exe.product", "Objects.LinkFileList"))",
            "-runtime-compatibility-version", "none",
            "-target", defaultTargetTriple,
            "-g",
        ])
        #endif

        let buildProduct = try XCTUnwrap(
            result.productMap[.init(
                productName: "exe",
                packageIdentity: "Pkg",
                buildTriple: .destination
            )]
        )
        XCTAssertEqual(Array(buildProduct.objects), [
            buildPath.appending(components: "exe.build", "main.c.o"),
            buildPath.appending(components: "extlib.build", "extlib.c.o"),
            buildPath.appending(components: "lib.build", "lib.c.o"),
        ])
    }

    func testClangConditionalDependency() throws {
        let fs = InMemoryFileSystem(
            emptyFiles:
            "/Pkg/Sources/exe/main.c",
            "/Pkg/Sources/PkgLib/lib.c",
            "/Pkg/Sources/PkgLib/lib.S",
            "/Pkg/Sources/PkgLib/include/lib.h",
            "/ExtPkg/Sources/ExtLib/extlib.c",
            "/ExtPkg/Sources/ExtLib/include/ext.h"
        )

        let observability = ObservabilitySystem.makeForTesting()
        let graph = try loadModulesGraph(
            fileSystem: fs,
            manifests: [
                Manifest.createRootManifest(
                    displayName: "Pkg",
                    path: "/Pkg",
                    dependencies: [
                        .localSourceControl(path: "/ExtPkg", requirement: .upToNextMajor(from: "1.0.0")),
                    ],
                    targets: [
                        TargetDescription(name: "exe", dependencies: [
                            .target(name: "PkgLib", condition: PackageConditionDescription(
                                platformNames: ["linux", "android"],
                                config: nil
                            )),
                        ]),
                        TargetDescription(name: "PkgLib", dependencies: [
                            .product(name: "ExtPkg", package: "ExtPkg", condition: PackageConditionDescription(
                                platformNames: [],
                                config: "debug"
                            )),
                        ]),
                    ]
                ),
                Manifest.createLocalSourceControlManifest(
                    displayName: "ExtPkg",
                    path: "/ExtPkg",
                    products: [
                        ProductDescription(name: "ExtPkg", type: .library(.automatic), targets: ["ExtLib"]),
                    ],
                    targets: [
                        TargetDescription(name: "ExtLib", dependencies: []),
                    ]
                ),
            ],
            observabilityScope: observability.topScope
        )

        XCTAssertNoDiagnostics(observability.diagnostics)

        do {
            let result = try BuildPlanResult(plan: mockBuildPlan(
                environment: BuildEnvironment(
                    platform: .linux,
                    configuration: .release
                ),
                graph: graph,
                fileSystem: fs,
                observabilityScope: observability.topScope
            ))

            let exeArguments = try result.target(for: "exe").clangTarget().basicArguments(isCXX: false)
            XCTAssert(exeArguments.contains { $0.contains("PkgLib") })
            XCTAssert(exeArguments.allSatisfy { !$0.contains("ExtLib") })

            let libArguments = try result.target(for: "PkgLib").clangTarget().basicArguments(isCXX: false)
            XCTAssert(libArguments.allSatisfy { !$0.contains("ExtLib") })
        }

        do {
            let result = try BuildPlanResult(plan: mockBuildPlan(
                environment: BuildEnvironment(
                    platform: .macOS,
                    configuration: .debug
                ),
                graph: graph,
                fileSystem: fs,
                observabilityScope: observability.topScope
            ))

            let arguments = try result.target(for: "exe").clangTarget().basicArguments(isCXX: false)
            XCTAssert(arguments.allSatisfy { !$0.contains("PkgLib") && !$0.contains("ExtLib") })

            let libArguments = try result.target(for: "PkgLib").clangTarget().basicArguments(isCXX: false)
            XCTAssert(libArguments.contains { $0.contains("ExtLib") })
        }
    }

    func testCLanguageStandard() throws {
        let Pkg: AbsolutePath = "/Pkg"

        let fs: FileSystem = InMemoryFileSystem(
            emptyFiles:
            Pkg.appending(components: "Sources", "exe", "main.cpp").pathString,
            Pkg.appending(components: "Sources", "lib", "lib.c").pathString,
            Pkg.appending(components: "Sources", "lib", "libx.cpp").pathString,
            Pkg.appending(components: "Sources", "lib", "include", "lib.h").pathString,
            Pkg.appending(components: "Sources", "swiftInteropLib", "lib.swift").pathString,
            Pkg.appending(components: "Sources", "swiftLib", "lib.swift").pathString
        )

        let observability = ObservabilitySystem.makeForTesting()
        let graph = try loadModulesGraph(
            fileSystem: fs,
            manifests: [
                Manifest.createRootManifest(
                    displayName: "Pkg",
                    path: .init(validating: Pkg.pathString),
                    cLanguageStandard: "gnu99",
                    cxxLanguageStandard: "c++1z",
                    targets: [
                        TargetDescription(name: "exe", dependencies: ["lib"]),
                        TargetDescription(name: "lib", dependencies: []),
                        TargetDescription(
                            name: "swiftInteropLib",
                            dependencies: [],
                            settings: [.init(tool: .swift, kind: .interoperabilityMode(.Cxx))]
                        ),
                        TargetDescription(name: "swiftLib", dependencies: []),
                    ]
                ),
            ],
            observabilityScope: observability.topScope
        )
        XCTAssertNoDiagnostics(observability.diagnostics)

        let plan = try mockBuildPlan(
            graph: graph,
            fileSystem: fs,
            observabilityScope: observability.topScope
        )
        let result = try BuildPlanResult(plan: plan)

        result.checkProductsCount(1)
        result.checkTargetsCount(4)

        let buildPath = plan.productsBuildPath

        #if os(macOS)
        XCTAssertEqual(try result.buildProduct(for: "exe").linkArguments(), [
            result.plan.destinationBuildParameters.toolchain.swiftCompilerPath.pathString,
            "-lc++",
            "-L", buildPath.pathString,
            "-o", buildPath.appending(components: "exe").pathString,
            "-module-name", "exe",
            "-Xlinker", "-no_warn_duplicate_libraries",
            "-emit-executable",
            "-Xlinker", "-rpath", "-Xlinker", "@loader_path",
            "@\(buildPath.appending(components: "exe.product", "Objects.LinkFileList"))",
            "-runtime-compatibility-version", "none",
            "-target", defaultTargetTriple,
            "-g",
        ])
        #elseif os(Windows)
        XCTAssertEqual(try result.buildProduct(for: "exe").linkArguments(), [
            result.plan.destinationBuildParameters.toolchain.swiftCompilerPath.pathString,
            "-L", buildPath.pathString,
            "-o", buildPath.appending(components: "exe.exe").pathString,
            "-module-name", "exe",
            "-emit-executable",
            "@\(buildPath.appending(components: "exe.product", "Objects.LinkFileList"))",
            "-runtime-compatibility-version", "none",
            "-target", defaultTargetTriple,
            "-g", "-use-ld=lld", "-Xlinker", "-debug:dwarf",
        ])
        #else
        XCTAssertEqual(try result.buildProduct(for: "exe").linkArguments(), [
            result.plan.destinationBuildParameters.toolchain.swiftCompilerPath.pathString,
            "-lstdc++",
            "-L", buildPath.pathString,
            "-o", buildPath.appending(components: "exe").pathString,
            "-module-name", "exe",
            "-emit-executable",
            "-Xlinker", "-rpath=$ORIGIN",
            "@\(buildPath.appending(components: "exe.product", "Objects.LinkFileList"))",
            "-runtime-compatibility-version", "none",
            "-target", defaultTargetTriple,
            "-g",
        ])
        #endif

        let yaml = try fs.tempDirectory.appending(components: UUID().uuidString, "debug.yaml")
        try fs.createDirectory(yaml.parentDirectory, recursive: true)
        let llbuild = LLBuildManifestBuilder(plan, fileSystem: fs, observabilityScope: observability.topScope)
        try llbuild.generateManifest(at: yaml)
        let contents: String = try fs.readFileContents(yaml)
        XCTAssertMatch(
            contents,
            .contains(#"-std=gnu99","-c","\#(Pkg.appending(components: "Sources", "lib", "lib.c").escapedPathString)"#)
        )
        XCTAssertMatch(
            contents,
            .contains(
                #"-std=c++1z","-c","\#(Pkg.appending(components: "Sources", "lib", "libx.cpp").escapedPathString)"#
            )
        )

        // Assert compile args for swift modules importing cxx modules
        let swiftInteropLib = try result.target(for: "swiftInteropLib").swiftTarget().compileArguments()
        XCTAssertMatch(
            swiftInteropLib,
            [.anySequence, "-cxx-interoperability-mode=default", "-Xcc", "-std=c++1z", .anySequence]
        )
        let swiftLib = try result.target(for: "swiftLib").swiftTarget().compileArguments()
        XCTAssertNoMatch(swiftLib, [.anySequence, "-Xcc", "-std=c++1z", .anySequence])

        // Assert symbolgraph-extract args for swift modules importing cxx modules
        do {
            let swiftInteropLib = try result.target(for: "swiftInteropLib").swiftTarget().compileArguments()
            XCTAssertMatch(
                swiftInteropLib,
                [.anySequence, "-cxx-interoperability-mode=default", "-Xcc", "-std=c++1z", .anySequence]
            )
            let swiftLib = try result.target(for: "swiftLib").swiftTarget().compileArguments()
            XCTAssertNoMatch(swiftLib, [.anySequence, "-Xcc", "-std=c++1z", .anySequence])
        }

        // Assert symbolgraph-extract args for cxx modules
        do {
            let swiftInteropLib = try result.target(for: "swiftInteropLib").swiftTarget().compileArguments()
            XCTAssertMatch(
                swiftInteropLib,
                [.anySequence, "-cxx-interoperability-mode=default", "-Xcc", "-std=c++1z", .anySequence]
            )
            let swiftLib = try result.target(for: "swiftLib").swiftTarget().compileArguments()
            XCTAssertNoMatch(swiftLib, [.anySequence, "-Xcc", "-std=c++1z", .anySequence])
        }
    }

    func testSwiftCMixed() throws {
        let Pkg: AbsolutePath = "/Pkg"

        let fs = InMemoryFileSystem(
            emptyFiles:
            Pkg.appending(components: "Sources", "exe", "main.swift").pathString,
            Pkg.appending(components: "Sources", "lib", "lib.c").pathString,
            Pkg.appending(components: "Sources", "lib", "include", "lib.h").pathString
        )

        let observability = ObservabilitySystem.makeForTesting()
        let graph = try loadModulesGraph(
            fileSystem: fs,
            manifests: [
                Manifest.createRootManifest(
                    displayName: "Pkg",
                    path: .init(validating: Pkg.pathString),
                    targets: [
                        TargetDescription(name: "exe", dependencies: ["lib"]),
                        TargetDescription(name: "lib", dependencies: []),
                    ]
                ),
            ],
            observabilityScope: observability.topScope
        )
        XCTAssertNoDiagnostics(observability.diagnostics)

        let plan = try mockBuildPlan(
            graph: graph,
            fileSystem: fs,
            observabilityScope: observability.topScope
        )
        let result = try BuildPlanResult(plan: plan)
        result.checkProductsCount(1)
        result.checkTargetsCount(2)

        let buildPath = plan.productsBuildPath

        let lib = try result.target(for: "lib").clangTarget()
        var args: [String] = []

        #if os(macOS)
        args += ["-fobjc-arc"]
        #endif
        args += ["-target", defaultTargetTriple]

        args += ["-O0", "-DSWIFT_PACKAGE=1", "-DDEBUG=1"]
        args += ["-fblocks"]
        #if os(macOS) // FIXME(5473) - support modules on non-Apple platforms
        args += [
            "-fmodules",
            "-fmodule-name=lib",
            "-fmodules-cache-path=\(buildPath.appending(components: "ModuleCache"))",
        ]
        #endif
        args += ["-I", Pkg.appending(components: "Sources", "lib", "include").pathString]
        args += [hostTriple.isWindows() ? "-gdwarf" : "-g"]

        if hostTriple.isLinux() {
            args += ["-fno-omit-frame-pointer"]
        }

        XCTAssertEqual(try lib.basicArguments(isCXX: false), args)
        XCTAssertEqual(try lib.objects, [buildPath.appending(components: "lib.build", "lib.c.o")])
        XCTAssertEqual(lib.moduleMap, buildPath.appending(components: "lib.build", "module.modulemap"))

        let exe = try result.target(for: "exe").swiftTarget().compileArguments()
        XCTAssertMatch(
            exe,
            [
                .anySequence,
                "-enable-batch-mode",
                "-Onone",
                "-enable-testing",
                .equal(self.j),
                "-DSWIFT_PACKAGE",
                "-DDEBUG",
                "-Xcc",
                "-fmodule-map-file=\(buildPath.appending(components: "lib.build", "module.modulemap"))",
                "-Xcc", "-I", "-Xcc", "\(Pkg.appending(components: "Sources", "lib", "include"))",
                "-module-cache-path", "\(buildPath.appending(components: "ModuleCache"))",
                .anySequence,
                "-swift-version", "4",
                "-g",
                .anySequence,
            ]
        )

        #if os(macOS)
        XCTAssertEqual(try result.buildProduct(for: "exe").linkArguments(), [
            result.plan.destinationBuildParameters.toolchain.swiftCompilerPath.pathString,
            "-L", buildPath.pathString,
            "-o", buildPath.appending(components: "exe").pathString,
            "-module-name", "exe",
            "-Xlinker", "-no_warn_duplicate_libraries",
            "-emit-executable",
            "-Xlinker", "-rpath", "-Xlinker", "@loader_path",
            "@\(buildPath.appending(components: "exe.product", "Objects.LinkFileList"))",
            "-Xlinker", "-rpath", "-Xlinker", "/fake/path/lib/swift-5.5/macosx",
            "-target", defaultTargetTriple,
            "-Xlinker", "-add_ast_path", "-Xlinker", "/path/to/build/\(result.plan.destinationBuildParameters.triple)/debug/exe.build/exe.swiftmodule",
            "-g",
        ])
        #elseif os(Windows)
        XCTAssertEqual(try result.buildProduct(for: "exe").linkArguments(), [
            result.plan.destinationBuildParameters.toolchain.swiftCompilerPath.pathString,
            "-L", buildPath.pathString,
            "-o", buildPath.appending(components: "exe.exe").pathString,
            "-module-name", "exe",
            "-emit-executable",
            "@\(buildPath.appending(components: "exe.product", "Objects.LinkFileList"))",
            "-target", defaultTargetTriple,
            "-g", "-use-ld=lld", "-Xlinker", "-debug:dwarf",
        ])
        #else
        XCTAssertEqual(try result.buildProduct(for: "exe").linkArguments(), [
            result.plan.destinationBuildParameters.toolchain.swiftCompilerPath.pathString,
            "-L", buildPath.pathString,
            "-o", buildPath.appending(components: "exe").pathString,
            "-module-name", "exe",
            "-emit-executable",
            "-Xlinker", "-rpath=$ORIGIN",
            "@\(buildPath.appending(components: "exe.product", "Objects.LinkFileList"))",
            "-target", defaultTargetTriple,
            "-g",
        ])
        #endif
    }

    func testSwiftCAsmMixed() throws {
        let fs = InMemoryFileSystem(
            emptyFiles:
            "/Pkg/Sources/exe/main.swift",
            "/Pkg/Sources/lib/lib.c",
            "/Pkg/Sources/lib/lib.S",
            "/Pkg/Sources/lib/include/lib.h"
        )

        let observability = ObservabilitySystem.makeForTesting()
        let graph = try loadModulesGraph(
            fileSystem: fs,
            manifests: [
                Manifest.createRootManifest(
                    displayName: "Pkg",
                    path: "/Pkg",
                    toolsVersion: .v5,
                    targets: [
                        TargetDescription(name: "exe", dependencies: ["lib"]),
                        TargetDescription(name: "lib", dependencies: []),
                    ]
                ),
            ],
            observabilityScope: observability.topScope
        )
        XCTAssertNoDiagnostics(observability.diagnostics)

        let result = try BuildPlanResult(plan: mockBuildPlan(
            graph: graph,
            fileSystem: fs,
            observabilityScope: observability.topScope
        ))
        result.checkProductsCount(1)
        result.checkTargetsCount(2)

        let lib = try result.target(for: "lib").clangTarget()
        XCTAssertEqual(try lib.objects, [
            AbsolutePath("/path/to/build/\(result.plan.destinationBuildParameters.triple)/debug/lib.build/lib.S.o"),
            AbsolutePath("/path/to/build/\(result.plan.destinationBuildParameters.triple)/debug/lib.build/lib.c.o"),
        ])
    }

    func testSwiftSettings_interoperabilityMode_cxx() throws {
        let Pkg: AbsolutePath = "/Pkg"

        let fs: FileSystem = InMemoryFileSystem(
            emptyFiles:
            Pkg.appending(components: "Sources", "cxxLib", "lib.cpp").pathString,
            Pkg.appending(components: "Sources", "cxxLib", "include", "lib.h").pathString,
            Pkg.appending(components: "Sources", "swiftLib", "lib.swift").pathString,
            Pkg.appending(components: "Sources", "swiftLib2", "lib2.swift").pathString
        )

        let observability = ObservabilitySystem.makeForTesting()
        let graph = try loadModulesGraph(
            fileSystem: fs,
            manifests: [
                Manifest.createRootManifest(
                    displayName: "Pkg",
                    path: .init(validating: Pkg.pathString),
                    cxxLanguageStandard: "c++20",
                    targets: [
                        TargetDescription(name: "cxxLib", dependencies: []),
                        TargetDescription(
                            name: "swiftLib",
                            dependencies: ["cxxLib"],
                            settings: [.init(tool: .swift, kind: .interoperabilityMode(.Cxx))]
                        ),
                        TargetDescription(name: "swiftLib2", dependencies: ["swiftLib"]),
                    ]
                ),
            ],
            observabilityScope: observability.topScope
        )
        XCTAssertNoDiagnostics(observability.diagnostics)

        let plan = try mockBuildPlan(
            graph: graph,
            fileSystem: fs,
            observabilityScope: observability.topScope
        )
        let result = try BuildPlanResult(plan: plan)

        // Cxx module
        do {
            try XCTAssertMatch(
                result.target(for: "cxxLib").clangTarget().symbolGraphExtractArguments(),
                [.anySequence, "-cxx-interoperability-mode=default", "-Xcc", "-std=c++20", .anySequence]
            )
        }

        // Swift module directly importing cxx module
        do {
            try XCTAssertMatch(
                result.target(for: "swiftLib").swiftTarget().compileArguments(),
                [.anySequence, "-cxx-interoperability-mode=default", "-Xcc", "-std=c++20", .anySequence]
            )
            try XCTAssertMatch(
                result.target(for: "swiftLib").swiftTarget().symbolGraphExtractArguments(),
                [.anySequence, "-cxx-interoperability-mode=default", "-Xcc", "-std=c++20", .anySequence]
            )
        }

        // Swift module transitively importing cxx module
        do {
            try XCTAssertNoMatch(
                result.target(for: "swiftLib2").swiftTarget().compileArguments(),
                [.anySequence, "-cxx-interoperability-mode=default", .anySequence]
            )
            try XCTAssertNoMatch(
                result.target(for: "swiftLib2").swiftTarget().compileArguments(),
                [.anySequence, "-Xcc", "-std=c++20", .anySequence]
            )
            try XCTAssertNoMatch(
                result.target(for: "swiftLib2").swiftTarget().symbolGraphExtractArguments(),
                [.anySequence, "-cxx-interoperability-mode=default", .anySequence]
            )
            try XCTAssertNoMatch(
                result.target(for: "swiftLib2").swiftTarget().symbolGraphExtractArguments(),
                [.anySequence, "-Xcc", "-std=c++20", .anySequence]
            )
        }
    }

    func test_symbolGraphExtract_arguments() throws {
        // ModuleGraph:
        // .
        // ├── A (Swift)
        // │   ├── B (Swift)
        // │   └── C (C)
        // └── D (C)
        //     ├── B (Swift)
        //     └── C (C)

        let Pkg: AbsolutePath = "/Pkg"
        let fs: FileSystem = InMemoryFileSystem(
            emptyFiles:
            // A
            Pkg.appending(components: "Sources", "A", "A.swift").pathString,
            // B
            Pkg.appending(components: "Sources", "B", "B.swift").pathString,
            // C
            Pkg.appending(components: "Sources", "C", "C.c").pathString,
            Pkg.appending(components: "Sources", "C", "include", "C.h").pathString,
            // D
            Pkg.appending(components: "Sources", "D", "D.c").pathString,
            Pkg.appending(components: "Sources", "D", "include", "D.h").pathString
        )

        let observability = ObservabilitySystem.makeForTesting()
        let graph = try loadModulesGraph(
            fileSystem: fs,
            manifests: [
                Manifest.createRootManifest(
                    displayName: "Pkg",
                    path: .init(validating: Pkg.pathString),
                    targets: [
                        TargetDescription(name: "A", dependencies: ["B", "C"]),
                        TargetDescription(name: "B", dependencies: []),
                        TargetDescription(name: "C", dependencies: []),
                        TargetDescription(name: "D", dependencies: ["B", "C"]),
                    ]
                ),
            ],
            observabilityScope: observability.topScope
        )
        XCTAssertNoDiagnostics(observability.diagnostics)

        let plan = try mockBuildPlan(
            graph: graph,
            fileSystem: fs,
            observabilityScope: observability.topScope
        )

        let result = try BuildPlanResult(plan: plan)
        let triple = result.plan.destinationBuildParameters.triple

        func XCTAssertMatchesSubSequences(
            _ value: [String],
            _ patterns: [StringPattern]...,
            file: StaticString = #file,
            line: UInt = #line
        ) {
            for pattern in patterns {
                var pattern = pattern
                pattern.insert(.anySequence, at: 0)
                pattern.append(.anySequence)
                XCTAssertMatch(value, pattern, file: file, line: line)
            }
        }

        // A
        do {
            try XCTAssertMatchesSubSequences(
                result.target(for: "A").symbolGraphExtractArguments(),
                // Swift Module dependencies
                ["-I", "/path/to/build/\(triple)/debug/Modules"],
                // C Module dependencies
                ["-Xcc", "-I", "-Xcc", "/Pkg/Sources/C/include"],
                ["-Xcc", "-fmodule-map-file=/path/to/build/\(triple)/debug/C.build/module.modulemap"]
            )
        }

        // D
        do {
            try XCTAssertMatchesSubSequences(
                result.target(for: "D").symbolGraphExtractArguments(),
                // Self Module
                ["-I", "/Pkg/Sources/D/include"],
                ["-Xcc", "-fmodule-map-file=/path/to/build/\(triple)/debug/D.build/module.modulemap"],

                // C Module dependencies
                ["-Xcc", "-I", "-Xcc", "/Pkg/Sources/C/include"],
                ["-Xcc", "-fmodule-map-file=/path/to/build/\(triple)/debug/C.build/module.modulemap"],

                // General Args
                [
                    "-Xcc", "-fmodules",
                    "-Xcc", "-fmodule-name=D",
                    "-Xcc", "-fmodules-cache-path=/path/to/build/\(triple)/debug/ModuleCache",
                ]
            )

#if os(macOS)
            try XCTAssertMatchesSubSequences(
                result.target(for: "D").symbolGraphExtractArguments(),
                // Swift Module dependencies
                ["-Xcc", "-fmodule-map-file=/path/to/build/\(triple)/debug/B.build/module.modulemap"]
            )
#endif
        }
    }

    func testREPLArguments() throws {
        let Dep = AbsolutePath("/Dep")
        let fs = InMemoryFileSystem(
            emptyFiles:
            "/Pkg/Sources/exe/main.swift",
            "/Pkg/Sources/swiftlib/lib.swift",
            "/Pkg/Sources/lib/lib.c",
            "/Pkg/Sources/lib/include/lib.h",
            Dep.appending(components: "Sources", "Dep", "dep.swift").pathString,
            Dep.appending(components: "Sources", "CDep", "cdep.c").pathString,
            Dep.appending(components: "Sources", "CDep", "include", "head.h").pathString,
            Dep.appending(components: "Sources", "CDep", "include", "module.modulemap").pathString
        )

        let observability = ObservabilitySystem.makeForTesting()
        let graph = try loadModulesGraph(
            fileSystem: fs,
            manifests: [
                Manifest.createRootManifest(
                    displayName: "Pkg",
                    path: "/Pkg",
                    dependencies: [
                        .localSourceControl(path: "/Dep", requirement: .upToNextMajor(from: "1.0.0")),
                    ],
                    targets: [
                        TargetDescription(name: "exe", dependencies: ["swiftlib"]),
                        TargetDescription(name: "swiftlib", dependencies: ["lib"]),
                        TargetDescription(name: "lib", dependencies: ["Dep"]),
                    ]
                ),
                Manifest.createFileSystemManifest(
                    displayName: "Dep",
                    path: "/Dep",
                    products: [
                        ProductDescription(name: "Dep", type: .library(.automatic), targets: ["Dep"]),
                    ],
                    targets: [
                        TargetDescription(name: "Dep", dependencies: ["CDep"]),
                        TargetDescription(name: "CDep", dependencies: []),
                    ]
                ),
            ],
            createREPLProduct: true,
            observabilityScope: observability.topScope
        )
        XCTAssertNoDiagnostics(observability.diagnostics)

        let plan = try mockBuildPlan(
            graph: graph,
            fileSystem: fs,
            observabilityScope: observability.topScope
        )

        let buildPath = plan.productsBuildPath
        XCTAssertEqual(
            try plan.createREPLArguments().sorted(),
            [
                "-I\(Dep.appending(components: "Sources", "CDep", "include"))",
                "-I\(buildPath)",
                "-I\(buildPath.appending(components: "lib.build"))",
                "-L\(buildPath)",
                "-lpkg__REPL",
                "repl",
            ]
        )

        XCTAssertEqual(plan.graph.allProducts.map(\.name).sorted(), [
            "Dep",
            "exe",
            "pkg__REPL",
        ])
    }

    func testTestModule() throws {
        let fs = InMemoryFileSystem(
            emptyFiles:
            "/Pkg/Sources/Foo/foo.swift",
            "/Pkg/Tests/\(SwiftTarget.defaultTestEntryPointName)",
            "/Pkg/Tests/FooTests/foo.swift"
        )

        let observability = ObservabilitySystem.makeForTesting()
        let graph = try loadModulesGraph(
            fileSystem: fs,
            manifests: [
                Manifest.createRootManifest(
                    displayName: "Pkg",
                    path: "/Pkg",
                    targets: [
                        TargetDescription(name: "Foo", dependencies: []),
                        TargetDescription(name: "FooTests", dependencies: ["Foo"], type: .test),
                    ]
                ),
            ],
            observabilityScope: observability.topScope
        )
        XCTAssertNoDiagnostics(observability.diagnostics)

        let result = try BuildPlanResult(plan: mockBuildPlan(
            graph: graph,
            fileSystem: fs,
            observabilityScope: observability.topScope
        ))
        result.checkProductsCount(1)
        #if os(macOS)
        result.checkTargetsCount(2)
        #else
        // On non-Apple platforms, when a custom entry point file is present (e.g. XCTMain.swift), there is one
        // additional target for the synthesized test entry point.
        result.checkTargetsCount(3)
        #endif

        let buildPath = result.plan.productsBuildPath

        let foo = try result.target(for: "Foo").swiftTarget().compileArguments()
        XCTAssertMatch(
            foo,
            [
                .anySequence,
                "-enable-batch-mode",
                "-Onone",
                "-enable-testing",
                .equal(self.j),
                "-DSWIFT_PACKAGE",
                "-DDEBUG",
                "-module-cache-path", "\(buildPath.appending(components: "ModuleCache"))",
                .anySequence,
                "-swift-version", "4",
                "-g",
                .anySequence,
            ]
        )

        let fooTests = try result.target(for: "FooTests").swiftTarget().compileArguments()
        XCTAssertMatch(
            fooTests,
            [
                .anySequence,
                "-enable-batch-mode",
                "-Onone",
                "-enable-testing",
                .equal(self.j),
                "-DSWIFT_PACKAGE",
                "-DDEBUG",
                "-module-cache-path", "\(buildPath.appending(components: "ModuleCache"))",
                .anySequence,
                "-swift-version", "4",
                "-g",
                .anySequence,
            ]
        )

        #if os(macOS)
        let version = MinimumDeploymentTarget.computeXCTestMinimumDeploymentTarget(for: .macOS).versionString
        let rpathsForBackdeployment: [String]
        if let version = try? Version(string: version, lenient: true), version.major < 12 {
            rpathsForBackdeployment = ["-Xlinker", "-rpath", "-Xlinker", "/fake/path/lib/swift-5.5/macosx"]
        } else {
            rpathsForBackdeployment = []
        }
        XCTAssertEqual(
            try result.buildProduct(for: "PkgPackageTests").linkArguments(),
            [
                result.plan.destinationBuildParameters.toolchain.swiftCompilerPath.pathString,
                "-L", buildPath.pathString,
                "-o",
                buildPath.appending(components: "PkgPackageTests.xctest", "Contents", "MacOS", "PkgPackageTests")
                    .pathString,
                "-module-name", "PkgPackageTests",
                "-Xlinker", "-no_warn_duplicate_libraries",
                "-Xlinker", "-bundle",
                "-Xlinker", "-rpath", "-Xlinker", "@loader_path/../../../",
                "@\(buildPath.appending(components: "PkgPackageTests.product", "Objects.LinkFileList"))",
            ] + rpathsForBackdeployment + [
                "-target", "\(hostTriple.tripleString(forPlatformVersion: version))",
                "-Xlinker", "-add_ast_path", "-Xlinker",
                buildPath.appending(components: "Modules", "Foo.swiftmodule").pathString,
                "-Xlinker", "-add_ast_path", "-Xlinker",
                buildPath.appending(components: "Modules", "FooTests.swiftmodule").pathString,
                "-g",
            ]
        )
        #elseif os(Windows)
        XCTAssertEqual(try result.buildProduct(for: "PkgPackageTests").linkArguments(), [
            result.plan.destinationBuildParameters.toolchain.swiftCompilerPath.pathString,
            "-L", buildPath.pathString,
            "-o", buildPath.appending(components: "PkgPackageTests.xctest").pathString,
            "-module-name", "PkgPackageTests",
            "-emit-executable",
            "@\(buildPath.appending(components: "PkgPackageTests.product", "Objects.LinkFileList"))",
            "-target", defaultTargetTriple,
            "-g", "-use-ld=lld", "-Xlinker", "-debug:dwarf",
        ])
        #else
        XCTAssertEqual(try result.buildProduct(for: "PkgPackageTests").linkArguments(), [
            result.plan.destinationBuildParameters.toolchain.swiftCompilerPath.pathString,
            "-L", buildPath.pathString,
            "-o", buildPath.appending(components: "PkgPackageTests.xctest").pathString,
            "-module-name", "PkgPackageTests",
            "-emit-executable",
            "-Xlinker", "-rpath=$ORIGIN",
            "@\(buildPath.appending(components: "PkgPackageTests.product", "Objects.LinkFileList"))",
            "-target", defaultTargetTriple,
            "-g",
        ])
        #endif
    }

    func testConcurrencyInOS() throws {
        let fs = InMemoryFileSystem(
            emptyFiles:
            "/Pkg/Sources/exe/main.swift"
        )

        let observability = ObservabilitySystem.makeForTesting()
        let graph = try loadModulesGraph(
            fileSystem: fs,
            manifests: [
                Manifest.createRootManifest(
                    displayName: "Pkg",
                    path: "/Pkg",
                    platforms: [
                        PlatformDescription(name: "macos", version: "12.0"),
                    ],
                    targets: [
                        TargetDescription(name: "exe", dependencies: []),
                    ]
                ),
            ],
            observabilityScope: observability.topScope
        )
        XCTAssertNoDiagnostics(observability.diagnostics)

        let result = try BuildPlanResult(plan: mockBuildPlan(
            config: .release,
            graph: graph,
            fileSystem: fs,
            observabilityScope: observability.topScope
        ))

        result.checkProductsCount(1)
        result.checkTargetsCount(1)

        let buildPath = result.plan.productsBuildPath

        let exe = try result.target(for: "exe").swiftTarget().compileArguments()

        XCTAssertMatch(
            exe,
            [
                .anySequence,
                "-O",
                .equal(self.j),
                "-DSWIFT_PACKAGE",
                "-module-cache-path", "\(buildPath.appending(components: "ModuleCache"))",
                .anySequence,
                "-swift-version", "4",
                "-g",
                .anySequence,
            ]
        )

        #if os(macOS)
        XCTAssertEqual(try result.buildProduct(for: "exe").linkArguments(), [
            result.plan.destinationBuildParameters.toolchain.swiftCompilerPath.pathString,
            "-L", buildPath.pathString,
            "-o", buildPath.appending(components: "exe").pathString,
            "-module-name", "exe",
            "-Xlinker", "-no_warn_duplicate_libraries",
            "-emit-executable",
            "-Xlinker", "-dead_strip",
            "-Xlinker", "-rpath", "-Xlinker", "@loader_path",
            "@\(buildPath.appending(components: "exe.product", "Objects.LinkFileList"))",
            "-target", hostTriple.tripleString(forPlatformVersion: "12.0"),
            "-g",
        ])
        #endif
    }

    func testParseAsLibraryFlagForExe() throws {
        let fs = InMemoryFileSystem(
            emptyFiles:
            // executable has a single source file not named `main.swift`, without @main.
            "/Pkg/Sources/exe1/foo.swift",
            // executable has a single source file named `main.swift`, without @main.
            "/Pkg/Sources/exe2/main.swift",
            // executable has a single source file not named `main.swift`, with @main.
            "/Pkg/Sources/exe3/foo.swift",
            // executable has a single source file named `main.swift`, with @main
            "/Pkg/Sources/exe4/main.swift",
            // executable has a single source file named `comments.swift`, with @main in comments
            "/Pkg/Sources/exe5/comments.swift",
            // executable has a single source file named `comments.swift`, with @main in comments
            "/Pkg/Sources/exe6/comments.swift",
            // executable has a single source file named `comments.swift`, with @main in comments
            "/Pkg/Sources/exe7/comments.swift",
            // executable has a single source file named `comments.swift`, with @main in comments
            "/Pkg/Sources/exe8/comments.swift",
            // executable has a single source file named `comments.swift`, with @main in comments
            "/Pkg/Sources/exe9/comments.swift",
            // executable has a single source file named `comments.swift`, with @main in comments and not in comments
            "/Pkg/Sources/exe10/comments.swift",
            // executable has a single source file named `comments.swift`, with @main in comments and not in comments
            "/Pkg/Sources/exe11/comments.swift",
            // executable has a single source file named `comments.swift`, with @main in comments and not in comments
            "/Pkg/Sources/exe12/comments.swift",
            // executable has multiple source files.
            "/Pkg/Sources/exe13/bar.swift",
            "/Pkg/Sources/exe13/main.swift",
            // Snippet with top-level code
            "/Pkg/Snippets/TopLevelCodeSnippet.swift",
            // Snippet with @main
            "/Pkg/Snippets/AtMainSnippet.swift"
        )

        try fs.writeFileContents(
            "/Pkg/Sources/exe3/foo.swift",
            string: """
            @main
            struct Runner {
              static func main() {
                print("hello world")
              }
            }
            """
        )

        try fs.writeFileContents(
            "/Pkg/Sources/exe4/main.swift",
            string: """
            @main
            struct Runner {
              static func main() {
                print("hello world")
              }
            }
            """
        )

        try fs.writeFileContents(
            "/Pkg/Sources/exe5/comments.swift",
            string: """
            // @main in comment
            print("hello world")
            """
        )

        try fs.writeFileContents(
            "/Pkg/Sources/exe6/comments.swift",
            string: """
            /* @main in comment */
            print("hello world")
            """
        )

        try fs.writeFileContents(
            "/Pkg/Sources/exe7/comments.swift",
            string: """
            /*
            @main in comment
            */
            print("hello world")
            """
        )

        try fs.writeFileContents(
            "/Pkg/Sources/exe8/comments.swift",
            string: """
            /*
            @main
            struct Runner {
              static func main() {
                print("hello world")
              }
            }
            */
            print("hello world")
            """
        )

        try fs.writeFileContents(
            "/Pkg/Sources/exe9/comments.swift",
            string: """
            /*@main
            struct Runner {
              static func main() {
                print("hello world")
              }
            }*/
            """
        )

        try fs.writeFileContents(
            "/Pkg/Sources/exe10/comments.swift",
            string: """
            // @main in comment
            @main
            struct Runner {
              static func main() {
                print("hello world")
              }
            }
            """
        )

        try fs.writeFileContents(
            "/Pkg/Sources/exe11/comments.swift",
            string: """
            /* @main in comment */
            @main
            struct Runner {
              static func main() {
                print("hello world")
              }
            }
            """
        )

        try fs.writeFileContents(
            "/Pkg/Sources/exe12/comments.swift",
            string: """
            /*
            @main
            struct Runner {
              static func main() {
                print("hello world")
              }
            }*/
            @main
            struct Runner {
              static func main() {
                print("hello world")
              }
            }
            """
        )

        try fs.writeFileContents(
            "/Pkg/Snippets/TopLevelCodeSnippet.swift",
            string: """
            struct Foo {
              init() {}
              func foo() {}
            }
            let foo = Foo()
            foo.foo()
            """
        )

        try fs.writeFileContents(
            "/Pkg/Snippets/AtMainSnippet.swift",
            string: """
            @main
            struct Runner {
              static func main() {
                print("hello world")
              }
            }
            """
        )

        let observability = ObservabilitySystem.makeForTesting()
        let graph = try loadModulesGraph(
            fileSystem: fs,
            manifests: [
                Manifest.createRootManifest(
                    displayName: "Pkg",
                    path: "/Pkg",
                    toolsVersion: .v5_5,
                    targets: [
                        TargetDescription(name: "exe1", type: .executable),
                        TargetDescription(name: "exe2", type: .executable),
                        TargetDescription(name: "exe3", type: .executable),
                        TargetDescription(name: "exe4", type: .executable),
                        TargetDescription(name: "exe5", type: .executable),
                        TargetDescription(name: "exe6", type: .executable),
                        TargetDescription(name: "exe7", type: .executable),
                        TargetDescription(name: "exe8", type: .executable),
                        TargetDescription(name: "exe9", type: .executable),
                        TargetDescription(name: "exe10", type: .executable),
                        TargetDescription(name: "exe11", type: .executable),
                        TargetDescription(name: "exe12", type: .executable),
                        TargetDescription(name: "exe13", type: .executable),
                    ]
                ),
            ],
            observabilityScope: observability.topScope
        )
        XCTAssertNoDiagnostics(observability.diagnostics)

        let result = try BuildPlanResult(plan: mockBuildPlan(
            graph: graph,
            linkingParameters: .init(
                shouldLinkStaticSwiftStdlib: true
            ),
            fileSystem: fs,
            observabilityScope: observability.topScope
        ))

        result.checkProductsCount(15)
        result.checkTargetsCount(15)

        XCTAssertNoDiagnostics(observability.diagnostics)

        // single source file not named main, and without @main should not have -parse-as-library.
        let exe1 = try result.target(for: "exe1").swiftTarget().emitCommandLine()
        XCTAssertNoMatch(exe1, ["-parse-as-library"])

        // single source file named main, and without @main should not have -parse-as-library.
        let exe2 = try result.target(for: "exe2").swiftTarget().emitCommandLine()
        XCTAssertNoMatch(exe2, ["-parse-as-library"])

        // single source file not named main, with @main should have -parse-as-library.
        let exe3 = try result.target(for: "exe3").swiftTarget().emitCommandLine()
        XCTAssertMatch(exe3, ["-parse-as-library"])

        // single source file named main, with @main should have -parse-as-library.
        let exe4 = try result.target(for: "exe4").swiftTarget().emitCommandLine()
        XCTAssertMatch(exe4, ["-parse-as-library"])

        // multiple source files should not have -parse-as-library.
        let exe5 = try result.target(for: "exe5").swiftTarget().emitCommandLine()
        XCTAssertNoMatch(exe5, ["-parse-as-library"])

        // @main in comment should not have -parse-as-library.
        let exe6 = try result.target(for: "exe6").swiftTarget().emitCommandLine()
        XCTAssertNoMatch(exe6, ["-parse-as-library"])

        // @main in comment should not have -parse-as-library.
        let exe7 = try result.target(for: "exe7").swiftTarget().emitCommandLine()
        XCTAssertNoMatch(exe7, ["-parse-as-library"])

        // @main in comment should not have -parse-as-library.
        let exe8 = try result.target(for: "exe8").swiftTarget().emitCommandLine()
        XCTAssertNoMatch(exe8, ["-parse-as-library"])

        // @main in comment should not have -parse-as-library.
        let exe9 = try result.target(for: "exe9").swiftTarget().emitCommandLine()
        XCTAssertNoMatch(exe9, ["-parse-as-library"])

        // @main in comment + non-comment should have -parse-as-library.
        let exe10 = try result.target(for: "exe10").swiftTarget().emitCommandLine()
        XCTAssertMatch(exe10, ["-parse-as-library"])

        // @main in comment + non-comment should have -parse-as-library.
        let exe11 = try result.target(for: "exe11").swiftTarget().emitCommandLine()
        XCTAssertMatch(exe11, ["-parse-as-library"])

        // @main in comment + non-comment should have -parse-as-library.
        let exe12 = try result.target(for: "exe12").swiftTarget().emitCommandLine()
        XCTAssertMatch(exe12, ["-parse-as-library"])

        // multiple source files should not have -parse-as-library.
        let exe13 = try result.target(for: "exe13").swiftTarget().emitCommandLine()
        XCTAssertNoMatch(exe13, ["-parse-as-library"])

        // A snippet with top-level code should not have -parse-as-library.
        let topLevelCodeSnippet = try result.target(for: "TopLevelCodeSnippet").swiftTarget().emitCommandLine()
        XCTAssertNoMatch(topLevelCodeSnippet, ["-parse-as-library"])

        // A snippet with @main should have -parse-as-library
        let atMainSnippet = try result.target(for: "AtMainSnippet").swiftTarget().emitCommandLine()
        XCTAssertMatch(atMainSnippet, ["-parse-as-library"])
    }

    func testCModule() throws {
        let Clibgit = AbsolutePath("/Clibgit")

        let fs = InMemoryFileSystem(
            emptyFiles:
            "/Pkg/Sources/exe/main.swift",
            Clibgit.appending(components: "module.modulemap").pathString
        )

        let observability = ObservabilitySystem.makeForTesting()
        let graph = try loadModulesGraph(
            fileSystem: fs,
            manifests: [
                Manifest.createRootManifest(
                    displayName: "Pkg",
                    path: "/Pkg",
                    dependencies: [
                        .localSourceControl(
                            path: .init(validating: Clibgit.pathString),
                            requirement: .upToNextMajor(from: "1.0.0")
                        ),
                    ],
                    targets: [
                        TargetDescription(name: "exe", dependencies: []),
                    ]
                ),
                Manifest.createFileSystemManifest(
                    displayName: "Clibgit",
                    path: "/Clibgit"
                ),
            ],
            observabilityScope: observability.topScope
        )
        XCTAssertNoDiagnostics(observability.diagnostics)

        let result = try BuildPlanResult(plan: mockBuildPlan(
            graph: graph,
            fileSystem: fs,
            observabilityScope: observability.topScope
        ))
        result.checkProductsCount(1)
        result.checkTargetsCount(1)

        let buildPath = result.plan.productsBuildPath

        XCTAssertMatch(
            try result.target(for: "exe").swiftTarget().compileArguments(),
            [
                "-enable-batch-mode",
                "-Onone",
                "-enable-testing",
                .equal(self.j),
                "-DSWIFT_PACKAGE",
                "-DDEBUG",
                "-Xcc", "-fmodule-map-file=\(Clibgit.appending(components: "module.modulemap"))",
                "-module-cache-path", "\(buildPath.appending(components: "ModuleCache"))",
                .anySequence,
                "-swift-version", "4",
                "-g",
                .anySequence,
            ]
        )

        #if os(macOS)
        XCTAssertEqual(try result.buildProduct(for: "exe").linkArguments(), [
            result.plan.destinationBuildParameters.toolchain.swiftCompilerPath.pathString,
            "-L", buildPath.pathString,
            "-o", buildPath.appending(components: "exe").pathString,
            "-module-name", "exe",
            "-Xlinker", "-no_warn_duplicate_libraries",
            "-emit-executable",
            "-Xlinker", "-rpath", "-Xlinker", "@loader_path",
            "@\(buildPath.appending(components: "exe.product", "Objects.LinkFileList"))",
            "-Xlinker", "-rpath", "-Xlinker", "/fake/path/lib/swift-5.5/macosx",
            "-target", defaultTargetTriple,
            "-Xlinker", "-add_ast_path",
            "-Xlinker", buildPath.appending(components: "exe.build", "exe.swiftmodule").pathString,
            "-g",
        ])
        #elseif os(Windows)
        XCTAssertEqual(try result.buildProduct(for: "exe").linkArguments(), [
            result.plan.destinationBuildParameters.toolchain.swiftCompilerPath.pathString,
            "-L", buildPath.pathString,
            "-o", buildPath.appending(components: "exe.exe").pathString,
            "-module-name", "exe",
            "-emit-executable",
            "@\(buildPath.appending(components: "exe.product", "Objects.LinkFileList"))",
            "-target", defaultTargetTriple,
            "-g", "-use-ld=lld", "-Xlinker", "-debug:dwarf",
        ])
        #else
        XCTAssertEqual(try result.buildProduct(for: "exe").linkArguments(), [
            result.plan.destinationBuildParameters.toolchain.swiftCompilerPath.pathString,
            "-L", buildPath.pathString,
            "-o", buildPath.appending(components: "exe").pathString,
            "-module-name", "exe",
            "-emit-executable",
            "-Xlinker", "-rpath=$ORIGIN",
            "@\(buildPath.appending(components: "exe.product", "Objects.LinkFileList"))",
            "-target", defaultTargetTriple,
            "-g",
        ])
        #endif
    }

    func testCppModule() throws {
        let fs = InMemoryFileSystem(
            emptyFiles:
            "/Pkg/Sources/exe/main.swift",
            "/Pkg/Sources/lib/lib.cpp",
            "/Pkg/Sources/lib/include/lib.h"
        )

        let observability = ObservabilitySystem.makeForTesting()
        let graph = try loadModulesGraph(
            fileSystem: fs,
            manifests: [
                Manifest.createRootManifest(
                    displayName: "Pkg",
                    path: "/Pkg",
                    targets: [
                        TargetDescription(name: "lib", dependencies: []),
                        TargetDescription(name: "exe", dependencies: ["lib"]),
                    ]
                ),
            ],
            observabilityScope: observability.topScope
        )
        XCTAssertNoDiagnostics(observability.diagnostics)

        var result = try BuildPlanResult(plan: mockBuildPlan(
            graph: graph,
            fileSystem: fs,
            observabilityScope: observability.topScope
        ))
        result.checkProductsCount(1)
        result.checkTargetsCount(2)
        var linkArgs = try result.buildProduct(for: "exe").linkArguments()

        #if os(macOS)
        XCTAssertMatch(linkArgs, ["-lc++"])
        #elseif !os(Windows)
        XCTAssertMatch(linkArgs, ["-lstdc++"])
        #endif

        // Verify that `-lstdc++` is passed instead of `-lc++` when cross-compiling to Linux.
        result = try BuildPlanResult(plan: mockBuildPlan(
            triple: .arm64Linux,
            graph: graph,
            fileSystem: fs,
            observabilityScope: observability.topScope
        ))
        result.checkProductsCount(1)
        result.checkTargetsCount(2)
        linkArgs = try result.buildProduct(for: "exe").linkArguments()

        XCTAssertMatch(linkArgs, ["-lstdc++"])
    }

    func testDynamicProducts() throws {
        let fs = InMemoryFileSystem(
            emptyFiles:
            "/Foo/Sources/Foo/main.swift",
            "/Bar/Source/Bar/source.swift"
        )

        let observability = ObservabilitySystem.makeForTesting()
        let g = try loadModulesGraph(
            fileSystem: fs,
            manifests: [
                Manifest.createFileSystemManifest(
                    displayName: "Bar",
                    path: "/Bar",
                    products: [
                        ProductDescription(name: "Bar-Baz", type: .library(.dynamic), targets: ["Bar"]),
                    ],
                    targets: [
                        TargetDescription(name: "Bar", dependencies: []),
                    ]
                ),
                Manifest.createRootManifest(
                    displayName: "Foo",
                    path: "/Foo",
                    dependencies: [
                        .localSourceControl(path: "/Bar", requirement: .upToNextMajor(from: "1.0.0")),
                    ],
                    targets: [
                        TargetDescription(name: "Foo", dependencies: ["Bar-Baz"]),
                    ]
                ),
            ],
            observabilityScope: observability.topScope
        )
        XCTAssertNoDiagnostics(observability.diagnostics)

        let result = try BuildPlanResult(plan: mockBuildPlan(
            graph: g,
            fileSystem: fs,
            observabilityScope: observability.topScope
        ))
        result.checkProductsCount(2)
        result.checkTargetsCount(2)

        let buildPath = result.plan.productsBuildPath

        let fooLinkArgs = try result.buildProduct(for: "Foo").linkArguments()
        let barLinkArgs = try result.buildProduct(for: "Bar-Baz").linkArguments()

        #if os(macOS)
        XCTAssertEqual(fooLinkArgs, [
            result.plan.destinationBuildParameters.toolchain.swiftCompilerPath.pathString,
            "-L", buildPath.pathString,
            "-o", buildPath.appending(components: "Foo").pathString,
            "-module-name", "Foo",
            "-lBar-Baz",
            "-Xlinker", "-no_warn_duplicate_libraries",
            "-emit-executable",
            "-Xlinker", "-rpath", "-Xlinker", "@loader_path",
            "@\(buildPath.appending(components: "Foo.product", "Objects.LinkFileList"))",
            "-Xlinker", "-rpath", "-Xlinker", "/fake/path/lib/swift-5.5/macosx",
            "-target", defaultTargetTriple,
            "-Xlinker", "-add_ast_path",
            "-Xlinker", buildPath.appending(components: "Foo.build", "Foo.swiftmodule").pathString,
            "-g",
        ])

        XCTAssertEqual(barLinkArgs, [
            result.plan.destinationBuildParameters.toolchain.swiftCompilerPath.pathString,
            "-L", buildPath.pathString,
            "-o", buildPath.appending(components: "libBar-Baz.dylib").pathString,
            "-module-name", "Bar_Baz",
            "-Xlinker", "-no_warn_duplicate_libraries",
            "-emit-library",
            "-Xlinker", "-install_name", "-Xlinker", "@rpath/libBar-Baz.dylib",
            "-Xlinker", "-rpath", "-Xlinker", "@loader_path",
            "@\(buildPath.appending(components: "Bar-Baz.product", "Objects.LinkFileList"))",
            "-Xlinker", "-rpath", "-Xlinker", "/fake/path/lib/swift-5.5/macosx",
            "-target", defaultTargetTriple,
            "-Xlinker", "-add_ast_path",
            "-Xlinker", buildPath.appending(components: "Modules", "Bar.swiftmodule").pathString,
            "-g",
        ])
        #elseif os(Windows)
        XCTAssertEqual(fooLinkArgs, [
            result.plan.destinationBuildParameters.toolchain.swiftCompilerPath.pathString,
            "-L", buildPath.pathString,
            "-o", buildPath.appending(components: "Foo.exe").pathString,
            "-module-name", "Foo",
            "-lBar-Baz",
            "-emit-executable",
            "@\(buildPath.appending(components: "Foo.product", "Objects.LinkFileList"))",
            "-target", defaultTargetTriple,
            "-g", "-use-ld=lld", "-Xlinker", "-debug:dwarf",
        ])

        XCTAssertEqual(barLinkArgs, [
            result.plan.destinationBuildParameters.toolchain.swiftCompilerPath.pathString,
            "-L", buildPath.pathString,
            "-o", buildPath.appending(components: "Bar-Baz.dll").pathString,
            "-module-name", "Bar_Baz",
            "-emit-library",
            "@\(buildPath.appending(components: "Bar-Baz.product", "Objects.LinkFileList"))",
            "-target", defaultTargetTriple,
            "-g", "-use-ld=lld", "-Xlinker", "-debug:dwarf",
        ])
        #else
        XCTAssertEqual(fooLinkArgs, [
            result.plan.destinationBuildParameters.toolchain.swiftCompilerPath.pathString,
            "-L", buildPath.pathString,
            "-o", buildPath.appending(components: "Foo").pathString,
            "-module-name", "Foo",
            "-lBar-Baz",
            "-emit-executable",
            "-Xlinker", "-rpath=$ORIGIN",
            "@\(buildPath.appending(components: "Foo.product", "Objects.LinkFileList"))",
            "-target", defaultTargetTriple,
            "-g",
        ])

        XCTAssertEqual(barLinkArgs, [
            result.plan.destinationBuildParameters.toolchain.swiftCompilerPath.pathString,
            "-L", buildPath.pathString,
            "-o", buildPath.appending(components: "libBar-Baz.so").pathString,
            "-module-name", "Bar_Baz",
            "-emit-library",
            "-Xlinker", "-rpath=$ORIGIN",
            "@\(buildPath.appending(components: "Bar-Baz.product", "Objects.LinkFileList"))",
            "-target", defaultTargetTriple,
            "-g",
        ])
        #endif

        #if os(macOS)
        XCTAssert(
            barLinkArgs.contains("-install_name")
                && barLinkArgs.contains("@rpath/libBar-Baz.dylib")
                && barLinkArgs.contains("-rpath")
                && barLinkArgs.contains("@loader_path"),
            "The dynamic library will not work once moved outside the build directory."
        )
        #endif
    }

    func testExecAsDependency() throws {
        let fs = InMemoryFileSystem(
            emptyFiles:
            "/Pkg/Sources/exe/main.swift",
            "/Pkg/Sources/lib/lib.swift"
        )

        let observability = ObservabilitySystem.makeForTesting()
        let graph = try loadModulesGraph(
            fileSystem: fs,
            manifests: [
                Manifest.createRootManifest(
                    displayName: "Pkg",
                    path: "/Pkg",
                    products: [
                        ProductDescription(name: "lib", type: .library(.dynamic), targets: ["lib"]),
                    ],
                    targets: [
                        TargetDescription(name: "lib", dependencies: []),
                        TargetDescription(name: "exe", dependencies: ["lib"]),
                    ]
                ),
            ],
            observabilityScope: observability.topScope
        )
        XCTAssertNoDiagnostics(observability.diagnostics)

        let result = try BuildPlanResult(plan: mockBuildPlan(
            graph: graph,
            fileSystem: fs,
            observabilityScope: observability.topScope
        ))

        result.checkProductsCount(2)
        result.checkTargetsCount(2)

        let buildPath = result.plan.productsBuildPath

        let exe = try result.target(for: "exe").swiftTarget().compileArguments()
        XCTAssertMatch(
            exe,
            [
                "-enable-batch-mode",
                "-Onone",
                "-enable-testing",
                .equal(self.j),
                "-DSWIFT_PACKAGE",
                "-DDEBUG",
                "-module-cache-path", "\(buildPath.appending(components: "ModuleCache"))",
                .anySequence,
                "-swift-version", "4",
                "-g",
                .anySequence,
            ]
        )

        let lib = try result.target(for: "lib").swiftTarget().compileArguments()
        XCTAssertMatch(
            lib,
            [
                "-enable-batch-mode",
                "-Onone",
                "-enable-testing",
                .equal(self.j),
                "-DSWIFT_PACKAGE",
                "-DDEBUG",
                "-module-cache-path", "\(buildPath.appending(components: "ModuleCache"))",
                .anySequence,
                "-swift-version", "4",
                "-g",
                .anySequence,
            ]
        )

        #if os(macOS)
        let linkArguments = [
            result.plan.destinationBuildParameters.toolchain.swiftCompilerPath.pathString,
            "-L", buildPath.pathString,
            "-o", buildPath.appending(components: "liblib.dylib").pathString,
            "-module-name", "lib",
            "-Xlinker", "-no_warn_duplicate_libraries",
            "-emit-library",
            "-Xlinker", "-install_name", "-Xlinker", "@rpath/liblib.dylib",
            "-Xlinker", "-rpath", "-Xlinker", "@loader_path",
            "@\(buildPath.appending(components: "lib.product", "Objects.LinkFileList"))",
            "-Xlinker", "-rpath", "-Xlinker", "/fake/path/lib/swift-5.5/macosx",
            "-target", defaultTargetTriple,
            "-Xlinker", "-add_ast_path", "-Xlinker",
            buildPath.appending(components: "Modules", "lib.swiftmodule").pathString,
            "-g",
        ]
        #elseif os(Windows)
        let linkArguments = [
            result.plan.destinationBuildParameters.toolchain.swiftCompilerPath.pathString,
            "-L", buildPath.pathString,
            "-o", buildPath.appending(components: "lib.dll").pathString,
            "-module-name", "lib",
            "-emit-library",
            "@\(buildPath.appending(components: "lib.product", "Objects.LinkFileList"))",
            "-target", defaultTargetTriple,
            "-g", "-use-ld=lld",
            "-Xlinker", "-debug:dwarf",
        ]
        #else
        let linkArguments = [
            result.plan.destinationBuildParameters.toolchain.swiftCompilerPath.pathString,
            "-L", buildPath.pathString,
            "-o", buildPath.appending(components: "liblib.so").pathString,
            "-module-name", "lib",
            "-emit-library",
            "-Xlinker", "-rpath=$ORIGIN",
            "@\(buildPath.appending(components: "lib.product", "Objects.LinkFileList"))",
            "-target", defaultTargetTriple,
            "-g",
        ]
        #endif

        XCTAssertEqual(try result.buildProduct(for: "lib").linkArguments(), linkArguments)
    }

    func testClangTargets() throws {
        let Pkg: AbsolutePath = "/Pkg"

        let fs = InMemoryFileSystem(
            emptyFiles:
            Pkg.appending(components: "Sources", "exe", "main.c").pathString,
            Pkg.appending(components: "Sources", "lib", "include", "lib.h").pathString,
            Pkg.appending(components: "Sources", "lib", "lib.cpp").pathString
        )

        let observability = ObservabilitySystem.makeForTesting()
        let graph = try loadModulesGraph(
            fileSystem: fs,
            manifests: [
                Manifest.createRootManifest(
                    displayName: "Pkg",
                    path: .init(validating: Pkg.pathString),
                    products: [
                        ProductDescription(name: "lib", type: .library(.dynamic), targets: ["lib"]),
                    ],
                    targets: [
                        TargetDescription(name: "lib", dependencies: []),
                        TargetDescription(name: "exe", dependencies: []),
                    ]
                ),
            ],
            observabilityScope: observability.topScope
        )
        XCTAssertNoDiagnostics(observability.diagnostics)

        let result = try BuildPlanResult(plan: mockBuildPlan(
            graph: graph,
            fileSystem: fs,
            observabilityScope: observability.topScope
        ))

        result.checkProductsCount(2)
        result.checkTargetsCount(2)

        let triple = result.plan.destinationBuildParameters.triple
        let buildPath = result.plan.productsBuildPath

        let exe = try result.target(for: "exe").clangTarget()

        var expectedExeBasicArgs = triple.isDarwin() ? ["-fobjc-arc"] : []
        expectedExeBasicArgs += ["-target", defaultTargetTriple]
        expectedExeBasicArgs += ["-O0", "-DSWIFT_PACKAGE=1", "-DDEBUG=1", "-fblocks"]
        #if os(macOS) // FIXME(5473) - support modules on non-Apple platforms
        expectedExeBasicArgs += [
            "-fmodules",
            "-fmodule-name=exe",
            "-fmodules-cache-path=\(buildPath.appending(components: "ModuleCache"))"
        ]
        #endif
        expectedExeBasicArgs += ["-I", Pkg.appending(components: "Sources", "exe", "include").pathString]

        expectedExeBasicArgs += [triple.isWindows() ? "-gdwarf" : "-g"]

        if triple.isLinux() {
            expectedExeBasicArgs += ["-fno-omit-frame-pointer"]
        }

        XCTAssertEqual(try exe.basicArguments(isCXX: false), expectedExeBasicArgs)
        XCTAssertEqual(try exe.objects, [buildPath.appending(components: "exe.build", "main.c.o")])
        XCTAssertEqual(exe.moduleMap, nil)

        let lib = try result.target(for: "lib").clangTarget()

        var expectedLibBasicArgs = triple.isDarwin() ? ["-fobjc-arc"] : []
        expectedLibBasicArgs += ["-target", defaultTargetTriple]
        expectedLibBasicArgs += ["-O0", "-DSWIFT_PACKAGE=1", "-DDEBUG=1", "-fblocks"]
//        let shouldHaveModules = false // FIXME(5473) - support modules on non-Apple platforms, and also for C++ on any platform
//        if shouldHaveModules {
//            expectedLibBasicArgs += ["-fmodules", "-fmodule-name=lib"]
//        }
        expectedLibBasicArgs += ["-I", Pkg.appending(components: "Sources", "lib", "include").pathString]
//        if shouldHaveModules {
//            expectedLibBasicArgs += ["-fmodules-cache-path=\(buildPath.appending(components: "ModuleCache"))"]
//        }
        expectedLibBasicArgs += [
            triple.isWindows() ? "-gdwarf" : "-g",
            triple.isWindows() ? "-gdwarf" : "-g",
        ]

        if triple.isLinux() {
            expectedLibBasicArgs += ["-fno-omit-frame-pointer"]
        }

        XCTAssertEqual(try lib.basicArguments(isCXX: true), expectedLibBasicArgs)

        XCTAssertEqual(try lib.objects, [buildPath.appending(components: "lib.build", "lib.cpp.o")])
        XCTAssertEqual(lib.moduleMap, buildPath.appending(components: "lib.build", "module.modulemap"))

        #if os(macOS)
        XCTAssertEqual(try result.buildProduct(for: "lib").linkArguments(), [
            result.plan.destinationBuildParameters.toolchain.swiftCompilerPath.pathString,
            "-lc++",
            "-L", buildPath.pathString,
            "-o", buildPath.appending(components: "liblib.dylib").pathString,
            "-module-name", "lib",
            "-Xlinker", "-no_warn_duplicate_libraries",
            "-emit-library",
            "-Xlinker", "-install_name", "-Xlinker", "@rpath/liblib.dylib",
            "-Xlinker", "-rpath", "-Xlinker", "@loader_path",
            "@\(buildPath.appending(components: "lib.product", "Objects.LinkFileList"))",
            "-runtime-compatibility-version", "none",
            "-target", defaultTargetTriple,
            "-g",
        ])

        XCTAssertEqual(try result.buildProduct(for: "exe").linkArguments(), [
            result.plan.destinationBuildParameters.toolchain.swiftCompilerPath.pathString,
            "-L", buildPath.pathString,
            "-o", buildPath.appending(components: "exe").pathString,
            "-module-name", "exe",
            "-Xlinker", "-no_warn_duplicate_libraries",
            "-emit-executable",
            "-Xlinker", "-rpath", "-Xlinker", "@loader_path",
            "@\(buildPath.appending(components: "exe.product", "Objects.LinkFileList"))",
            "-runtime-compatibility-version", "none",
            "-target", defaultTargetTriple,
            "-g",
        ])
        #elseif os(Windows)
        XCTAssertEqual(try result.buildProduct(for: "lib").linkArguments(), [
            result.plan.destinationBuildParameters.toolchain.swiftCompilerPath.pathString,
            "-L", buildPath.pathString,
            "-o", buildPath.appending(components: "lib.dll").pathString,
            "-module-name", "lib",
            "-emit-library",
            "@\(buildPath.appending(components: "lib.product", "Objects.LinkFileList"))",
            "-runtime-compatibility-version", "none",
            "-target", defaultTargetTriple,
            "-g", "-use-ld=lld", "-Xlinker", "-debug:dwarf",
        ])

        XCTAssertEqual(try result.buildProduct(for: "exe").linkArguments(), [
            result.plan.destinationBuildParameters.toolchain.swiftCompilerPath.pathString,
            "-L", buildPath.pathString,
            "-o", buildPath.appending(components: "exe.exe").pathString,
            "-module-name", "exe",
            "-emit-executable",
            "@\(buildPath.appending(components: "exe.product", "Objects.LinkFileList"))",
            "-runtime-compatibility-version", "none",
            "-target", defaultTargetTriple,
            "-g", "-use-ld=lld", "-Xlinker", "-debug:dwarf",
        ])
        #else
        XCTAssertEqual(try result.buildProduct(for: "lib").linkArguments(), [
            result.plan.destinationBuildParameters.toolchain.swiftCompilerPath.pathString,
            "-lstdc++",
            "-L", buildPath.pathString,
            "-o", buildPath.appending(components: "liblib.so").pathString,
            "-module-name", "lib",
            "-emit-library",
            "-Xlinker", "-rpath=$ORIGIN",
            "@\(buildPath.appending(components: "lib.product", "Objects.LinkFileList"))",
            "-runtime-compatibility-version", "none",
            "-target", defaultTargetTriple,
            "-g",
        ])

        XCTAssertEqual(try result.buildProduct(for: "exe").linkArguments(), [
            result.plan.destinationBuildParameters.toolchain.swiftCompilerPath.pathString,
            "-L", buildPath.pathString,
            "-o", buildPath.appending(components: "exe").pathString,
            "-module-name", "exe",
            "-emit-executable",
            "-Xlinker", "-rpath=$ORIGIN",
            "@\(buildPath.appending(components: "exe.product", "Objects.LinkFileList"))",
            "-runtime-compatibility-version", "none",
            "-target", defaultTargetTriple,
            "-g",
        ])
        #endif
    }

    func testNonReachableProductsAndTargets() throws {
        let fileSystem = InMemoryFileSystem(
            emptyFiles:
            "/A/Sources/ATarget/main.swift",
            "/B/Sources/BTarget1/BTarget1.swift",
            "/B/Sources/BTarget2/main.swift",
            "/C/Sources/CTarget/main.swift"
        )

        let observability = ObservabilitySystem.makeForTesting()
        let graph = try loadModulesGraph(
            fileSystem: fileSystem,
            manifests: [
                Manifest.createRootManifest(
                    displayName: "A",
                    path: "/A",
                    dependencies: [
                        .localSourceControl(path: "/B", requirement: .upToNextMajor(from: "1.0.0")),
                        .localSourceControl(path: "/C", requirement: .upToNextMajor(from: "1.0.0")),
                    ],
                    products: [
                        ProductDescription(name: "aexec", type: .executable, targets: ["ATarget"]),
                    ],
                    targets: [
                        TargetDescription(name: "ATarget", dependencies: ["BLibrary"]),
                    ]
                ),
                Manifest.createFileSystemManifest(
                    displayName: "B",
                    path: "/B",
                    products: [
                        ProductDescription(name: "BLibrary", type: .library(.static), targets: ["BTarget1"]),
                        ProductDescription(name: "bexec", type: .executable, targets: ["BTarget2"]),
                    ],
                    targets: [
                        TargetDescription(name: "BTarget1", dependencies: []),
                        TargetDescription(name: "BTarget2", dependencies: []),
                    ]
                ),
                Manifest.createFileSystemManifest(
                    displayName: "C",
                    path: "/C",
                    products: [
                        ProductDescription(name: "cexec", type: .executable, targets: ["CTarget"]),
                    ],
                    targets: [
                        TargetDescription(name: "CTarget", dependencies: []),
                    ]
                ),
            ],
            observabilityScope: observability.topScope
        )

        #if ENABLE_TARGET_BASED_DEPENDENCY_RESOLUTION
        XCTAssertEqual(observability.diagnostics.count, 1)
        let firstDiagnostic = observability.diagnostics.first.map(\.message)
        XCTAssert(
            firstDiagnostic == "dependency 'c' is not used by any target",
            "Unexpected diagnostic: " + (firstDiagnostic ?? "[none]")
        )
        #endif

        let graphResult = PackageGraphResult(graph)
        graphResult.check(reachableProducts: "aexec", "BLibrary")
        graphResult.check(reachableTargets: "ATarget", "BTarget1")
        #if ENABLE_TARGET_BASED_DEPENDENCY_RESOLUTION
        graphResult.check(products: "aexec", "BLibrary")
        graphResult.check(targets: "ATarget", "BTarget1")
        #else
        graphResult.check(products: "BLibrary", "bexec", "aexec", "cexec")
        graphResult.check(targets: "ATarget", "BTarget1", "BTarget2", "CTarget")
        #endif

        let planResult = try BuildPlanResult(plan: mockBuildPlan(
            graph: graph,
            fileSystem: fileSystem,
            observabilityScope: observability.topScope
        ))

        #if ENABLE_TARGET_BASED_DEPENDENCY_RESOLUTION
        planResult.checkProductsCount(2)
        planResult.checkTargetsCount(2)
        #else
        planResult.checkProductsCount(4)
        planResult.checkTargetsCount(4)
        #endif
    }

    func testReachableBuildProductsAndTargets() throws {
        let fileSystem = InMemoryFileSystem(
            emptyFiles:
            "/A/Sources/ATarget/main.swift",
            "/B/Sources/BTarget1/source.swift",
            "/B/Sources/BTarget2/source.swift",
            "/B/Sources/BTarget3/source.swift",
            "/C/Sources/CTarget/source.swift"
        )

        let observability = ObservabilitySystem.makeForTesting()
        let graph = try loadModulesGraph(
            fileSystem: fileSystem,
            manifests: [
                Manifest.createRootManifest(
                    displayName: "A",
                    path: "/A",
                    dependencies: [
                        .localSourceControl(path: "/B", requirement: .upToNextMajor(from: "1.0.0")),
                        .localSourceControl(path: "/C", requirement: .upToNextMajor(from: "1.0.0")),
                    ],
                    products: [
                        ProductDescription(name: "aexec", type: .executable, targets: ["ATarget"]),
                    ],
                    targets: [
                        TargetDescription(name: "ATarget", dependencies: [
                            .product(name: "BLibrary1", package: "B", condition: PackageConditionDescription(
                                platformNames: ["linux"],
                                config: nil
                            )),
                            .product(name: "BLibrary2", package: "B", condition: PackageConditionDescription(
                                platformNames: [],
                                config: "debug"
                            )),
                            .product(name: "CLibrary", package: "C", condition: PackageConditionDescription(
                                platformNames: ["android"],
                                config: "release"
                            )),
                        ]),
                    ]
                ),
                Manifest.createLocalSourceControlManifest(
                    displayName: "B",
                    path: "/B",
                    products: [
                        ProductDescription(name: "BLibrary1", type: .library(.static), targets: ["BTarget1"]),
                        ProductDescription(name: "BLibrary2", type: .library(.static), targets: ["BTarget2"]),
                    ],
                    targets: [
                        TargetDescription(name: "BTarget1", dependencies: []),
                        TargetDescription(name: "BTarget2", dependencies: [
                            .target(name: "BTarget3", condition: PackageConditionDescription(
                                platformNames: ["macos"],
                                config: nil
                            )),
                        ]),
                        TargetDescription(name: "BTarget3", dependencies: []),
                    ]
                ),
                Manifest.createLocalSourceControlManifest(
                    displayName: "C",
                    path: "/C",
                    products: [
                        ProductDescription(name: "CLibrary", type: .library(.static), targets: ["CTarget"]),
                    ],
                    targets: [
                        TargetDescription(name: "CTarget", dependencies: []),
                    ]
                ),
            ],
            observabilityScope: observability.topScope
        )

        XCTAssertNoDiagnostics(observability.diagnostics)
        let graphResult = PackageGraphResult(graph)

        do {
            let linuxDebug = BuildEnvironment(platform: .linux, configuration: .debug)
            try graphResult.check(reachableBuildProducts: "aexec", "BLibrary1", "BLibrary2", in: linuxDebug)
            try graphResult.check(reachableBuildTargets: "ATarget", "BTarget1", "BTarget2", in: linuxDebug)

            let planResult = try BuildPlanResult(plan: mockBuildPlan(
                environment: linuxDebug,
                graph: graph,
                fileSystem: fileSystem,
                observabilityScope: observability.topScope
            ))
            planResult.checkProductsCount(4)
            planResult.checkTargetsCount(5)
        }

        do {
            let macosDebug = BuildEnvironment(platform: .macOS, configuration: .debug)
            try graphResult.check(reachableBuildProducts: "aexec", "BLibrary2", in: macosDebug)
            try graphResult.check(reachableBuildTargets: "ATarget", "BTarget2", "BTarget3", in: macosDebug)

            let planResult = try BuildPlanResult(plan: mockBuildPlan(
                environment: macosDebug,
                graph: graph,
                fileSystem: fileSystem,
                observabilityScope: observability.topScope
            ))
            planResult.checkProductsCount(4)
            planResult.checkTargetsCount(5)
        }

        do {
            let androidRelease = BuildEnvironment(platform: .android, configuration: .release)
            try graphResult.check(reachableBuildProducts: "aexec", "CLibrary", in: androidRelease)
            try graphResult.check(reachableBuildTargets: "ATarget", "CTarget", in: androidRelease)

            let planResult = try BuildPlanResult(plan: mockBuildPlan(
                environment: androidRelease,
                graph: graph,
                fileSystem: fileSystem,
                observabilityScope: observability.topScope
            ))
            planResult.checkProductsCount(4)
            planResult.checkTargetsCount(5)
        }
    }

    func testSystemPackageBuildPlan() throws {
        let fs = InMemoryFileSystem(
            emptyFiles:
            "/Pkg/module.modulemap"
        )

        let observability = ObservabilitySystem.makeForTesting()
        let graph = try loadModulesGraph(
            fileSystem: fs,
            manifests: [
                Manifest.createRootManifest(
                    displayName: "Pkg",
                    path: "/Pkg"
                ),
            ],
            observabilityScope: observability.topScope
        )
        XCTAssertNoDiagnostics(observability.diagnostics)

        XCTAssertThrows(BuildPlan.Error.noBuildableTarget) {
            _ = try mockBuildPlan(
                graph: graph,
                fileSystem: fs,
                observabilityScope: observability.topScope
            )
        }
    }

    func testPkgConfigHintDiagnostic() throws {
        let fileSystem = InMemoryFileSystem(
            emptyFiles:
            "/A/Sources/ATarget/foo.swift",
            "/A/Sources/BTarget/module.modulemap"
        )

        let observability = ObservabilitySystem.makeForTesting()
        let graph = try loadModulesGraph(
            fileSystem: fileSystem,
            manifests: [
                Manifest.createRootManifest(
                    displayName: "A",
                    path: "/A",
                    targets: [
                        TargetDescription(name: "ATarget", dependencies: ["BTarget"]),
                        TargetDescription(
                            name: "BTarget",
                            type: .system,
                            pkgConfig: "BTarget",
                            providers: [
                                .brew(["BTarget"]),
                                .apt(["BTarget"]),
                                .yum(["BTarget"]),
                            ]
                        ),
                    ]
                ),
            ],
            observabilityScope: observability.topScope
        )

        _ = try mockBuildPlan(
            graph: graph,
            fileSystem: fileSystem,
            observabilityScope: observability.topScope
        )

        #if !os(Windows) // FIXME: pkg-config is not generally available on Windows
        XCTAssertTrue(observability.diagnostics.contains(where: {
            $0.severity == .warning &&
                $0.message.hasPrefix("you may be able to install BTarget using your system-packager")
        }), "expected PkgConfigHint diagnostics")
        #endif
    }

    func testPkgConfigGenericDiagnostic() throws {
        let fileSystem = InMemoryFileSystem(
            emptyFiles:
            "/A/Sources/ATarget/foo.swift",
            "/A/Sources/BTarget/module.modulemap"
        )

        let observability = ObservabilitySystem.makeForTesting()
        let graph = try loadModulesGraph(
            fileSystem: fileSystem,
            manifests: [
                Manifest.createRootManifest(
                    displayName: "A",
                    path: "/A",
                    targets: [
                        TargetDescription(name: "ATarget", dependencies: ["BTarget"]),
                        TargetDescription(
                            name: "BTarget",
                            type: .system,
                            pkgConfig: "BTarget"
                        ),
                    ]
                ),
            ],
            observabilityScope: observability.topScope
        )

        _ = try mockBuildPlan(
            graph: graph,
            fileSystem: fileSystem,
            observabilityScope: observability.topScope
        )

        let diagnostic = observability.diagnostics.last!

        XCTAssertEqual(diagnostic.message, "couldn't find pc file for BTarget")
        XCTAssertEqual(diagnostic.severity, .warning)
        XCTAssertEqual(diagnostic.metadata?.targetName, "BTarget")
        XCTAssertEqual(diagnostic.metadata?.pcFile, "BTarget.pc")
    }

    func testWindowsTarget() throws {
        let Pkg: AbsolutePath = "/Pkg"
        let fs = InMemoryFileSystem(
            emptyFiles:
            Pkg.appending(components: "Sources", "exe", "main.swift").pathString,
            Pkg.appending(components: "Sources", "lib", "lib.c").pathString,
            Pkg.appending(components: "Sources", "lib", "include", "lib.h").pathString
        )

        let observability = ObservabilitySystem.makeForTesting()
        let graph = try loadModulesGraph(
            fileSystem: fs,
            manifests: [
                Manifest.createRootManifest(
                    displayName: "Pkg",
                    path: .init(validating: Pkg.pathString),
                    targets: [
                        TargetDescription(name: "exe", dependencies: ["lib"]),
                        TargetDescription(name: "lib", dependencies: []),
                    ]
                ),
            ],
            observabilityScope: observability.topScope
        )
        XCTAssertNoDiagnostics(observability.diagnostics)

        let result = try BuildPlanResult(plan: mockBuildPlan(
            triple: .windows,
            graph: graph,
            fileSystem: fs,
            observabilityScope: observability.topScope
        ))
        result.checkProductsCount(1)
        result.checkTargetsCount(2)

        let buildPath = result.plan.destinationBuildParameters.dataPath.appending(components: "debug")

        let lib = try result.target(for: "lib").clangTarget()
        let args = [
            "-target", "x86_64-unknown-windows-msvc",
            "-O0",
            "-DSWIFT_PACKAGE=1",
            "-DDEBUG=1",
            "-fblocks",
            "-I", Pkg.appending(components: "Sources", "lib", "include").pathString,
            "-gdwarf",
        ]
        XCTAssertEqual(try lib.basicArguments(isCXX: false), args)
        XCTAssertEqual(try lib.objects, [buildPath.appending(components: "lib.build", "lib.c.o")])
        XCTAssertEqual(lib.moduleMap, buildPath.appending(components: "lib.build", "module.modulemap"))

        let exe = try result.target(for: "exe").swiftTarget().compileArguments()
        XCTAssertMatch(exe, [
            "-enable-batch-mode",
            "-Onone",
            "-enable-testing",
            .equal(self.j),
            "-DSWIFT_PACKAGE", "-DDEBUG",
            "-Xcc", "-fmodule-map-file=\(buildPath.appending(components: "lib.build", "module.modulemap"))",
            "-Xcc", "-I", "-Xcc", "\(Pkg.appending(components: "Sources", "lib", "include"))",
            "-module-cache-path", "\(buildPath.appending(components: "ModuleCache"))",
            .anySequence,
            "-swift-version", "4",
            "-g",
            "-use-ld=lld",
            "-Xcc", "-gdwarf",
            .end,
        ])

        XCTAssertEqual(try result.buildProduct(for: "exe").linkArguments(), [
            result.plan.destinationBuildParameters.toolchain.swiftCompilerPath.pathString,
            "-L", buildPath.pathString,
            "-o", buildPath.appending(components: "exe.exe").pathString,
            "-module-name", "exe", "-emit-executable",
            "@\(buildPath.appending(components: "exe.product", "Objects.LinkFileList"))",
            "-target", "x86_64-unknown-windows-msvc",
            "-g",
            "-use-ld=lld",
            "-Xlinker", "-debug:dwarf",
        ])

        let executablePathExtension = try result.buildProduct(for: "exe").binaryPath.extension
        XCTAssertMatch(executablePathExtension, "exe")
    }

    func testEntrypointRenaming() throws {
        let fs = InMemoryFileSystem(
            emptyFiles:
            "/Pkg/Sources/exe/main.swift"
        )

        let observability = ObservabilitySystem.makeForTesting()
        let graph = try loadModulesGraph(
            fileSystem: fs,
            manifests: [
                Manifest.createRootManifest(
                    displayName: "Pkg",
                    path: "/Pkg",
                    toolsVersion: .v5_5,
                    targets: [
                        TargetDescription(name: "exe", type: .executable),
                    ]
                ),
            ],
            observabilityScope: observability.topScope
        )

        func createResult(for triple: Basics.Triple) throws -> BuildPlanResult {
            try BuildPlanResult(plan: mockBuildPlan(
                triple: triple,
                graph: graph,
                driverParameters: .init(
                    canRenameEntrypointFunctionName: true
                ),
                fileSystem: fs,
                observabilityScope: observability.topScope
            ))
        }
        let supportingTriples: [Basics.Triple] = [.x86_64Linux, .x86_64MacOS]
        for triple in supportingTriples {
            let result = try createResult(for: triple)
            let exe = try result.target(for: "exe").swiftTarget().compileArguments()
            XCTAssertMatch(exe, ["-Xfrontend", "-entry-point-function-name", "-Xfrontend", "exe_main"])
            let linkExe = try result.buildProduct(for: "exe").linkArguments()
            XCTAssertMatch(linkExe, [.contains("exe_main")])
        }

        let unsupportingTriples: [Basics.Triple] = [.wasi, .windows]
        for triple in unsupportingTriples {
            let result = try createResult(for: triple)
            let exe = try result.target(for: "exe").swiftTarget().compileArguments()
            XCTAssertNoMatch(exe, ["-entry-point-function-name"])
        }
    }

    func testIndexStore() throws {
        let fs = InMemoryFileSystem(
            emptyFiles:
            "/Pkg/Sources/exe/main.swift",
            "/Pkg/Sources/lib/lib.c",
            "/Pkg/Sources/lib/include/lib.h"
        )

        let observability = ObservabilitySystem.makeForTesting()
        let graph = try loadModulesGraph(
            fileSystem: fs,
            manifests: [
                Manifest.createRootManifest(
                    displayName: "Pkg",
                    path: "/Pkg",
                    targets: [
                        TargetDescription(name: "exe", dependencies: ["lib"]),
                        TargetDescription(name: "lib", dependencies: []),
                    ]
                ),
            ],
            observabilityScope: observability.topScope
        )
        XCTAssertNoDiagnostics(observability.diagnostics)

        func check(for mode: BuildParameters.IndexStoreMode, config: BuildConfiguration) throws {
            let result = try BuildPlanResult(plan: mockBuildPlan(
                config: config,
                toolchain: try UserToolchain.default,
                graph: graph,
                indexStoreMode: mode,
                fileSystem: fs,
                observabilityScope: observability.topScope
            ))

            let lib = try result.target(for: "lib").clangTarget()
            let path = StringPattern.equal(result.plan.destinationBuildParameters.indexStore.pathString)

            XCTAssertMatch(
                try lib.basicArguments(isCXX: false),
                [.anySequence, "-index-store-path", path, .anySequence]
            )

            let exe = try result.target(for: "exe").swiftTarget().compileArguments()
            XCTAssertMatch(exe, [.anySequence, "-index-store-path", path, .anySequence])
        }

        try check(for: .auto, config: .debug)
        try check(for: .on, config: .debug)
        try check(for: .on, config: .release)
    }

    func testPlatforms() throws {
        let fileSystem = InMemoryFileSystem(
            emptyFiles:
            "/A/Sources/ATarget/foo.swift",
            "/B/Sources/BTarget/foo.swift"
        )

        let observability = ObservabilitySystem.makeForTesting()
        let graph = try loadModulesGraph(
            fileSystem: fileSystem,
            manifests: [
                Manifest.createRootManifest(
                    displayName: "A",
                    path: "/A",
                    platforms: [
                        PlatformDescription(name: "macos", version: "10.13"),
                    ],
                    toolsVersion: .v5,
                    dependencies: [
                        .localSourceControl(path: "/B", requirement: .upToNextMajor(from: "1.0.0")),
                    ],
                    targets: [
                        TargetDescription(name: "ATarget", dependencies: ["BLibrary"]),
                    ]
                ),
                Manifest.createFileSystemManifest(
                    displayName: "B",
                    path: "/B",
                    platforms: [
                        PlatformDescription(name: "macos", version: "10.12"),
                    ],
                    toolsVersion: .v5,
                    products: [
                        ProductDescription(name: "BLibrary", type: .library(.automatic), targets: ["BTarget"]),
                    ],
                    targets: [
                        TargetDescription(name: "BTarget", dependencies: []),
                    ]
                ),
            ],
            observabilityScope: observability.topScope
        )
        XCTAssertNoDiagnostics(observability.diagnostics)

        let result = try BuildPlanResult(plan: mockBuildPlan(
            graph: graph,
            fileSystem: fileSystem,
            observabilityScope: observability.topScope
        ))

        let aTarget = try result.target(for: "ATarget").swiftTarget().compileArguments()
        #if os(macOS)
        XCTAssertMatch(
            aTarget,
            [.equal("-target"), .equal(hostTriple.tripleString(forPlatformVersion: "10.13")), .anySequence]
        )
        #else
        XCTAssertMatch(aTarget, [.equal("-target"), .equal(defaultTargetTriple), .anySequence])
        #endif

        let bTarget = try result.target(for: "BTarget").swiftTarget().compileArguments()
        #if os(macOS)
        XCTAssertMatch(
            bTarget,
            [.equal("-target"), .equal(hostTriple.tripleString(forPlatformVersion: "10.13")), .anySequence]
        )
        #else
        XCTAssertMatch(bTarget, [.equal("-target"), .equal(defaultTargetTriple), .anySequence])
        #endif
    }

    func testPlatformsCustomTriple() throws {
        let fileSystem = InMemoryFileSystem(
            emptyFiles:
            "/A/Sources/ATarget/foo.swift",
            "/B/Sources/BTarget/foo.swift"
        )

        let observability = ObservabilitySystem.makeForTesting()
        let graph = try loadModulesGraph(
            fileSystem: fileSystem,
            manifests: [
                Manifest.createRootManifest(
                    displayName: "A",
                    path: "/A",
                    platforms: [
                        PlatformDescription(name: "ios", version: "11.0"),
                        PlatformDescription(name: "macos", version: "10.13"),
                    ],
                    toolsVersion: .v5,
                    dependencies: [
                        .localSourceControl(path: "/B", requirement: .upToNextMajor(from: "1.0.0")),
                    ],
                    targets: [
                        TargetDescription(name: "ATarget", dependencies: ["BLibrary"]),
                    ]
                ),
                Manifest.createFileSystemManifest(
                    displayName: "B",
                    path: "/B",
                    platforms: [
                        PlatformDescription(name: "ios", version: "10.0"),
                        PlatformDescription(name: "macos", version: "10.12"),
                    ],
                    toolsVersion: .v5,
                    products: [
                        ProductDescription(name: "BLibrary", type: .library(.automatic), targets: ["BTarget"]),
                    ],
                    targets: [
                        TargetDescription(name: "BTarget", dependencies: []),
                    ]
                ),
            ],
            observabilityScope: observability.topScope
        )
        XCTAssertNoDiagnostics(observability.diagnostics)

        let result = try BuildPlanResult(plan: mockBuildPlan(
            triple: .init("arm64-apple-ios"),
            graph: graph,
            fileSystem: fileSystem,
            observabilityScope: observability.topScope
        ))

        let targetTriple = Triple.arm64iOS

        let aTarget = try result.target(for: "ATarget").swiftTarget().compileArguments()
        let expectedVersion = Platform.iOS.oldestSupportedVersion.versionString

        XCTAssertMatch(aTarget, [
            .equal("-target"),
            .equal(targetTriple.tripleString(forPlatformVersion: expectedVersion)),
            .anySequence,
        ])

        let bTarget = try result.target(for: "BTarget").swiftTarget().compileArguments()
        XCTAssertMatch(bTarget, [
            .equal("-target"),
            .equal(targetTriple.tripleString(forPlatformVersion: expectedVersion)),
            .anySequence,
        ])
    }

    func testPlatformsValidationComparesSpecifiedDarwinTriple() throws {
        let fileSystem = InMemoryFileSystem(
            emptyFiles:
            "/A/Sources/ATarget/foo.swift",
            "/B/Sources/BTarget/foo.swift"
        )

        let observability = ObservabilitySystem.makeForTesting()
        let graph = try loadModulesGraph(
            fileSystem: fileSystem,
            manifests: [
                Manifest.createRootManifest(
                    displayName: "A",
                    path: "/A",
                    platforms: [
                        PlatformDescription(name: "macos", version: "10.13"),
                        PlatformDescription(name: "ios", version: "10"),
                    ],
                    toolsVersion: .v5,
                    dependencies: [
                        .localSourceControl(path: "/B", requirement: .upToNextMajor(from: "1.0.0")),
                    ],
                    targets: [
                        TargetDescription(name: "ATarget", dependencies: ["BLibrary"]),
                    ]
                ),
                Manifest.createFileSystemManifest(
                    displayName: "B",
                    path: "/B",
                    platforms: [
                        PlatformDescription(name: "macos", version: "10.14"),
                        PlatformDescription(name: "ios", version: "10"),
                    ],
                    toolsVersion: .v5,
                    products: [
                        ProductDescription(name: "BLibrary", type: .library(.automatic), targets: ["BTarget"]),
                    ],
                    targets: [
                        TargetDescription(name: "BTarget", dependencies: []),
                    ]
                ),
            ],
            observabilityScope: observability.topScope
        )
        XCTAssertNoDiagnostics(observability.diagnostics)

        // macOS versions are different (thus incompatible),
        // however our build triple *only specifies* `iOS`.
        // Therefore, we expect no error, as the iOS version
        // constraints above are valid.
        XCTAssertNoThrow(
            _ = try mockBuildPlan(
                triple: .arm64iOS,
                graph: graph,
                fileSystem: fileSystem,
                observabilityScope: observability.topScope
            )
        )

        // For completeness, the invalid target should still throw an error.
        XCTAssertThrows(Diagnostics.fatalError) {
            _ = try mockBuildPlan(
                triple: .x86_64MacOS,
                graph: graph,
                fileSystem: fileSystem,
                observabilityScope: observability.topScope
            )
        }

        testDiagnostics(observability.diagnostics) { result in
            let diagnosticMessage = """
            the library 'ATarget' requires macos 10.13, but depends on the product 'BLibrary' which requires macos 10.14; \
            consider changing the library 'ATarget' to require macos 10.14 or later, or the product 'BLibrary' to require \
            macos 10.13 or earlier.
            """
            result.check(diagnostic: .contains(diagnosticMessage), severity: .error)
        }
    }

    func testPlatformsValidationWhenADependencyRequiresHigherOSVersionThanPackage() throws {
        let fileSystem = InMemoryFileSystem(
            emptyFiles:
            "/A/Sources/ATarget/foo.swift",
            "/B/Sources/BTarget/foo.swift"
        )

        let observability = ObservabilitySystem.makeForTesting()
        let graph = try loadModulesGraph(
            fileSystem: fileSystem,
            manifests: [
                Manifest.createRootManifest(
                    displayName: "A",
                    path: "/A",
                    platforms: [
                        PlatformDescription(name: "macos", version: "10.13"),
                    ],
                    toolsVersion: .v5,
                    dependencies: [
                        .localSourceControl(path: "/B", requirement: .upToNextMajor(from: "1.0.0")),
                    ],
                    targets: [
                        TargetDescription(name: "ATarget", dependencies: ["BLibrary"]),
                    ]
                ),
                Manifest.createFileSystemManifest(
                    displayName: "B",
                    path: "/B",
                    platforms: [
                        PlatformDescription(name: "macos", version: "10.14"),
                    ],
                    toolsVersion: .v5,
                    products: [
                        ProductDescription(name: "BLibrary", type: .library(.automatic), targets: ["BTarget"]),
                    ],
                    targets: [
                        TargetDescription(name: "BTarget", dependencies: []),
                    ]
                ),
            ],
            observabilityScope: observability.topScope
        )
        XCTAssertNoDiagnostics(observability.diagnostics)

        XCTAssertThrows(Diagnostics.fatalError) {
            _ = try mockBuildPlan(
                triple: .x86_64MacOS,
                graph: graph,
                fileSystem: fileSystem,
                observabilityScope: observability.topScope
            )
        }

        testDiagnostics(observability.diagnostics) { result in
            let diagnosticMessage = """
            the library 'ATarget' requires macos 10.13, but depends on the product 'BLibrary' which requires macos 10.14; \
            consider changing the library 'ATarget' to require macos 10.14 or later, or the product 'BLibrary' to require \
            macos 10.13 or earlier.
            """
            result.check(diagnostic: .contains(diagnosticMessage), severity: .error)
        }
    }

    func testBuildSettings() throws {
        let A = AbsolutePath("/A")

        let fs = InMemoryFileSystem(
            emptyFiles:
            "/A/Sources/exe/main.swift",
            "/A/Sources/bar/bar.swift",
            "/A/Sources/cbar/barcpp.cpp",
            "/A/Sources/cbar/bar.c",
            "/A/Sources/cbar/include/bar.h",
            "/A/Tests/MySwiftTests/test.swift",

            "/B/Sources/t1/dep.swift",
            "/B/Sources/t2/dep.swift",
            "<end>"
        )

        let aManifest = try Manifest.createRootManifest(
            displayName: "A",
            path: "/A",
            toolsVersion: .v5,
            cxxLanguageStandard: "c++17",
            dependencies: [
                .localSourceControl(path: "/B", requirement: .upToNextMajor(from: "1.0.0")),
            ],
            targets: [
                TargetDescription(
                    name: "cbar",
                    settings: [
                        .init(tool: .c, kind: .headerSearchPath("Sources/headers")),
                        .init(tool: .cxx, kind: .headerSearchPath("Sources/cppheaders")),
                        .init(tool: .c, kind: .define("CCC=2")),
                        .init(tool: .cxx, kind: .define("RCXX"), condition: .init(config: "release")),
                        .init(tool: .linker, kind: .linkedFramework("best")),
                        .init(tool: .c, kind: .unsafeFlags(["-Icfoo", "-L", "cbar"])),
                        .init(tool: .cxx, kind: .unsafeFlags(["-Icxxfoo", "-L", "cxxbar"])),
                    ]
                ),
                TargetDescription(
                    name: "bar", dependencies: ["cbar", "Dep"],
                    settings: [
                        .init(tool: .swift, kind: .define("LINUX"), condition: .init(platformNames: ["linux"])),
                        .init(
                            tool: .swift,
                            kind: .define("RLINUX"),
                            condition: .init(platformNames: ["linux"], config: "release")
                        ),
                        .init(
                            tool: .swift,
                            kind: .define("DMACOS"),
                            condition: .init(platformNames: ["macos"], config: "debug")
                        ),
                        .init(tool: .swift, kind: .unsafeFlags(["-Isfoo", "-L", "sbar"])),
                        .init(
                            tool: .swift,
                            kind: .interoperabilityMode(.Cxx),
                            condition: .init(platformNames: ["linux"])
                        ),
                        .init(
                            tool: .swift,
                            kind: .interoperabilityMode(.Cxx),
                            condition: .init(platformNames: ["macos"])
                        ),
                        .init(tool: .swift, kind: .enableUpcomingFeature("BestFeature")),
                        .init(
                            tool: .swift,
                            kind: .enableUpcomingFeature("WorstFeature"),
                            condition: .init(platformNames: ["macos"], config: "debug")
                        ),
                    ]
                ),
                TargetDescription(
                    name: "exe", dependencies: ["bar"],
                    settings: [
                        .init(tool: .swift, kind: .define("FOO")),
                        .init(
                            tool: .swift,
                            kind: .interoperabilityMode(.C),
                            condition: .init(platformNames: ["linux"])
                        ),
                        .init(
                            tool: .swift,
                            kind: .interoperabilityMode(.Cxx),
                            condition: .init(platformNames: ["macos"])
                        ),
                        .init(
                            tool: .swift,
                            kind: .swiftLanguageVersion(.v4),
                            condition: .init(platformNames: ["macos"])
                        ),
                        .init(
                            tool: .swift,
                            kind: .swiftLanguageVersion(.v5),
                            condition: .init(platformNames: ["linux"])
                        ),
                        .init(tool: .linker, kind: .linkedLibrary("sqlite3")),
                        .init(
                            tool: .linker,
                            kind: .linkedFramework("CoreData"),
                            condition: .init(platformNames: ["macos"])
                        ),
                        .init(tool: .linker, kind: .unsafeFlags(["-Ilfoo", "-L", "lbar"])),
                    ]
                ),
                TargetDescription(
                    name: "MySwiftTests", type: .test,
                    settings: [
                        .init(tool: .swift, kind: .interoperabilityMode(.Cxx)),
                    ]
                ),
            ]
        )

        let bManifest = try Manifest.createFileSystemManifest(
            displayName: "B",
            path: "/B",
            toolsVersion: .v5,
            products: [
                ProductDescription(name: "Dep", type: .library(.automatic), targets: ["t1", "t2"]),
            ],
            targets: [
                TargetDescription(
                    name: "t1",
                    settings: [
                        .init(tool: .swift, kind: .define("DEP")),
                        .init(tool: .swift, kind: .swiftLanguageVersion(.v4), condition: .init(platformNames: ["linux"])),
                        .init(tool: .swift, kind: .swiftLanguageVersion(.v5), condition: .init(platformNames: ["macos"])),
                        .init(tool: .linker, kind: .linkedLibrary("libz")),
                    ]
                ),
                TargetDescription(
                    name: "t2",
                    settings: [
                        .init(tool: .linker, kind: .linkedLibrary("libz")),
                    ]
                ),
            ]
        )

        let observability = ObservabilitySystem.makeForTesting()
        let graph = try loadModulesGraph(
            fileSystem: fs,
            manifests: [aManifest, bManifest],
            observabilityScope: observability.topScope
        )
        XCTAssertNoDiagnostics(observability.diagnostics)

        func createResult(for dest: Basics.Triple) throws -> BuildPlanResult {
            try BuildPlanResult(plan: mockBuildPlan(
                triple: dest,
                graph: graph,
                fileSystem: fs,
                observabilityScope: observability.topScope
            ))
        }

        do {
            let result = try createResult(for: .x86_64Linux)

            let dep = try result.target(for: "t1").swiftTarget().compileArguments()
            XCTAssertMatch(dep, [.anySequence, "-DDEP", .anySequence])
            XCTAssertMatch(dep, [.anySequence, "-swift-version", "4", .anySequence])

            let cbar = try result.target(for: "cbar").clangTarget().basicArguments(isCXX: false)
            XCTAssertMatch(
                cbar,
                [
                    .anySequence,
                    "-DCCC=2",
                    "-I\(A.appending(components: "Sources", "cbar", "Sources", "headers"))",
                    "-I\(A.appending(components: "Sources", "cbar", "Sources", "cppheaders"))",
                    "-Icfoo",
                    "-L", "cbar",
                    "-Icxxfoo",
                    "-L", "cxxbar",
                    "-g",
                    "-fno-omit-frame-pointer",
                    .end,
                ]
            )

            let bar = try result.target(for: "bar").swiftTarget().compileArguments()
            XCTAssertMatch(
                bar,
                [
                    .anySequence,
                    "-swift-version", "5",
                    "-DLINUX",
                    "-Isfoo",
                    "-L", "sbar",
                    "-cxx-interoperability-mode=default",
                    "-Xcc", "-std=c++17",
                    "-enable-upcoming-feature", "BestFeature",
                    "-g",
                    "-Xcc", "-g",
                    "-Xcc", "-fno-omit-frame-pointer",
                    .end,
                ]
            )

            let exe = try result.target(for: "exe").swiftTarget().compileArguments()
            XCTAssertMatch(exe, [.anySequence, "-swift-version", "5", "-DFOO", "-g", "-Xcc", "-g", "-Xcc", "-fno-omit-frame-pointer", .end])

            let linkExe = try result.buildProduct(for: "exe").linkArguments()
            XCTAssertMatch(linkExe, [.anySequence, "-lsqlite3", "-llibz", "-Ilfoo", "-L", "lbar", "-g", .end])

            let testDiscovery = try result.target(for: "APackageDiscoveredTests").swiftTarget().compileArguments()
            XCTAssertMatch(testDiscovery, [.anySequence, "-cxx-interoperability-mode=default", "-Xcc", "-std=c++17"])

            let testEntryPoint = try result.target(for: "APackageTests").swiftTarget().compileArguments()
            XCTAssertMatch(testEntryPoint, [.anySequence, "-cxx-interoperability-mode=default", "-Xcc", "-std=c++17"])
        }

        // omit frame pointers explicitly set to true
        do {
            let result = try BuildPlanResult(plan: mockBuildPlan(
                triple: .x86_64Linux,
                graph: graph,
                omitFramePointers: true,
                fileSystem: fs,
                observabilityScope: observability.topScope
            ))

            let dep = try result.target(for: "t1").swiftTarget().compileArguments()
            XCTAssertMatch(dep, [.anySequence, "-DDEP", .anySequence])

            let cbar = try result.target(for: "cbar").clangTarget().basicArguments(isCXX: false)
            XCTAssertMatch(
                cbar,
                [
                    .anySequence,
                    "-DCCC=2",
                    "-I\(A.appending(components: "Sources", "cbar", "Sources", "headers"))",
                    "-I\(A.appending(components: "Sources", "cbar", "Sources", "cppheaders"))",
                    "-Icfoo",
                    "-L", "cbar",
                    "-Icxxfoo",
                    "-L", "cxxbar",
                    "-g",
                    "-fomit-frame-pointer",
                    .end,
                ]
            )

            let bar = try result.target(for: "bar").swiftTarget().compileArguments()
            XCTAssertMatch(
                bar,
                [
                    .anySequence,
                    "-swift-version", "5",
                    "-DLINUX",
                    "-Isfoo",
                    "-L", "sbar",
                    "-cxx-interoperability-mode=default",
                    "-Xcc", "-std=c++17",
                    "-enable-upcoming-feature",
                    "BestFeature",
                    "-g",
                    "-Xcc", "-g",
                    "-Xcc", "-fomit-frame-pointer",
                    .end,
                ]
            )

            let exe = try result.target(for: "exe").swiftTarget().compileArguments()
            XCTAssertMatch(exe, [.anySequence, "-swift-version", "5", "-DFOO", "-g", "-Xcc", "-g", "-Xcc", "-fomit-frame-pointer", .end])
        }

        // omit frame pointers explicitly set to false
        do {
            let result = try BuildPlanResult(plan: mockBuildPlan(
                triple: .x86_64Linux,
                graph: graph,
                omitFramePointers: false,
                fileSystem: fs,
                observabilityScope: observability.topScope
            ))

            let dep = try result.target(for: "t1").swiftTarget().compileArguments()
            XCTAssertMatch(dep, [.anySequence, "-DDEP", .anySequence])

            let cbar = try result.target(for: "cbar").clangTarget().basicArguments(isCXX: false)
            XCTAssertMatch(
                cbar,
                [
                    .anySequence,
                    "-DCCC=2",
                    "-I\(A.appending(components: "Sources", "cbar", "Sources", "headers"))",
                    "-I\(A.appending(components: "Sources", "cbar", "Sources", "cppheaders"))",
                    "-Icfoo",
                    "-L", "cbar",
                    "-Icxxfoo",
                    "-L", "cxxbar",
                    "-g",
                    "-fno-omit-frame-pointer",
                    .end,
                ]
            )

            let bar = try result.target(for: "bar").swiftTarget().compileArguments()
            XCTAssertMatch(
                bar,
                [
                    .anySequence,
                    "-swift-version", "5",
                    "-DLINUX",
                    "-Isfoo",
                    "-L", "sbar",
                    "-cxx-interoperability-mode=default",
                    "-Xcc", "-std=c++17",
                    "-enable-upcoming-feature",
                    "BestFeature",
                    "-g",
                    "-Xcc", "-g",
                    "-Xcc", "-fno-omit-frame-pointer",
                    .end,
                ]
            )

            let exe = try result.target(for: "exe").swiftTarget().compileArguments()
            XCTAssertMatch(exe, [.anySequence, "-swift-version", "5", "-DFOO", "-g", "-Xcc", "-g", "-Xcc", "-fno-omit-frame-pointer", .end])
        }

        do {
            let result = try createResult(for: .x86_64MacOS)

            let cbar = try result.target(for: "cbar").clangTarget().basicArguments(isCXX: false)
            XCTAssertMatch(
                cbar,
                [
                    .anySequence,
                    "-DCCC=2",
                    "-I\(A.appending(components: "Sources", "cbar", "Sources", "headers"))",
                    "-I\(A.appending(components: "Sources", "cbar", "Sources", "cppheaders"))",
                    "-Icfoo",
                    "-L", "cbar",
                    "-Icxxfoo",
                    "-L", "cxxbar",
                    "-g",
                    .end,
                ]
            )

            let bar = try result.target(for: "bar").swiftTarget().compileArguments()
            XCTAssertMatch(
                bar,
                [
                    .anySequence,
                    "-swift-version", "5",
                    "-DDMACOS",
                    "-Isfoo",
                    "-L", "sbar",
                    "-cxx-interoperability-mode=default",
                    "-Xcc", "-std=c++17",
                    "-enable-upcoming-feature", "BestFeature",
                    "-enable-upcoming-feature", "WorstFeature",
                    "-g",
                    "-Xcc", "-g",
                    .end,
                ]
            )

            let exe = try result.target(for: "exe").swiftTarget().compileArguments()
            XCTAssertMatch(
                exe,
                [
                    .anySequence,
                    "-swift-version", "4",
                    "-DFOO",
                    "-cxx-interoperability-mode=default",
                    "-Xcc", "-std=c++17",
                    "-g",
                    "-Xcc", "-g",
                    .end,
                ]
            )

            let linkExe = try result.buildProduct(for: "exe").linkArguments()
            XCTAssertMatch(
                linkExe,
                [
                    .anySequence,
                    "-lsqlite3",
                    "-llibz",
                    "-framework", "CoreData",
                    "-framework", "best",
                    "-Ilfoo",
                    "-L", "lbar",
                    .anySequence,
                ]
            )
        }
    }

    func testExtraBuildFlags() throws {
        let fs = InMemoryFileSystem(
            emptyFiles:
            "/A/Sources/exe/main.swift",
            "<end>"
        )

        let aManifest = try Manifest.createRootManifest(
            displayName: "A",
            path: "/A",
            toolsVersion: .v5,
            targets: [
                TargetDescription(name: "exe", dependencies: []),
            ]
        )

        let observability = ObservabilitySystem.makeForTesting()
        let graph = try loadModulesGraph(
            fileSystem: fs,
            manifests: [aManifest],
            observabilityScope: observability.topScope
        )
        XCTAssertNoDiagnostics(observability.diagnostics)

        var flags = BuildFlags()
        flags.linkerFlags = ["-L", "/path/to/foo", "-L/path/to/foo", "-rpath=foo", "-rpath", "foo"]
        let result = try BuildPlanResult(plan: mockBuildPlan(
            graph: graph,
            commonFlags: flags,
            fileSystem: fs,
            observabilityScope: observability.topScope
        ))

        let exe = try result.buildProduct(for: "exe").linkArguments()
        XCTAssertMatch(
            exe,
            [
                .anySequence,
                "-L", "/path/to/foo",
                "-L/path/to/foo",
                "-Xlinker", "-rpath=foo",
                "-Xlinker", "-rpath",
                "-Xlinker", "foo",
            ]
        )
    }

    func testUserToolchainCompileFlags() throws {
        let fs = InMemoryFileSystem(
            emptyFiles:
            "/Pkg/Sources/exe/main.swift",
            "/Pkg/Sources/lib/lib.c",
            "/Pkg/Sources/lib/include/lib.h"
        )
        try fs.createMockToolchain()

        let observability = ObservabilitySystem.makeForTesting()
        let graph = try loadModulesGraph(
            fileSystem: fs,
            manifests: [
                Manifest.createRootManifest(
                    displayName: "Pkg",
                    path: "/Pkg",
                    products: [
                        ProductDescription(name: "exe", type: .executable, targets: ["exe"]),
                    ],
                    targets: [
                        TargetDescription(name: "exe", dependencies: ["lib"]),
                        TargetDescription(name: "lib", dependencies: []),
                    ]
                ),
            ],
            observabilityScope: observability.topScope
        )
        XCTAssertNoDiagnostics(observability.diagnostics)

        let userSwiftSDK = try SwiftSDK(
            hostTriple: .arm64Linux,
            targetTriple: .wasi,
            toolset: .init(
                knownTools: [
                    .cCompiler: .init(extraCLIOptions: ["-I/fake/sdk/sysroot", "-clang-flag-from-json"]),
                    .swiftCompiler: .init(extraCLIOptions: ["-use-ld=lld", "-swift-flag-from-json"]),
                ],
                rootPaths: UserToolchain.mockHostToolchain(fs).swiftSDK.toolset.rootPaths
            ),
            pathsConfiguration: .init(
                sdkRootPath: "/fake/sdk",
                swiftResourcesPath: "/fake/lib/swift",
                swiftStaticResourcesPath: "/fake/lib/swift_static"
            )
        )
        let mockToolchain = try UserToolchain(swiftSDK: userSwiftSDK, environment: .mockEnvironment, fileSystem: fs)
        let commonFlags = BuildFlags(
            cCompilerFlags: ["-clang-command-line-flag"],
            swiftCompilerFlags: ["-swift-command-line-flag"]
        )

        let result = try BuildPlanResult(plan: mockBuildPlan(
            toolchain: mockToolchain,
            graph: graph,
            commonFlags: commonFlags,
            fileSystem: fs,
            observabilityScope: observability.topScope
        ))
        result.checkProductsCount(1)
        result.checkTargetsCount(2)

        let buildPath = result.plan.productsBuildPath

        let lib = try result.target(for: "lib").clangTarget()
        var args: [StringPattern] = [.anySequence]
        args += ["--sysroot"]
        args += [
            "\(userSwiftSDK.pathsConfiguration.sdkRootPath!)",
            "-I/fake/sdk/sysroot",
            "-clang-flag-from-json",
            .anySequence,
            "-clang-command-line-flag",
        ]
        XCTAssertMatch(try lib.basicArguments(isCXX: false), args)

        let exe = try result.target(for: "exe").swiftTarget().compileArguments()
        XCTAssertMatch(exe, [
            "-module-cache-path", "\(buildPath.appending(components: "ModuleCache"))",
            .anySequence,
            "-resource-dir", "\(AbsolutePath("/fake/lib/swift"))",
            .anySequence,
            "-swift-flag-from-json",
            .anySequence,
            "-swift-command-line-flag",
            .anySequence,
            "-Xcc", "-clang-flag-from-json",
            .anySequence,
            "-Xcc", "-clang-command-line-flag",
        ])

        let exeProduct = try result.buildProduct(for: "exe").linkArguments()
        XCTAssertMatch(exeProduct, [
            .anySequence,
            "-resource-dir", "\(AbsolutePath("/fake/lib/swift"))",
            "-Xclang-linker", "-resource-dir",
            "-Xclang-linker", "\(AbsolutePath("/fake/lib/swift/clang"))",
            .anySequence,
        ])

        let staticResult = try BuildPlanResult(plan: mockBuildPlan(
            triple: .x86_64Linux,
            toolchain: mockToolchain,
            graph: graph,
            commonFlags: commonFlags,
            linkingParameters: .init(
                shouldLinkStaticSwiftStdlib: true
            ),
            fileSystem: fs,
            observabilityScope: observability.topScope
        ))

        let staticExe = try staticResult.target(for: "exe").swiftTarget().compileArguments()
        XCTAssertMatch(staticExe, [
            .anySequence,
            "-resource-dir", "\(AbsolutePath("/fake/lib/swift_static"))",
            .anySequence,
        ])

        let staticExeProduct = try staticResult.buildProduct(for: "exe").linkArguments()
        XCTAssertMatch(staticExeProduct, [
            .anySequence,
            "-resource-dir", "\(AbsolutePath("/fake/lib/swift_static"))",
            "-Xclang-linker", "-resource-dir",
            "-Xclang-linker", "\(AbsolutePath("/fake/lib/swift/clang"))",
            .anySequence,
        ])
    }

    func testUserToolchainWithToolsetCompileFlags() throws {
        let fileSystem = InMemoryFileSystem(
            emptyFiles:
            "/Pkg/Sources/exe/main.swift",
            "/Pkg/Sources/cLib/cLib.c",
            "/Pkg/Sources/cLib/include/cLib.h",
            "/Pkg/Sources/cxxLib/cxxLib.c",
            "/Pkg/Sources/cxxLib/include/cxxLib.h"
        )
        try fileSystem.createMockToolchain()

        let observability = ObservabilitySystem.makeForTesting()
        let graph = try loadModulesGraph(
            fileSystem: fileSystem,
            manifests: [
                Manifest.createRootManifest(
                    displayName: "Pkg",
                    path: "/Pkg",
                    targets: [
                        TargetDescription(name: "exe", dependencies: ["cLib", "cxxLib"]),
                        TargetDescription(name: "cLib", dependencies: []),
                        TargetDescription(name: "cxxLib", dependencies: []),
                    ]
                ),
            ],
            observabilityScope: observability.topScope
        )
        XCTAssertNoDiagnostics(observability.diagnostics)

        func jsonFlag(tool: Toolset.KnownTool) -> String { "-\(tool)-flag-from-json" }
        func jsonFlag(tool: Toolset.KnownTool) -> StringPattern { .equal(jsonFlag(tool: tool)) }
        func cliFlag(tool: Toolset.KnownTool) -> String { "-\(tool)-flag-from-cli" }
        func cliFlag(tool: Toolset.KnownTool) -> StringPattern { .equal(cliFlag(tool: tool)) }

        let toolset = try Toolset(
            knownTools: [
                .cCompiler: .init(extraCLIOptions: [jsonFlag(tool: .cCompiler)]),
                .cxxCompiler: .init(extraCLIOptions: [jsonFlag(tool: .cxxCompiler)]),
                .swiftCompiler: .init(extraCLIOptions: [jsonFlag(tool: .swiftCompiler)]),
                .librarian: .init(path: "/fake/toolchain/usr/bin/librarian"),
                .linker: .init(path: "/fake/toolchain/usr/bin/linker", extraCLIOptions: [jsonFlag(tool: .linker)]),
            ],
            rootPaths: UserToolchain.mockHostToolchain(fileSystem).swiftSDK.toolset.rootPaths
        )
        let targetTriple = try Triple("armv7em-unknown-none-macho")
        let swiftSDK = SwiftSDK(
            hostTriple: .arm64Linux,
            targetTriple: targetTriple,
            toolset: toolset,
            pathsConfiguration: .init(
                sdkRootPath: "/fake/sdk",
                swiftStaticResourcesPath: "/usr/lib/swift_static/none"
            )
        )
        let toolchain = try UserToolchain(swiftSDK: swiftSDK, environment: .mockEnvironment, fileSystem: fileSystem)
        let result = try BuildPlanResult(plan: mockBuildPlan(
            triple: targetTriple,
            toolchain: toolchain,
            graph: graph,
            commonFlags: BuildFlags(
                cCompilerFlags: [cliFlag(tool: .cCompiler)],
                cxxCompilerFlags: [cliFlag(tool: .cxxCompiler)],
                swiftCompilerFlags: [cliFlag(tool: .swiftCompiler)],
                linkerFlags: [cliFlag(tool: .linker)]
            ),
            fileSystem: fileSystem,
            observabilityScope: observability.topScope
        ))
        result.checkProductsCount(1)
        result.checkTargetsCount(3)

        func XCTAssertCount<S>(
            _ expectedCount: Int,
            _ sequence: S,
            _ element: S.Element,
            file: StaticString = #filePath,
            line: UInt = #line
        ) where S: Sequence, S.Element: Equatable {
            let actualCount = sequence.filter { $0 == element }.count
            guard actualCount != expectedCount else { return }
            XCTFail(
                """
                Failed to find expected element '\(element)' in \
                '\(sequence)' \(expectedCount) time(s) but found element \
                \(actualCount) time(s).
                """,
                file: file,
                line: line
            )
        }

        // Compile C Target
        let cLibCompileArguments = try result.target(for: "cLib").clangTarget().basicArguments(isCXX: false)
        let cLibCompileArgumentsPattern: [StringPattern] = [
            jsonFlag(tool: .cCompiler), "-g", cliFlag(tool: .cCompiler),
        ]
        XCTAssertMatch(cLibCompileArguments, cLibCompileArgumentsPattern)
        XCTAssertCount(0, cLibCompileArguments, jsonFlag(tool: .swiftCompiler))
        XCTAssertCount(0, cLibCompileArguments, cliFlag(tool: .swiftCompiler))
        XCTAssertCount(1, cLibCompileArguments, jsonFlag(tool: .cCompiler))
        XCTAssertCount(1, cLibCompileArguments, cliFlag(tool: .cCompiler))
        XCTAssertCount(0, cLibCompileArguments, jsonFlag(tool: .cxxCompiler))
        XCTAssertCount(0, cLibCompileArguments, cliFlag(tool: .cxxCompiler))
        XCTAssertCount(0, cLibCompileArguments, jsonFlag(tool: .linker))
        XCTAssertCount(0, cLibCompileArguments, cliFlag(tool: .linker))

        // Compile Cxx Target
        let cxxLibCompileArguments = try result.target(for: "cxxLib").clangTarget().basicArguments(isCXX: true)
        let cxxLibCompileArgumentsPattern: [StringPattern] = [
            jsonFlag(tool: .cCompiler), "-g", cliFlag(tool: .cCompiler),
            .anySequence,
            jsonFlag(tool: .cxxCompiler), "-g", cliFlag(tool: .cxxCompiler),
        ]
        XCTAssertMatch(cxxLibCompileArguments, cxxLibCompileArgumentsPattern)
        XCTAssertCount(0, cxxLibCompileArguments, jsonFlag(tool: .swiftCompiler))
        XCTAssertCount(0, cxxLibCompileArguments, cliFlag(tool: .swiftCompiler))
        XCTAssertCount(1, cxxLibCompileArguments, jsonFlag(tool: .cCompiler))
        XCTAssertCount(1, cxxLibCompileArguments, cliFlag(tool: .cCompiler))
        XCTAssertCount(1, cxxLibCompileArguments, jsonFlag(tool: .cxxCompiler))
        XCTAssertCount(1, cxxLibCompileArguments, cliFlag(tool: .cxxCompiler))
        XCTAssertCount(0, cxxLibCompileArguments, jsonFlag(tool: .linker))
        XCTAssertCount(0, cxxLibCompileArguments, cliFlag(tool: .linker))

        // Compile Swift Target
        let exeCompileArguments = try result.target(for: "exe").swiftTarget().compileArguments()
        let exeCompileArgumentsPattern: [StringPattern] = [
            jsonFlag(tool: .swiftCompiler),
            "-ld-path=/fake/toolchain/usr/bin/linker",
            "-g", cliFlag(tool: .swiftCompiler),
            .anySequence,
            "-Xcc", jsonFlag(tool: .cCompiler), "-Xcc", "-g", "-Xcc", cliFlag(tool: .cCompiler),
            // TODO: Pass -Xcxx flags to swiftc (#6491)
            // Uncomment when downstream support arrives.
            // .anySequence,
            // "-Xcxx", jsonFlag(tool: .cxxCompiler), "-Xcxx", cliFlag(tool: .cxxCompiler),
        ]
        XCTAssertMatch(exeCompileArguments, exeCompileArgumentsPattern)
        XCTAssertCount(1, exeCompileArguments, jsonFlag(tool: .swiftCompiler))
        XCTAssertCount(1, exeCompileArguments, cliFlag(tool: .swiftCompiler))
        XCTAssertCount(1, exeCompileArguments, jsonFlag(tool: .cCompiler))
        XCTAssertCount(1, exeCompileArguments, cliFlag(tool: .cCompiler))
        // TODO: Pass -Xcxx flags to swiftc (#6491)
        // Change 0 to 1 when downstream support arrives.
        XCTAssertCount(0, exeCompileArguments, jsonFlag(tool: .cxxCompiler))
        XCTAssertCount(0, exeCompileArguments, cliFlag(tool: .cxxCompiler))
        XCTAssertCount(0, exeCompileArguments, jsonFlag(tool: .linker))
        XCTAssertCount(0, exeCompileArguments, cliFlag(tool: .linker))

        // Link Product
        let exeLinkArguments = try result.buildProduct(for: "exe").linkArguments()
        let exeLinkArgumentsPattern: [StringPattern] = [
            jsonFlag(tool: .swiftCompiler),
            "-ld-path=/fake/toolchain/usr/bin/linker",
            "-g", cliFlag(tool: .swiftCompiler),
            .anySequence,
            "-Xlinker", jsonFlag(tool: .linker), "-Xlinker", cliFlag(tool: .linker),
        ]
        XCTAssertMatch(exeLinkArguments, exeLinkArgumentsPattern)
        XCTAssertCount(1, exeLinkArguments, jsonFlag(tool: .swiftCompiler))
        XCTAssertCount(1, exeLinkArguments, cliFlag(tool: .swiftCompiler))
        XCTAssertCount(0, exeLinkArguments, jsonFlag(tool: .cCompiler))
        XCTAssertCount(0, exeLinkArguments, cliFlag(tool: .cCompiler))
        XCTAssertCount(0, exeLinkArguments, jsonFlag(tool: .cxxCompiler))
        XCTAssertCount(0, exeLinkArguments, cliFlag(tool: .cxxCompiler))
        XCTAssertCount(1, exeLinkArguments, jsonFlag(tool: .linker))
        XCTAssertCount(1, exeLinkArguments, cliFlag(tool: .linker))
    }

    func testUserToolchainWithSDKSearchPaths() throws {
        let fileSystem = InMemoryFileSystem(
            emptyFiles:
            "/Pkg/Sources/exe/main.swift",
            "/Pkg/Sources/cLib/cLib.c",
            "/Pkg/Sources/cLib/include/cLib.h"
        )
        try fileSystem.createMockToolchain()

        let observability = ObservabilitySystem.makeForTesting()
        let graph = try loadModulesGraph(
            fileSystem: fileSystem,
            manifests: [
                Manifest.createRootManifest(
                    displayName: "Pkg",
                    path: "/Pkg",
                    targets: [
                        TargetDescription(name: "exe", dependencies: ["cLib"]),
                        TargetDescription(name: "cLib", dependencies: []),
                    ]
                ),
            ],
            observabilityScope: observability.topScope
        )
        XCTAssertNoDiagnostics(observability.diagnostics)

        let targetTriple = try UserToolchain.default.targetTriple
        let sdkIncludeSearchPath = AbsolutePath("/usr/lib/swift_static/none/include")
        let sdkLibrarySearchPath = AbsolutePath("/usr/lib/swift_static/none/lib")
        let swiftSDK = try SwiftSDK(
            targetTriple: targetTriple,
            properties: .init(
                sdkRootPath: "/fake/sdk",
                includeSearchPaths: [sdkIncludeSearchPath.pathString],
                librarySearchPaths: [sdkLibrarySearchPath.pathString]
            ),
            toolset: .init(knownTools: [
                .swiftCompiler: .init(extraCLIOptions: ["-use-ld=lld"]),
            ])
        )
        let toolchain = try UserToolchain(swiftSDK: swiftSDK, environment: .mockEnvironment, fileSystem: fileSystem)
        let result = try BuildPlanResult(plan: mockBuildPlan(
            toolchain: toolchain,
            graph: graph,
            fileSystem: fileSystem,
            observabilityScope: observability.topScope
        ))
        result.checkProductsCount(1)
        result.checkTargetsCount(2)

        // Compile C Target
        let cLibCompileArguments = try result.target(for: "cLib").clangTarget().basicArguments(isCXX: false)
        let cLibCompileArgumentsPattern: [StringPattern] = ["-I", "\(sdkIncludeSearchPath)"]
        XCTAssertMatch(cLibCompileArguments, cLibCompileArgumentsPattern)

        // Compile Swift Target
        let exeCompileArguments = try result.target(for: "exe").swiftTarget().compileArguments()
        let exeCompileArgumentsPattern: [StringPattern] = ["-I", "\(sdkIncludeSearchPath)"]
        XCTAssertMatch(exeCompileArguments, exeCompileArgumentsPattern)

        // Link Product
        let exeLinkArguments = try result.buildProduct(for: "exe").linkArguments()
        let exeLinkArgumentsPattern: [StringPattern] = ["-L", "\(sdkIncludeSearchPath)"]
        XCTAssertMatch(exeLinkArguments, exeLinkArgumentsPattern)
    }

    func testExecBuildTimeDependency() throws {
        let PkgA = AbsolutePath("/PkgA")

        let fs: FileSystem = InMemoryFileSystem(
            emptyFiles:
            PkgA.appending(components: "Sources", "exe", "main.swift").pathString,
            PkgA.appending(components: "Sources", "swiftlib", "lib.swift").pathString,
            "/PkgB/Sources/PkgB/PkgB.swift"
        )

        let observability = ObservabilitySystem.makeForTesting()
        let graph = try loadModulesGraph(
            fileSystem: fs,
            manifests: [
                Manifest.createFileSystemManifest(
                    displayName: "PkgA",
                    path: .init(validating: PkgA.pathString),
                    products: [
                        ProductDescription(name: "swiftlib", type: .library(.automatic), targets: ["swiftlib"]),
                        ProductDescription(name: "exe", type: .executable, targets: ["exe"]),
                    ],
                    targets: [
                        TargetDescription(name: "exe", dependencies: []),
                        TargetDescription(name: "swiftlib", dependencies: ["exe"]),
                    ]
                ),
                Manifest.createRootManifest(
                    displayName: "PkgB",
                    path: "/PkgB",
                    dependencies: [
                        .localSourceControl(
                            path: .init(validating: PkgA.pathString),
                            requirement: .upToNextMajor(from: "1.0.0")
                        ),
                    ],
                    targets: [
                        TargetDescription(name: "PkgB", dependencies: ["swiftlib"]),
                    ]
                ),
            ],
            explicitProduct: "exe",
            observabilityScope: observability.topScope
        )
        XCTAssertNoDiagnostics(observability.diagnostics)

        let plan = try mockBuildPlan(
            graph: graph,
            fileSystem: fs,
            observabilityScope: observability.topScope
        )

        let buildPath = plan.productsBuildPath

        let yaml = try fs.tempDirectory.appending(components: UUID().uuidString, "debug.yaml")
        try fs.createDirectory(yaml.parentDirectory, recursive: true)
        let llbuild = LLBuildManifestBuilder(plan, fileSystem: fs, observabilityScope: observability.topScope)
        try llbuild.generateManifest(at: yaml)
        let contents: String = try fs.readFileContents(yaml)
        let swiftGetVersionFilePath = try XCTUnwrap(llbuild.swiftGetVersionFiles.first?.value)

        #if os(Windows)
        let suffix = ".exe"
        #else // FIXME(5472) - the suffix is dropped
        let suffix = ""
        #endif
        XCTAssertMatch(contents, .contains("""
            inputs: ["\(
                PkgA.appending(components: "Sources", "swiftlib", "lib.swift")
                    .escapedPathString
        )","\(swiftGetVersionFilePath.escapedPathString)","\(
            buildPath
                .appending(components: "exe\(suffix)").escapedPathString
        )","\(
            buildPath
                .appending(components: "swiftlib.build", "sources").escapedPathString
        )"]
            outputs: ["\(
                buildPath.appending(components: "swiftlib.build", "lib.swift.o")
                    .escapedPathString
        )","\(buildPath.escapedPathString)
        """))
        }

    func testObjCHeader1() throws {
        let PkgA = AbsolutePath("/PkgA")

        // This has a Swift and ObjC target in the same package.
        let fs: FileSystem = InMemoryFileSystem(
            emptyFiles:
            PkgA.appending(components: "Sources", "Bar", "main.m").pathString,
            PkgA.appending(components: "Sources", "Foo", "Foo.swift").pathString
        )

        let observability = ObservabilitySystem.makeForTesting()
        let graph = try loadModulesGraph(
            fileSystem: fs,
            manifests: [
                Manifest.createRootManifest(
                    displayName: "PkgA",
                    path: .init(validating: PkgA.pathString),
                    targets: [
                        TargetDescription(name: "Foo", dependencies: []),
                        TargetDescription(name: "Bar", dependencies: ["Foo"]),
                    ]
                ),
            ],
            observabilityScope: observability.topScope
        )
        XCTAssertNoDiagnostics(observability.diagnostics)

        let plan = try mockBuildPlan(
            graph: graph,
            fileSystem: fs,
            observabilityScope: observability.topScope
        )
        let result = try BuildPlanResult(plan: plan)

        let buildPath = result.plan.productsBuildPath

        let fooTarget = try result.target(for: "Foo").swiftTarget().compileArguments()
        #if os(macOS)
        XCTAssertMatch(
            fooTarget,
            [
                .anySequence,
                "-emit-objc-header",
                "-emit-objc-header-path", "/path/to/build/\(result.plan.destinationBuildParameters.triple)/debug/Foo.build/Foo-Swift.h",
                .anySequence,
            ]
        )
        #else
        XCTAssertNoMatch(
            fooTarget,
            [
                .anySequence,
                "-emit-objc-header",
                "-emit-objc-header-path", "/path/to/build/\(result.plan.destinationBuildParameters.triple)/Foo.build/Foo-Swift.h",
                .anySequence,
            ]
        )
        #endif

        let barTarget = try result.target(for: "Bar").clangTarget().basicArguments(isCXX: false)
        #if os(macOS)
        XCTAssertMatch(
            barTarget,
            [.anySequence, "-fmodule-map-file=/path/to/build/\(result.plan.destinationBuildParameters.triple)/debug/Foo.build/module.modulemap", .anySequence]
        )
        #else
        XCTAssertNoMatch(
            barTarget,
            [.anySequence, "-fmodule-map-file=/path/to/build/\(result.plan.destinationBuildParameters.triple)/debug/Foo.build/module.modulemap", .anySequence]
        )
        #endif

        let yaml = try fs.tempDirectory.appending(components: UUID().uuidString, "debug.yaml")
        try fs.createDirectory(yaml.parentDirectory, recursive: true)
        let llbuild = LLBuildManifestBuilder(plan, fileSystem: fs, observabilityScope: observability.topScope)
        try llbuild.generateManifest(at: yaml)
        let contents: String = try fs.readFileContents(yaml)
        XCTAssertMatch(contents, .contains("""
          "\(buildPath.appending(components: "Bar.build", "main.m.o").escapedPathString)":
            tool: clang
            inputs: ["\(buildPath.appending(components: "Modules", "Foo.swiftmodule").escapedPathString)","\(PkgA
            .appending(components: "Sources", "Bar", "main.m").escapedPathString)"]
            outputs: ["\(buildPath.appending(components: "Bar.build", "main.m.o").escapedPathString)"]
            description: "Compiling Bar main.m"
        """))
    }

    func testObjCHeader2() throws {
        let PkgA = AbsolutePath("/PkgA")

        // This has a Swift and ObjC target in different packages with automatic product type.
        let fs: FileSystem = InMemoryFileSystem(
            emptyFiles:
            PkgA.appending(components: "Sources", "Bar", "main.m").pathString,
            "/PkgB/Sources/Foo/Foo.swift"
        )

        let observability = ObservabilitySystem.makeForTesting()
        let graph = try loadModulesGraph(
            fileSystem: fs,
            manifests: [
                Manifest.createRootManifest(
                    displayName: "PkgA",
                    path: .init(validating: PkgA.pathString),
                    dependencies: [
                        .localSourceControl(path: "/PkgB", requirement: .upToNextMajor(from: "1.0.0")),
                    ],
                    targets: [
                        TargetDescription(name: "Bar", dependencies: ["Foo"]),
                    ]
                ),
                Manifest.createFileSystemManifest(
                    displayName: "PkgB",
                    path: "/PkgB",
                    products: [
                        ProductDescription(name: "Foo", type: .library(.automatic), targets: ["Foo"]),
                    ],
                    targets: [
                        TargetDescription(name: "Foo", dependencies: []),
                    ]
                ),
            ],
            observabilityScope: observability.topScope
        )
        XCTAssertNoDiagnostics(observability.diagnostics)

        let plan = try mockBuildPlan(
            graph: graph,
            fileSystem: fs,
            observabilityScope: observability.topScope
        )
        let result = try BuildPlanResult(plan: plan)

        let buildPath = result.plan.productsBuildPath

        let fooTarget = try result.target(for: "Foo").swiftTarget().compileArguments()
        #if os(macOS)
        XCTAssertMatch(
            fooTarget,
            [
                .anySequence,
                "-emit-objc-header",
                "-emit-objc-header-path",
                "/path/to/build/\(result.plan.destinationBuildParameters.triple)/debug/Foo.build/Foo-Swift.h",
                .anySequence,
            ]
        )
        #else
        XCTAssertNoMatch(
            fooTarget,
            [
                .anySequence,
                "-emit-objc-header",
                "-emit-objc-header-path",
                "/path/to/build/\(result.plan.destinationBuildParameters.triple)/debug/Foo.build/Foo-Swift.h",
                .anySequence,
            ]
        )
        #endif

        let barTarget = try result.target(for: "Bar").clangTarget().basicArguments(isCXX: false)
        #if os(macOS)
        XCTAssertMatch(
            barTarget,
            [
                .anySequence,
                "-fmodule-map-file=/path/to/build/\(result.plan.destinationBuildParameters.triple)/debug/Foo.build/module.modulemap",
                .anySequence,
            ]
        )
        #else
        XCTAssertNoMatch(
            barTarget,
            [
                .anySequence,
                "-fmodule-map-file=/path/to/build/\(result.plan.destinationBuildParameters.triple)/debug/Foo.build/module.modulemap",
                .anySequence,
            ]
        )
        #endif

        let yaml = try fs.tempDirectory.appending(components: UUID().uuidString, "debug.yaml")
        try fs.createDirectory(yaml.parentDirectory, recursive: true)
        let llbuild = LLBuildManifestBuilder(plan, fileSystem: fs, observabilityScope: observability.topScope)
        try llbuild.generateManifest(at: yaml)
        let contents: String = try fs.readFileContents(yaml)
        XCTAssertMatch(contents, .contains("""
          "\(buildPath.appending(components: "Bar.build", "main.m.o").escapedPathString)":
            tool: clang
            inputs: ["\(buildPath.appending(components: "Modules", "Foo.swiftmodule").escapedPathString)","\(PkgA
            .appending(components: "Sources", "Bar", "main.m").escapedPathString)"]
            outputs: ["\(buildPath.appending(components: "Bar.build", "main.m.o").escapedPathString)"]
            description: "Compiling Bar main.m"
        """))
    }

    func testObjCHeader3() throws {
        let PkgA = AbsolutePath("/PkgA")

        // This has a Swift and ObjC target in different packages with dynamic product type.
        let fs: FileSystem = InMemoryFileSystem(
            emptyFiles:
            PkgA.appending(components: "Sources", "Bar", "main.m").pathString,
            "/PkgB/Sources/Foo/Foo.swift"
        )

        let observability = ObservabilitySystem.makeForTesting()
        let graph = try loadModulesGraph(
            fileSystem: fs,
            manifests: [
                Manifest.createRootManifest(
                    displayName: "PkgA",
                    path: .init(validating: PkgA.pathString),
                    dependencies: [
                        .localSourceControl(path: "/PkgB", requirement: .upToNextMajor(from: "1.0.0")),
                    ],
                    targets: [
                        TargetDescription(name: "Bar", dependencies: ["Foo"]),
                    ]
                ),
                Manifest.createFileSystemManifest(
                    displayName: "PkgB",
                    path: "/PkgB",
                    products: [
                        ProductDescription(name: "Foo", type: .library(.dynamic), targets: ["Foo"]),
                    ],
                    targets: [
                        TargetDescription(name: "Foo", dependencies: []),
                    ]
                ),
            ],
            observabilityScope: observability.topScope
        )
        XCTAssertNoDiagnostics(observability.diagnostics)

        let plan = try mockBuildPlan(
            graph: graph,
            fileSystem: fs,
            observabilityScope: observability.topScope
        )
        let dynamicLibraryExtension = plan.destinationBuildParameters.triple.dynamicLibraryExtension
        #if os(Windows)
        let dynamicLibraryPrefix = ""
        #else
        let dynamicLibraryPrefix = "lib"
        #endif
        let result = try BuildPlanResult(plan: plan)

        let fooTarget = try result.target(for: "Foo").swiftTarget().compileArguments()
        #if os(macOS)
        XCTAssertMatch(
            fooTarget,
            [
                .anySequence,
                "-emit-objc-header",
                "-emit-objc-header-path",
                "/path/to/build/\(result.plan.destinationBuildParameters.triple)/debug/Foo.build/Foo-Swift.h",
                .anySequence,
            ]
        )
        #else
        XCTAssertNoMatch(
            fooTarget,
            [
                .anySequence,
                "-emit-objc-header",
                "-emit-objc-header-path",
                "/path/to/build/\(result.plan.destinationBuildParameters.triple)/debug/Foo.build/Foo-Swift.h",
                .anySequence,
            ]
        )
        #endif

        let barTarget = try result.target(for: "Bar").clangTarget().basicArguments(isCXX: false)
        #if os(macOS)
        XCTAssertMatch(
            barTarget,
            [
                .anySequence,
                "-fmodule-map-file=/path/to/build/\(result.plan.destinationBuildParameters.triple)/debug/Foo.build/module.modulemap",
                .anySequence,
            ]
        )
        #else
        XCTAssertNoMatch(
            barTarget,
            [
                .anySequence,
                "-fmodule-map-file=/path/to/build/\(result.plan.destinationBuildParameters.triple)/debug/Foo.build/module.modulemap",
                .anySequence,
            ]
        )
        #endif

        let buildPath = result.plan.productsBuildPath

        let yaml = try fs.tempDirectory.appending(components: UUID().uuidString, "debug.yaml")
        try fs.createDirectory(yaml.parentDirectory, recursive: true)
        let llbuild = LLBuildManifestBuilder(plan, fileSystem: fs, observabilityScope: observability.topScope)
        try llbuild.generateManifest(at: yaml)
        let contents: String = try fs.readFileContents(yaml)
        XCTAssertMatch(contents, .contains("""
          "\(buildPath.appending(components: "Bar.build", "main.m.o").escapedPathString)":
            tool: clang
            inputs: ["\(
                buildPath.appending(components: "\(dynamicLibraryPrefix)Foo\(dynamicLibraryExtension)")
                    .escapedPathString
        )","\(PkgA.appending(components: "Sources", "Bar", "main.m").escapedPathString)"]
            outputs: ["\(buildPath.appending(components: "Bar.build", "main.m.o").escapedPathString)"]
            description: "Compiling Bar main.m"
        """))
    }

    func testModulewrap() throws {
        let fs: FileSystem = InMemoryFileSystem(
            emptyFiles:
            "/Pkg/Sources/exe/main.swift",
            "/Pkg/Sources/lib/lib.swift"
        )

        let observability = ObservabilitySystem.makeForTesting()
        let graph = try loadModulesGraph(
            fileSystem: fs,
            manifests: [
                Manifest.createRootManifest(
                    displayName: "Pkg",
                    path: "/Pkg",
                    targets: [
                        TargetDescription(name: "exe", dependencies: ["lib"]),
                        TargetDescription(name: "lib", dependencies: []),
                    ]
                ),
            ],
            observabilityScope: observability.topScope
        )
        XCTAssertNoDiagnostics(observability.diagnostics)

        let result = try BuildPlanResult(plan: mockBuildPlan(
            triple: .x86_64Linux,
            graph: graph,
            fileSystem: fs,
            observabilityScope: observability.topScope
        ))

        let buildPath = result.plan.productsBuildPath

        let objects = try result.buildProduct(for: "exe").objects
        XCTAssertTrue(
            objects.contains(buildPath.appending(components: "exe.build", "exe.swiftmodule.o")),
            objects.description
        )
        XCTAssertTrue(
            objects.contains(buildPath.appending(components: "lib.build", "lib.swiftmodule.o")),
            objects.description
        )

        let yaml = try fs.tempDirectory.appending(components: UUID().uuidString, "debug.yaml")
        try fs.createDirectory(yaml.parentDirectory, recursive: true)
        let llbuild = LLBuildManifestBuilder(result.plan, fileSystem: fs, observabilityScope: observability.topScope)
        try llbuild.generateManifest(at: yaml)
        let contents: String = try fs.readFileContents(yaml)
        XCTAssertMatch(contents, .contains("""
          "\(buildPath.appending(components: "exe.build", "exe.swiftmodule.o").escapedPathString)":
            tool: shell
            inputs: ["\(buildPath.appending(components: "exe.build", "exe.swiftmodule").escapedPathString)"]
            outputs: ["\(buildPath.appending(components: "exe.build", "exe.swiftmodule.o").escapedPathString)"]
            description: "Wrapping AST for exe for debugging"
            args: ["\(
                result.plan.destinationBuildParameters.toolchain.swiftCompilerPath
                    .escapedPathString
        )","-modulewrap","\(buildPath.appending(
            components: "exe.build",
            "exe.swiftmodule"
        ).escapedPathString)","-o","\(
            buildPath.appending(components: "exe.build", "exe.swiftmodule.o")
                .escapedPathString
        )","-target","x86_64-unknown-linux-gnu"]
        """))
        XCTAssertMatch(contents, .contains("""
          "\(buildPath.appending(components: "lib.build", "lib.swiftmodule.o").escapedPathString)":
            tool: shell
            inputs: ["\(buildPath.appending(components: "Modules", "lib.swiftmodule").escapedPathString)"]
            outputs: ["\(buildPath.appending(components: "lib.build", "lib.swiftmodule.o").escapedPathString)"]
            description: "Wrapping AST for lib for debugging"
            args: ["\(
                result.plan.destinationBuildParameters.toolchain.swiftCompilerPath
                    .escapedPathString
        )","-modulewrap","\(buildPath.appending(
            components: "Modules",
            "lib.swiftmodule"
        ).escapedPathString)","-o","\(
            buildPath.appending(components: "lib.build", "lib.swiftmodule.o")
                .escapedPathString
        )","-target","x86_64-unknown-linux-gnu"]
        """))
    }

    func testArchiving() throws {
        let fs: FileSystem = InMemoryFileSystem(
            emptyFiles:
            "/Package/Sources/rary/rary.swift"
        )

        let observability = ObservabilitySystem.makeForTesting()
        let graph = try loadModulesGraph(
            fileSystem: fs,
            manifests: [
                Manifest.createRootManifest(
                    displayName: "Package",
                    path: "/Package",
                    products: [
                        ProductDescription(name: "rary", type: .library(.static), targets: ["rary"]),
                    ],
                    targets: [
                        TargetDescription(name: "rary", dependencies: []),
                    ]
                ),
            ],
            observabilityScope: observability.topScope
        )
        XCTAssertNoDiagnostics(observability.diagnostics)

        let result = try BuildPlanResult(plan: mockBuildPlan(
            graph: graph,
            fileSystem: fs,
            observabilityScope: observability.topScope
        ))

        let buildPath = result.plan.productsBuildPath

        let yaml = try fs.tempDirectory.appending(components: UUID().uuidString, "debug.yaml")
        try fs.createDirectory(yaml.parentDirectory, recursive: true)

        let llbuild = LLBuildManifestBuilder(
            result.plan,
            fileSystem: fs,
            observabilityScope: observability.topScope
        )
        try llbuild.generateManifest(at: yaml)

        let contents: String = try fs.readFileContents(yaml)
        let triple = result.plan.destinationBuildParameters.triple.tripleString

        if result.plan.destinationBuildParameters.triple.isWindows() {
            XCTAssertMatch(
                contents,
                .contains("""
                "C.rary-\(triple)-debug.a":
                    tool: shell
                    inputs: ["\(
                        buildPath.appending(components: "rary.build", "rary.swift.o")
                            .escapedPathString
                    )","\(
                    buildPath.appending(components: "rary.build", "rary.swiftmodule.o")
                        .escapedPathString
                    )","\(
                    buildPath.appending(components: "rary.product", "Objects.LinkFileList")
                        .escapedPathString
                    )"]
                    outputs: ["\(buildPath.appending(components: "library.a").escapedPathString)"]
                    description: "Archiving \(buildPath.appending(components: "library.a").escapedPathString)"
                    args: ["\(
                        result.plan.destinationBuildParameters.toolchain.librarianPath
                            .escapedPathString
                    )","/LIB","/OUT:\(
                    buildPath.appending(components: "library.a")
                        .escapedPathString
                    )","@\(
                    buildPath.appending(components: "rary.product", "Objects.LinkFileList")
                        .escapedPathString
                    )"]
                """)
            )
        } else if result.plan.destinationBuildParameters.triple.isDarwin() {
            XCTAssertMatch(
                contents,
                .contains(
                """
                "C.rary-\(triple)-debug.a":
                    tool: shell
                    inputs: ["\(
                        buildPath.appending(components: "rary.build", "rary.swift.o")
                            .escapedPathString
                    )","\(
                    buildPath.appending(components: "rary.product", "Objects.LinkFileList")
                        .escapedPathString
                    )"]
                    outputs: ["\(buildPath.appending(components: "library.a").escapedPathString)"]
                    description: "Archiving \(buildPath.appending(components: "library.a").escapedPathString)"
                    args: ["\(
                        result.plan.destinationBuildParameters.toolchain.librarianPath
                            .escapedPathString
                    )","-static","-o","\(
                    buildPath.appending(components: "library.a")
                        .escapedPathString
                    )","@\(
                    buildPath.appending(components: "rary.product", "Objects.LinkFileList")
                        .escapedPathString
                    )"]
                """)
            )
        } else { // assume `llvm-ar` is the librarian
            XCTAssertMatch(
                contents,
                .contains(
                """
                "C.rary-\(triple)-debug.a":
                    tool: shell
                    inputs: ["\(
                        buildPath.appending(components: "rary.build", "rary.swift.o")
                            .escapedPathString
                    )","\(
                    buildPath.appending(components: "rary.build", "rary.swiftmodule.o")
                        .escapedPathString
                    )","\(
                    buildPath.appending(components: "rary.product", "Objects.LinkFileList")
                        .escapedPathString
                    )"]
                    outputs: ["\(buildPath.appending(components: "library.a").escapedPathString)"]
                    description: "Archiving \(buildPath.appending(components: "library.a").escapedPathString)"
                    args: ["\(
                        result.plan.destinationBuildParameters.toolchain.librarianPath
                            .escapedPathString
                    )","crs","\(
                    buildPath.appending(components: "library.a")
                        .escapedPathString
                    )","@\(
                    buildPath.appending(components: "rary.product", "Objects.LinkFileList")
                        .escapedPathString
                    )"]
                """)
            )
        }
    }

    func testSwiftBundleAccessor() throws {
        // This has a Swift and ObjC target in the same package.
        let fs = InMemoryFileSystem(
            emptyFiles:
            "/PkgA/Sources/Foo/Foo.swift",
            "/PkgA/Sources/Foo/foo.txt",
            "/PkgA/Sources/Foo/bar.txt",
            "/PkgA/Sources/Bar/Bar.swift"
        )

        let observability = ObservabilitySystem.makeForTesting()

        let graph = try loadModulesGraph(
            fileSystem: fs,
            manifests: [
                Manifest.createRootManifest(
                    displayName: "PkgA",
                    path: "/PkgA",
                    toolsVersion: .v5_2,
                    targets: [
                        TargetDescription(
                            name: "Foo",
                            resources: [
                                .init(rule: .copy, path: "foo.txt"),
                                .init(rule: .process(localization: .none), path: "bar.txt"),
                            ]
                        ),
                        TargetDescription(
                            name: "Bar"
                        ),
                    ]
                ),
            ],
            observabilityScope: observability.topScope
        )

        XCTAssertNoDiagnostics(observability.diagnostics)

        let plan = try mockBuildPlan(
            graph: graph,
            fileSystem: fs,
            observabilityScope: observability.topScope
        )
        let result = try BuildPlanResult(plan: plan)

        let buildPath = result.plan.productsBuildPath

        let fooTarget = try result.target(for: "Foo").swiftTarget()
        XCTAssertEqual(try fooTarget.objects.map(\.pathString), [
            buildPath.appending(components: "Foo.build", "Foo.swift.o").pathString,
            buildPath.appending(components: "Foo.build", "resource_bundle_accessor.swift.o").pathString,
        ])

        let resourceAccessor = fooTarget.sources.first { $0.basename == "resource_bundle_accessor.swift" }!
        let contents: String = try fs.readFileContents(resourceAccessor)
        XCTAssertMatch(contents, .contains("extension Foundation.Bundle"))
        // Assert that `Bundle.main` is executed in the compiled binary (and not during compilation)
        // See https://bugs.swift.org/browse/SR-14555 and
        // https://github.com/apple/swift-package-manager/pull/2972/files#r623861646
        XCTAssertMatch(contents, .contains("let mainPath = Bundle.main."))

        let barTarget = try result.target(for: "Bar").swiftTarget()
        XCTAssertEqual(try barTarget.objects.map(\.pathString), [
            buildPath.appending(components: "Bar.build", "Bar.swift.o").pathString,
        ])
    }

    func testSwiftWASIBundleAccessor() throws {
        // This has a Swift and ObjC target in the same package.
        let fs = InMemoryFileSystem(
            emptyFiles:
            "/PkgA/Sources/Foo/Foo.swift",
            "/PkgA/Sources/Foo/foo.txt",
            "/PkgA/Sources/Foo/bar.txt",
            "/PkgA/Sources/Bar/Bar.swift"
        )

        let observability = ObservabilitySystem.makeForTesting()

        let graph = try loadModulesGraph(
            fileSystem: fs,
            manifests: [
                Manifest.createRootManifest(
                    displayName: "PkgA",
                    path: "/PkgA",
                    toolsVersion: .v5_2,
                    targets: [
                        TargetDescription(
                            name: "Foo",
                            resources: [
                                .init(rule: .copy, path: "foo.txt"),
                                .init(rule: .process(localization: .none), path: "bar.txt"),
                            ]
                        ),
                        TargetDescription(
                            name: "Bar"
                        ),
                    ]
                ),
            ],
            observabilityScope: observability.topScope
        )

        XCTAssertNoDiagnostics(observability.diagnostics)

        let plan = try mockBuildPlan(
            triple: .wasi,
            graph: graph,
            fileSystem: fs,
            observabilityScope: observability.topScope
        )
        let result = try BuildPlanResult(plan: plan)

        let buildPath = result.plan.productsBuildPath

        let fooTarget = try result.target(for: "Foo").swiftTarget()
        XCTAssertEqual(try fooTarget.objects.map(\.pathString), [
            buildPath.appending(components: "Foo.build", "Foo.swift.o").pathString,
            buildPath.appending(components: "Foo.build", "resource_bundle_accessor.swift.o").pathString,
        ])

        let resourceAccessor = fooTarget.sources.first { $0.basename == "resource_bundle_accessor.swift" }!
        let contents: String = try fs.readFileContents(resourceAccessor)
        XCTAssertMatch(contents, .contains("extension Foundation.Bundle"))
        // Assert that `Bundle.main` is executed in the compiled binary (and not during compilation)
        // See https://bugs.swift.org/browse/SR-14555 and
        // https://github.com/apple/swift-package-manager/pull/2972/files#r623861646
        XCTAssertMatch(contents, .contains("let mainPath = \""))

        let barTarget = try result.target(for: "Bar").swiftTarget()
        XCTAssertEqual(try barTarget.objects.map(\.pathString), [
            buildPath.appending(components: "Bar.build", "Bar.swift.o").pathString,
        ])
    }

    func testClangBundleAccessor() throws {
        let fs = InMemoryFileSystem(
            emptyFiles:
            "/Pkg/Sources/Foo/include/Foo.h",
            "/Pkg/Sources/Foo/Foo.m",
            "/Pkg/Sources/Foo/bar.h",
            "/Pkg/Sources/Foo/bar.c",
            "/Pkg/Sources/Foo/resource.txt"
        )

        let observability = ObservabilitySystem.makeForTesting()

        let graph = try loadModulesGraph(
            fileSystem: fs,
            manifests: [
                Manifest.createRootManifest(
                    displayName: "Pkg",
                    path: "/Pkg",
                    toolsVersion: .current,
                    targets: [
                        TargetDescription(
                            name: "Foo",
                            resources: [
                                .init(
                                    rule: .process(localization: .none),
                                    path: "resource.txt"
                                ),
                            ]
                        ),
                    ]
                ),
            ],
            observabilityScope: observability.topScope
        )

        XCTAssertNoDiagnostics(observability.diagnostics)

        let plan = try mockBuildPlan(
            graph: graph,
            fileSystem: fs,
            observabilityScope: observability.topScope
        )
        let result = try BuildPlanResult(plan: plan)

        let buildPath = result.plan.productsBuildPath

        let fooTarget = try result.target(for: "Foo").clangTarget()
        XCTAssertEqual(try fooTarget.objects.map(\.pathString).sorted(), [
            buildPath.appending(components: "Foo.build", "Foo.m.o").pathString,
            buildPath.appending(components: "Foo.build", "bar.c.o").pathString,
            buildPath.appending(components: "Foo.build", "resource_bundle_accessor.m.o").pathString,
        ].sorted())

        let resourceAccessorDirectory = buildPath.appending(
            components:
            "Foo.build",
            "DerivedSources"
        )

        let resourceAccessorHeader = resourceAccessorDirectory
            .appending("resource_bundle_accessor.h")
        let headerContents: String = try fs.readFileContents(resourceAccessorHeader)
        XCTAssertMatch(
            headerContents,
            .contains("#define SWIFTPM_MODULE_BUNDLE Foo_SWIFTPM_MODULE_BUNDLE()")
        )

        let resourceAccessorImpl = resourceAccessorDirectory
            .appending("resource_bundle_accessor.m")
        let implContents: String = try fs.readFileContents(resourceAccessorImpl)
        XCTAssertMatch(
            implContents,
            .contains("NSBundle* Foo_SWIFTPM_MODULE_BUNDLE() {")
        )
    }

    func testShouldLinkStaticSwiftStdlib() throws {
        let fs = InMemoryFileSystem(
            emptyFiles:
            "/Pkg/Sources/exe/main.swift",
            "/Pkg/Sources/lib/lib.swift"
        )

        let observability = ObservabilitySystem.makeForTesting()

        let graph = try loadModulesGraph(
            fileSystem: fs,
            manifests: [
                Manifest.createRootManifest(
                    displayName: "Pkg",
                    path: "/Pkg",
                    targets: [
                        TargetDescription(name: "exe", dependencies: ["lib"]),
                        TargetDescription(name: "lib", dependencies: []),
                    ]
                ),
            ],
            observabilityScope: observability.topScope
        )

        let supportingTriples: [Basics.Triple] = [.x86_64Linux, .arm64Linux, .wasi]
        for triple in supportingTriples {
            let result = try BuildPlanResult(plan: mockBuildPlan(
                triple: triple,
                graph: graph,
                linkingParameters: .init(
                    shouldLinkStaticSwiftStdlib: true
                ),
                fileSystem: fs,
                observabilityScope: observability.topScope
            ))

            let exe = try result.target(for: "exe").swiftTarget().compileArguments()
            XCTAssertMatch(exe, ["-static-stdlib"])
            let lib = try result.target(for: "lib").swiftTarget().compileArguments()
            XCTAssertMatch(lib, ["-static-stdlib"])
            let link = try result.buildProduct(for: "exe").linkArguments()
            XCTAssertMatch(link, ["-static-stdlib"])
        }
    }

    func testXCFrameworkBinaryTargets(platform: String, arch: String, targetTriple: Basics.Triple) throws {
        let Pkg: AbsolutePath = "/Pkg"

        let fs = InMemoryFileSystem(
            emptyFiles:
            Pkg.appending(components: "Sources", "exe", "main.swift").pathString,
            Pkg.appending(components: "Sources", "Library", "Library.swift").pathString,
            Pkg.appending(components: "Sources", "CLibrary", "library.c").pathString,
            Pkg.appending(components: "Sources", "CLibrary", "include", "library.h").pathString
        )

        try! fs.createDirectory("/Pkg/Framework.xcframework", recursive: true)
        try! fs.writeFileContents(
            "/Pkg/Framework.xcframework/Info.plist",
            string: """
            <?xml version="1.0" encoding="UTF-8"?>
            <!DOCTYPE plist PUBLIC "-//Apple//DTD PLIST 1.0//EN" "http://www.apple.com/DTDs/PropertyList-1.0.dtd">
            <plist version="1.0">
            <dict>
                <key>AvailableLibraries</key>
                <array>
                    <dict>
                        <key>LibraryIdentifier</key>
                        <string>\(platform)-\(arch)</string>
                        <key>LibraryPath</key>
                        <string>Framework.framework</string>
                        <key>SupportedArchitectures</key>
                        <array>
                            <string>\(arch)</string>
                        </array>
                        <key>SupportedPlatform</key>
                        <string>\(platform)</string>
                    </dict>
                </array>
                <key>CFBundlePackageType</key>
                <string>XFWK</string>
                <key>XCFrameworkFormatVersion</key>
                <string>1.0</string>
            </dict>
            </plist>
            """
        )

        try! fs.createDirectory("/Pkg/StaticLibrary.xcframework", recursive: true)
        try! fs.writeFileContents(
            "/Pkg/StaticLibrary.xcframework/Info.plist",
            string: """
            <?xml version="1.0" encoding="UTF-8"?>
            <!DOCTYPE plist PUBLIC "-//Apple//DTD PLIST 1.0//EN" "http://www.apple.com/DTDs/PropertyList-1.0.dtd">
            <plist version="1.0">
            <dict>
                <key>AvailableLibraries</key>
                <array>
                    <dict>
                        <key>LibraryIdentifier</key>
                        <string>\(platform)-\(arch)</string>
                        <key>HeadersPath</key>
                        <string>Headers</string>
                        <key>LibraryPath</key>
                        <string>libStaticLibrary.a</string>
                        <key>SupportedArchitectures</key>
                        <array>
                            <string>\(arch)</string>
                        </array>
                        <key>SupportedPlatform</key>
                        <string>\(platform)</string>
                    </dict>
                </array>
                <key>CFBundlePackageType</key>
                <string>XFWK</string>
                <key>XCFrameworkFormatVersion</key>
                <string>1.0</string>
            </dict>
            </plist>
            """
        )

        let observability = ObservabilitySystem.makeForTesting()

        let graph = try loadModulesGraph(
            fileSystem: fs,
            manifests: [
                Manifest.createRootManifest(
                    displayName: "Pkg",
                    path: .init(validating: Pkg.pathString),
                    products: [
                        ProductDescription(name: "exe", type: .executable, targets: ["exe"]),
                        ProductDescription(name: "Library", type: .library(.dynamic), targets: ["Library"]),
                        ProductDescription(name: "CLibrary", type: .library(.dynamic), targets: ["CLibrary"]),
                    ],
                    targets: [
                        TargetDescription(name: "exe", dependencies: ["Library"]),
                        TargetDescription(name: "Library", dependencies: ["Framework"]),
                        TargetDescription(name: "CLibrary", dependencies: ["StaticLibrary"]),
                        TargetDescription(name: "Framework", path: "Framework.xcframework", type: .binary),
                        TargetDescription(name: "StaticLibrary", path: "StaticLibrary.xcframework", type: .binary),
                    ]
                ),
            ],
            binaryArtifacts: [
                .plain("pkg"): [
                    "Framework": .init(kind: .xcframework, originURL: nil, path: "/Pkg/Framework.xcframework"),
                    "StaticLibrary": .init(kind: .xcframework, originURL: nil, path: "/Pkg/StaticLibrary.xcframework"),
                ],
            ],
            observabilityScope: observability.topScope
        )
        XCTAssertNoDiagnostics(observability.diagnostics)

        let result = try BuildPlanResult(plan: mockBuildPlan(
            triple: targetTriple,
            graph: graph,
            fileSystem: fs,
            observabilityScope: observability.topScope
        ))
        XCTAssertNoDiagnostics(observability.diagnostics)

        result.checkProductsCount(3)
        result.checkTargetsCount(3)

        let buildPath = result.plan.productsBuildPath

        let libraryBasicArguments = try result.target(for: "Library").swiftTarget().compileArguments()
        XCTAssertMatch(libraryBasicArguments, [.anySequence, "-F", "\(buildPath)", .anySequence])

        let libraryLinkArguments = try result.buildProduct(for: "Library").linkArguments()
        XCTAssertMatch(libraryLinkArguments, [.anySequence, "-F", "\(buildPath)", .anySequence])
        XCTAssertMatch(libraryLinkArguments, [.anySequence, "-L", "\(buildPath)", .anySequence])
        XCTAssertMatch(libraryLinkArguments, [.anySequence, "-framework", "Framework", .anySequence])

        let exeCompileArguments = try result.target(for: "exe").swiftTarget().compileArguments()
        XCTAssertMatch(exeCompileArguments, [.anySequence, "-F", "\(buildPath)", .anySequence])
        XCTAssertMatch(
            exeCompileArguments,
            [
                .anySequence,
                "-I",
                "\(Pkg.appending(components: "Framework.xcframework", "\(platform)-\(arch)"))",
                .anySequence,
            ]
        )

        let exeLinkArguments = try result.buildProduct(for: "exe").linkArguments()
        XCTAssertMatch(exeLinkArguments, [.anySequence, "-F", "\(buildPath)", .anySequence])
        XCTAssertMatch(exeLinkArguments, [.anySequence, "-L", "\(buildPath)", .anySequence])
        XCTAssertMatch(exeLinkArguments, [.anySequence, "-framework", "Framework", .anySequence])

        let clibraryBasicArguments = try result.target(for: "CLibrary").clangTarget().basicArguments(isCXX: false)
        XCTAssertMatch(clibraryBasicArguments, [.anySequence, "-F", "\(buildPath)", .anySequence])
        XCTAssertMatch(
            clibraryBasicArguments,
            [
                .anySequence,
                "-I", "\(Pkg.appending(components: "StaticLibrary.xcframework", "\(platform)-\(arch)", "Headers"))",
                .anySequence,
            ]
        )

        let clibraryLinkArguments = try result.buildProduct(for: "CLibrary").linkArguments()
        XCTAssertMatch(clibraryLinkArguments, [.anySequence, "-F", "\(buildPath)", .anySequence])
        XCTAssertMatch(clibraryLinkArguments, [.anySequence, "-L", "\(buildPath)", .anySequence])
        XCTAssertMatch(clibraryLinkArguments, ["-lStaticLibrary"])

        let executablePathExtension = try result.buildProduct(for: "exe").binaryPath.extension ?? ""
        XCTAssertMatch(executablePathExtension, "")

        let dynamicLibraryPathExtension = try result.buildProduct(for: "Library").binaryPath.extension
        XCTAssertMatch(dynamicLibraryPathExtension, "dylib")
    }

    func testXCFrameworkBinaryTargets() throws {
        try self.testXCFrameworkBinaryTargets(platform: "macos", arch: "x86_64", targetTriple: .x86_64MacOS)

        let arm64Triple = try Basics.Triple("arm64-apple-macosx")
        try self.testXCFrameworkBinaryTargets(platform: "macos", arch: "arm64", targetTriple: arm64Triple)

        let arm64eTriple = try Basics.Triple("arm64e-apple-macosx")
        try self.testXCFrameworkBinaryTargets(platform: "macos", arch: "arm64e", targetTriple: arm64eTriple)
    }

    func testArtifactsArchiveBinaryTargets(
        artifactTriples: [Basics.Triple],
        targetTriple: Basics.Triple
    ) throws -> Bool {
        let fs = InMemoryFileSystem(emptyFiles: "/Pkg/Sources/exe/main.swift")

        let artifactName = "my-tool"
        let toolPath = AbsolutePath("/Pkg/MyTool.artifactbundle")
        try fs.createDirectory(toolPath, recursive: true)

        try fs.writeFileContents(
            toolPath.appending("info.json"),
            string: """
                {
                    "schemaVersion": "1.0",
                    "artifacts": {
                        "\(artifactName)": {
                            "type": "executable",
                            "version": "1.1.0",
                            "variants": [
                                {
                                    "path": "all-platforms/mytool",
                                    "supportedTriples": ["\(
                                        artifactTriples.map(\.tripleString)
                                            .joined(separator: "\", \""))"]
                                }
                            ]
                        }
                    }
                }
            """
        )

        let observability = ObservabilitySystem.makeForTesting()
        let graph = try loadModulesGraph(
            fileSystem: fs,
            manifests: [
                Manifest.createRootManifest(
                    displayName: "Pkg",
                    path: "/Pkg",
                    products: [
                        ProductDescription(name: "exe", type: .executable, targets: ["exe"]),
                    ],
                    targets: [
                        TargetDescription(name: "exe", dependencies: ["MyTool"]),
                        TargetDescription(name: "MyTool", path: "MyTool.artifactbundle", type: .binary),
                    ]
                ),
            ],
            binaryArtifacts: [
                .plain("pkg"): [
                    "MyTool": .init(kind: .artifactsArchive, originURL: nil, path: toolPath),
                ],
            ],
            observabilityScope: observability.topScope
        )

        XCTAssertNoDiagnostics(observability.diagnostics)
        let result = try BuildPlanResult(plan: mockBuildPlan(
            triple: targetTriple,
            graph: graph,
            fileSystem: fs,
            observabilityScope: observability.topScope
        ))
        XCTAssertNoDiagnostics(observability.diagnostics)

        result.checkProductsCount(1)
        result.checkTargetsCount(1)

        let availableTools = try result.buildProduct(for: "exe").availableTools
        return availableTools.contains(where: { $0.key == artifactName })
    }

    func testArtifactsArchiveBinaryTargets() throws {
        XCTAssertTrue(try self.testArtifactsArchiveBinaryTargets(
            artifactTriples: [.x86_64MacOS],
            targetTriple: .x86_64MacOS
        ))

        do {
            let triples = try ["arm64-apple-macosx", "x86_64-apple-macosx", "x86_64-unknown-linux-gnu"]
                .map(Basics.Triple.init)
            XCTAssertTrue(try self.testArtifactsArchiveBinaryTargets(
                artifactTriples: triples,
                targetTriple: triples.first!
            ))
        }

        do {
            let triples = try ["x86_64-unknown-linux-gnu"].map(Basics.Triple.init)
            XCTAssertFalse(try self.testArtifactsArchiveBinaryTargets(
                artifactTriples: triples,
                targetTriple: .x86_64MacOS
            ))
        }
    }

    func testAddressSanitizer() throws {
        try self.sanitizerTest(.address, expectedName: "address")
    }

    func testThreadSanitizer() throws {
        try self.sanitizerTest(.thread, expectedName: "thread")
    }

    func testUndefinedSanitizer() throws {
        try self.sanitizerTest(.undefined, expectedName: "undefined")
    }

    func testScudoSanitizer() throws {
        try self.sanitizerTest(.scudo, expectedName: "scudo")
    }

    func testSnippets() throws {
        let fs: FileSystem = InMemoryFileSystem(
            emptyFiles:
            "/Pkg/Sources/Lib/Lib.swift",
            "/Pkg/Snippets/ASnippet.swift",
            "/Pkg/.build/release.yaml"
        )
        let buildPath = AbsolutePath("/Pkg/.build")
        let observability = ObservabilitySystem.makeForTesting()
        let graph = try loadModulesGraph(
            fileSystem: fs,
            manifests: [
                Manifest.createRootManifest(
                    displayName: "Lib",
                    path: "/Pkg",
                    toolsVersion: .vNext,
                    dependencies: [],
                    products: [
                        ProductDescription(name: "Lib", type: .library(.automatic), targets: ["Lib"]),
                    ],
                    targets: [
                        TargetDescription(name: "Lib", dependencies: [], type: .regular),
                    ]
                ),
            ],
            observabilityScope: observability.topScope
        )
        XCTAssertNoDiagnostics(observability.diagnostics)
        let plan = try mockBuildPlan(
            buildPath: buildPath,
            graph: graph,
            fileSystem: fs,
            observabilityScope: observability.topScope
        )

        let result = try BuildPlanResult(plan: plan)
        result.checkProductsCount(1)
        result.checkTargetsCount(2)
        XCTAssertTrue(result.targetMap.values.contains { $0.target.name == "ASnippet" && $0.target.type == .snippet })
        XCTAssertTrue(result.targetMap.values.contains { $0.target.name == "Lib" })

        let yaml = buildPath.appending("release.yaml")
        let llbuild = LLBuildManifestBuilder(plan, fileSystem: fs, observabilityScope: observability.topScope)
        try llbuild.generateManifest(at: yaml)
        let swiftGetVersionFilePath = try XCTUnwrap(llbuild.swiftGetVersionFiles.first?.value)

        let yamlContents: String = try fs.readFileContents(yaml)
        let inputs: SerializedJSON = """
            inputs: ["\(AbsolutePath(
                "/Pkg/Snippets/ASnippet.swift"
            ))","\(swiftGetVersionFilePath)","\(AbsolutePath("/Pkg/.build/debug/Modules/Lib.swiftmodule"))"
        """
        XCTAssertMatch(yamlContents, .contains(inputs.underlying))
    }

    private func sanitizerTest(_ sanitizer: PackageModel.Sanitizer, expectedName: String) throws {
        let fs = InMemoryFileSystem(
            emptyFiles:
            "/Pkg/Sources/exe/main.swift",
            "/Pkg/Sources/lib/lib.swift",
            "/Pkg/Sources/clib/clib.c",
            "/Pkg/Sources/clib/include/clib.h"
        )

        let observability = ObservabilitySystem.makeForTesting()
        let graph = try loadModulesGraph(
            fileSystem: fs,
            manifests: [
                Manifest.createRootManifest(
                    displayName: "Pkg",
                    path: "/Pkg",
                    targets: [
                        TargetDescription(name: "exe", dependencies: ["lib", "clib"]),
                        TargetDescription(name: "lib", dependencies: []),
                        TargetDescription(name: "clib", dependencies: []),
                    ]
                ),
            ],
            observabilityScope: observability.topScope
        )
        XCTAssertNoDiagnostics(observability.diagnostics)

        let result = try BuildPlanResult(plan: mockBuildPlan(
            graph: graph,
            linkingParameters: .init(
                shouldLinkStaticSwiftStdlib: true
            ),
            // Unrealistic: we can't enable all of these at once on all platforms.
            // This test codifies current behavior, not ideal behavior, and
            // may need to be amended if we change it.
            targetSanitizers: EnabledSanitizers([sanitizer]),
            fileSystem: fs,
            observabilityScope: observability.topScope
        ))

        result.checkProductsCount(1)
        result.checkTargetsCount(3)

        let exe = try result.target(for: "exe").swiftTarget().compileArguments()
        XCTAssertMatch(exe, ["-sanitize=\(expectedName)"])

        let lib = try result.target(for: "lib").swiftTarget().compileArguments()
        XCTAssertMatch(lib, ["-sanitize=\(expectedName)"])

        let clib = try result.target(for: "clib").clangTarget().basicArguments(isCXX: false)
        XCTAssertMatch(clib, ["-fsanitize=\(expectedName)"])

        XCTAssertMatch(try result.buildProduct(for: "exe").linkArguments(), ["-sanitize=\(expectedName)"])
    }

    func testBuildParameterLTOMode() throws {
        let fileSystem = InMemoryFileSystem(
            emptyFiles:
            "/Pkg/Sources/exe/main.swift",
            "/Pkg/Sources/cLib/cLib.c",
            "/Pkg/Sources/cLib/include/cLib.h"
        )

        let observability = ObservabilitySystem.makeForTesting()
        let graph = try loadModulesGraph(
            fileSystem: fileSystem,
            manifests: [
                Manifest.createRootManifest(
                    displayName: "Pkg",
                    path: "/Pkg",
                    targets: [
                        TargetDescription(name: "exe", dependencies: ["cLib"]),
                        TargetDescription(name: "cLib", dependencies: []),
                    ]
                ),
            ],
            observabilityScope: observability.topScope
        )
        XCTAssertNoDiagnostics(observability.diagnostics)

        let toolchain = try UserToolchain.default
        let result = try BuildPlanResult(plan: mockBuildPlan(
            toolchain: toolchain,
            graph: graph,
            linkingParameters: .init(
                linkTimeOptimizationMode: .full
            ),
            fileSystem: fileSystem,
            observabilityScope: observability.topScope
        ))
        result.checkProductsCount(1)
        result.checkTargetsCount(2)

        // Compile C Target
        let cLibCompileArguments = try result.target(for: "cLib").clangTarget().basicArguments(isCXX: false)
        let cLibCompileArgumentsPattern: [StringPattern] = ["-flto=full"]
        XCTAssertMatch(cLibCompileArguments, cLibCompileArgumentsPattern)

        // Compile Swift Target
        let exeCompileArguments = try result.target(for: "exe").swiftTarget().compileArguments()
        let exeCompileArgumentsPattern: [StringPattern] = ["-lto=llvm-full"]
        XCTAssertMatch(exeCompileArguments, exeCompileArgumentsPattern)

        // Assert the objects built by the Swift Target are actually bitcode
        // files, indicated by the "bc" extension.
        let exeCompileObjects = try result.target(for: "exe").swiftTarget().objects
        XCTAssert(exeCompileObjects.allSatisfy { $0.extension == "bc" })

        // Assert the objects getting linked contain all the bitcode objects
        // built by the Swift Target
        let exeProduct = try result.buildProduct(for: "exe")
        for exeCompileObject in exeCompileObjects {
            XCTAssertTrue(exeProduct.objects.contains(exeCompileObject))
        }
    }

    func testPackageDependencySetsUserModuleVersion() throws {
        let fs = InMemoryFileSystem(emptyFiles: "/Pkg/Sources/exe/main.swift", "/ExtPkg/Sources/ExtLib/best.swift")

        let observability = ObservabilitySystem.makeForTesting()
        let graph = try loadModulesGraph(
            fileSystem: fs,
            manifests: [
                Manifest.createRootManifest(
                    displayName: "Pkg",
                    path: "/Pkg",
                    dependencies: [
                        .localSourceControl(path: "/ExtPkg", requirement: .upToNextMajor(from: "1.0.0")),
                    ],
                    targets: [
                        TargetDescription(name: "exe", dependencies: [
                            .product(name: "ExtPkg", package: "ExtPkg"),
                        ]),
                    ]
                ),
                Manifest.createLocalSourceControlManifest(
                    displayName: "ExtPkg",
                    path: "/ExtPkg",
                    version: "1.0.0",
                    toolsVersion: .v6_0,
                    products: [
                        ProductDescription(name: "ExtPkg", type: .library(.automatic), targets: ["ExtLib"]),
                    ],
                    targets: [
                        TargetDescription(name: "ExtLib", dependencies: []),
                    ]
                ),
            ],
            observabilityScope: observability.topScope
        )

        XCTAssertNoDiagnostics(observability.diagnostics)

        let result = try BuildPlanResult(plan: mockBuildPlan(
            environment: BuildEnvironment(
                platform: .linux,
                configuration: .release
            ),
            graph: graph,
            fileSystem: fs,
            observabilityScope: observability.topScope
        ))

        switch try XCTUnwrap(
            result.targetMap[.init(
                targetName: "ExtLib",
                packageIdentity: "ExtPkg",
                buildTriple: .destination
            )]
        ) {
        case .swift(let swiftTarget):
            if #available(macOS 13, *) { // `.contains` is only available in macOS 13 or newer
                XCTAssertTrue(try swiftTarget.compileArguments().contains(["-user-module-version", "1.0.0"]))
            }
        case .clang:
            XCTFail("expected a Swift target")
        }
    }

    func testBasicSwiftPackageWithoutLocalRpath() throws {
        let fs = InMemoryFileSystem(
            emptyFiles:
            "/Pkg/Sources/exe/main.swift",
            "/Pkg/Sources/lib/lib.swift"
        )

        let observability = ObservabilitySystem.makeForTesting()
        let graph = try loadModulesGraph(
            fileSystem: fs,
            manifests: [
                Manifest.createRootManifest(
                    displayName: "Pkg",
                    path: "/Pkg",
                    targets: [
                        TargetDescription(name: "exe", dependencies: ["lib"]),
                        TargetDescription(name: "lib", dependencies: []),
                    ]
                ),
            ],
            observabilityScope: observability.topScope
        )
        XCTAssertNoDiagnostics(observability.diagnostics)

        let result = try BuildPlanResult(plan: mockBuildPlan(
            graph: graph,
            linkingParameters: .init(
                shouldDisableLocalRpath: true
            ),
            fileSystem: fs,
            observabilityScope: observability.topScope
        ))

        result.checkProductsCount(1)
        result.checkTargetsCount(2)

        let buildPath = result.plan.productsBuildPath

        #if os(macOS)
        let linkArguments = [
            result.plan.destinationBuildParameters.toolchain.swiftCompilerPath.pathString,
            "-L", buildPath.pathString,
            "-o", buildPath.appending(components: "exe").pathString,
            "-module-name", "exe",
            "-Xlinker", "-no_warn_duplicate_libraries",
            "-emit-executable",
            "@\(buildPath.appending(components: "exe.product", "Objects.LinkFileList"))",
            "-Xlinker", "-rpath", "-Xlinker", "/fake/path/lib/swift-5.5/macosx",
            "-target", defaultTargetTriple,
            "-Xlinker", "-add_ast_path",
            "-Xlinker", buildPath.appending(components: "Modules", "lib.swiftmodule").pathString,
            "-Xlinker", "-add_ast_path",
            "-Xlinker", buildPath.appending(components: "exe.build", "exe.swiftmodule").pathString,
            "-g",
        ]
        #elseif os(Windows)
        let linkArguments = [
            result.plan.destinationBuildParameters.toolchain.swiftCompilerPath.pathString,
            "-L", buildPath.pathString,
            "-o", buildPath.appending(components: "exe.exe").pathString,
            "-module-name", "exe",
            "-emit-executable",
            "@\(buildPath.appending(components: "exe.product", "Objects.LinkFileList"))",
            "-target", defaultTargetTriple,
            "-g", "-use-ld=lld", "-Xlinker", "-debug:dwarf",
        ]
        #else
        let linkArguments = [
            result.plan.destinationBuildParameters.toolchain.swiftCompilerPath.pathString,
            "-L", buildPath.pathString,
            "-o", buildPath.appending(components: "exe").pathString,
            "-module-name", "exe",
            "-emit-executable",
            "@\(buildPath.appending(components: "exe.product", "Objects.LinkFileList"))",
            "-target", defaultTargetTriple,
            "-g",
        ]
        #endif

        XCTAssertEqual(try result.buildProduct(for: "exe").linkArguments(), linkArguments)
        XCTAssertNoDiagnostics(observability.diagnostics)
    }

    // testing of deriving dynamic libraries for explicitly linking rdar://108561857
    func testDerivingDylibs() throws {
        let fs = InMemoryFileSystem(
            emptyFiles:
            "/thisPkg/Sources/exe/main.swift",
            "/fooPkg/Sources/FooLogging/file.swift",
            "/barPkg/Sources/BarLogging/file.swift"
        )
        let observability = ObservabilitySystem.makeForTesting()
        let graph = try loadModulesGraph(
            fileSystem: fs,
            manifests: [
                Manifest.createFileSystemManifest(
                    displayName: "fooPkg",
                    path: "/fooPkg",
                    dependencies: [
                        .localSourceControl(path: "/barPkg", requirement: .upToNextMajor(from: "1.0.0")),
                    ],
                    products: [
                        ProductDescription(name: "FooLogging", type: .library(.dynamic), targets: ["FooLogging"]),
                    ],
                    targets: [
                        TargetDescription(
                            name: "FooLogging",
                            dependencies: [.product(name: "BarLogging", package: "barPkg")]
                        ),
                    ]
                ),
                Manifest.createFileSystemManifest(
                    displayName: "barPkg",
                    path: "/barPkg",
                    products: [
                        ProductDescription(name: "BarLogging", type: .library(.dynamic), targets: ["BarLogging"]),
                    ],
                    targets: [
                        TargetDescription(name: "BarLogging", dependencies: []),
                    ]
                ),
                Manifest.createRootManifest(
                    displayName: "thisPkg",
                    path: "/thisPkg",
                    toolsVersion: .v5_8,
                    dependencies: [
                        .localSourceControl(path: "/fooPkg", requirement: .upToNextMajor(from: "1.0.0")),
                    ],
                    targets: [
                        TargetDescription(
                            name: "exe",
                            dependencies: [.product(name: "FooLogging", package: "fooPkg"),],
                            type: .executable
                        ),
                    ]
                ),
            ],
            observabilityScope: observability.topScope
        )
        XCTAssertNoDiagnostics(observability.diagnostics)
        let result = try BuildPlanResult(plan: mockBuildPlan(
            graph: graph,
            linkingParameters: .init(
                shouldLinkStaticSwiftStdlib: true
            ),
            fileSystem: fs,
            observabilityScope: observability.topScope
        ))
        result.checkProductsCount(3)
        result.checkTargetsCount(3)
        XCTAssertTrue(result.targetMap.values.contains { $0.target.name == "FooLogging" })
        XCTAssertTrue(result.targetMap.values.contains { $0.target.name == "BarLogging" })
        let buildProduct = try XCTUnwrap(
            result.productMap[.init(
                productName: "exe",
                packageIdentity: "thisPkg",
                buildTriple: .destination
            )]
        )
        let dylibs = Array(buildProduct.dylibs.map({$0.product.name})).sorted()
        XCTAssertEqual(dylibs, ["BarLogging", "FooLogging"])
    }

    func testSwiftPackageWithProvidedLibraries() throws {
        let fs = InMemoryFileSystem(
            emptyFiles:
            "/A/Sources/ATarget/main.swift",
            "/Libraries/B/BTarget.swiftmodule",
            "/Libraries/C/CTarget.swiftmodule"
        )

        let observability = ObservabilitySystem.makeForTesting()
        let graph = try loadModulesGraph(
            fileSystem: fs,
            manifests: [
                Manifest.createRootManifest(
                    displayName: "A",
                    path: "/A",
                    dependencies: [
                        .localSourceControl(path: "/B", requirement: .upToNextMajor(from: "1.0.0")),
                        .localSourceControl(path: "/C", requirement: .upToNextMajor(from: "1.0.0")),
                    ],
                    products: [
                        ProductDescription(
                            name: "A",
                            type: .executable,
                            targets: ["ATarget"]
                        )
                    ],
                    targets: [
                        TargetDescription(name: "ATarget", dependencies: ["BLibrary", "CLibrary"])
                    ]
                ),
                Manifest.createFileSystemManifest(
                    displayName: "B",
                    path: "/B",
                    products: [
                        ProductDescription(name: "BLibrary", type: .library(.automatic), targets: ["BTarget"]),
                    ],
                    targets: [
                        TargetDescription(
                            name: "BTarget",
                            path: "/Libraries/B",
                            type: .providedLibrary
                        )
                    ]
                ),
                Manifest.createFileSystemManifest(
                    displayName: "C",
                    path: "/C",
                    products: [
                        ProductDescription(name: "CLibrary", type: .library(.automatic), targets: ["CTarget"]),
                    ],
                    targets: [
                        TargetDescription(
                            name: "CTarget",
                            path: "/Libraries/C",
                            type: .providedLibrary
                        )
                    ]
                ),
            ],
            observabilityScope: observability.topScope
        )
        
        XCTAssertNoDiagnostics(observability.diagnostics)

        let plan = try mockBuildPlan(
            graph: graph,
            fileSystem: fs,
            observabilityScope: observability.topScope
        )
        let result = try BuildPlanResult(plan: plan)

        result.checkProductsCount(1)
        result.checkTargetsCount(1)

        XCTAssertMatch(
            try result.target(for: "ATarget").swiftTarget().compileArguments(),
            [
                .anySequence,
                "-I", "/Libraries/C",
                "-I", "/Libraries/B",
                .anySequence
            ]
        )

        let linkerArgs = try result.buildProduct(for: "A").linkArguments()

        XCTAssertMatch(
            linkerArgs,
            [
                .anySequence,
                "-L", "/Libraries/B",
                "-l", "BTarget",
                .anySequence
            ]
        )

        XCTAssertMatch(
            linkerArgs,
            [
                .anySequence,
                "-L", "/Libraries/C",
                "-l", "CTarget",
                .anySequence
            ]
        )
    }

    func testDefaultVersions() throws {
        let fs = InMemoryFileSystem(emptyFiles:
            "/Pkg/Sources/foo/foo.swift"
        )

        let expectedVersions = [
          ToolsVersion.v4: "4",
          ToolsVersion.v4_2: "4.2",
          ToolsVersion.v5: "5",
          ToolsVersion.v6_0: "6",
          ToolsVersion.vNext: "6"
        ]
        for (toolsVersion, expectedVersionString) in expectedVersions {
            let observability = ObservabilitySystem.makeForTesting()
            let graph = try loadModulesGraph(
              fileSystem: fs,
              manifests: [
                Manifest.createRootManifest(
                  displayName: "Pkg",
                  path: "/Pkg",
                  toolsVersion: toolsVersion,
                  targets: [
                    TargetDescription(
                      name: "foo"
                    ),
                  ]
                ),
              ],
              observabilityScope: observability.topScope
            )

            let result = try BuildPlanResult(plan: mockBuildPlan(
              graph: graph,
              fileSystem: fs,
              observabilityScope: observability.topScope
            ))

            XCTAssertMatch(
              try result.target(for: "foo").swiftTarget().compileArguments(),
              [
                "-swift-version", .equal(expectedVersionString)
              ]
            )
        }
    }
}<|MERGE_RESOLUTION|>--- conflicted
+++ resolved
@@ -103,137 +103,10 @@
                 ),
             ],
             observabilityScope: observability.topScope
-<<<<<<< HEAD
         )) { error in
             XCTAssertEqual(
                 (error as? PackageGraphError)?.description,
                 "multiple packages (\'barpkg\' (at '\(barPkg)'), \'foopkg\' (at '\(fooPkg)')) declare products with a conflicting name: \'Logging’; product names need to be unique across the package graph"
-=======
-        )
-        XCTAssertNoDiagnostics(observability.diagnostics)
-
-        let result = try BuildPlanResult(plan: BuildPlan(
-            buildParameters: mockBuildParameters(shouldLinkStaticSwiftStdlib: true),
-            graph: graph,
-            fileSystem: fs,
-            observabilityScope: observability.topScope
-        ))
-
-        result.checkProductsCount(1)
-        result.checkTargetsCount(2)
-
-        let buildPath: AbsolutePath = result.plan.buildParameters.dataPath.appending(components: "debug")
-
-        let exe = try result.target(for: "exe").swiftTarget().compileArguments()
-        XCTAssertMatch(exe, ["-swift-version", "4", "-enable-batch-mode", "-Onone", "-enable-testing", "-g", .equal(j), "-DSWIFT_PACKAGE", "-DDEBUG", "-module-cache-path", "\(buildPath.appending(components: "ModuleCache"))", .anySequence])
-
-        let lib = try result.target(for: "lib").swiftTarget().compileArguments()
-        XCTAssertMatch(lib, ["-swift-version", "4", "-enable-batch-mode", "-Onone", "-enable-testing", "-g", .equal(j), "-DSWIFT_PACKAGE", "-DDEBUG", "-module-cache-path", "\(buildPath.appending(components: "ModuleCache"))", .anySequence])
-
-      #if os(macOS)
-        let linkArguments = [
-            result.plan.buildParameters.toolchain.swiftCompilerPath.pathString,
-            "-L", buildPath.pathString,
-            "-o", buildPath.appending(components: "exe").pathString,
-            "-module-name", "exe",
-            "-emit-executable",
-            "-Xlinker", "-rpath", "-Xlinker", "@loader_path",
-            "@\(buildPath.appending(components: "exe.product", "Objects.LinkFileList"))",
-            "-Xlinker", "-rpath", "-Xlinker", "/fake/path/lib/swift-5.5/macosx",
-            "-target", defaultTargetTriple,
-            "-Xlinker", "-add_ast_path", "-Xlinker", buildPath.appending(components: "exe.build", "exe.swiftmodule").pathString,
-            "-Xlinker", "-add_ast_path", "-Xlinker", buildPath.appending(components: "lib.swiftmodule").pathString,
-        ]
-      #elseif os(Windows)
-        let linkArguments = [
-            result.plan.buildParameters.toolchain.swiftCompilerPath.pathString,
-            "-L", buildPath.pathString,
-            "-o", buildPath.appending(components: "exe.exe").pathString,
-            "-module-name", "exe",
-            // "-static-stdlib",
-            "-emit-executable",
-            "@\(buildPath.appending(components: "exe.product", "Objects.LinkFileList"))",
-            "-target", defaultTargetTriple,
-        ]
-      #else
-        let linkArguments = [
-            result.plan.buildParameters.toolchain.swiftCompilerPath.pathString,
-            "-L", buildPath.pathString,
-            "-o", buildPath.appending(components: "exe").pathString,
-            "-module-name", "exe",
-            "-static-stdlib",
-            "-emit-executable",
-            "-Xlinker", "-rpath=$ORIGIN",
-            "@\(buildPath.appending(components: "exe.product", "Objects.LinkFileList"))",
-            "-target", defaultTargetTriple,
-        ]
-      #endif
-
-        XCTAssertEqual(try result.buildProduct(for: "exe").linkArguments(), linkArguments)
-
-      #if os(macOS)
-        testDiagnostics(observability.diagnostics) { result in
-            result.check(diagnostic: .contains("can be downloaded"), severity: .warning)
-        }
-      #else
-        XCTAssertNoDiagnostics(observability.diagnostics)
-      #endif
-    }
-
-    func testExplicitSwiftPackageBuild() throws {
-        try withTemporaryDirectory { path in
-            // Create a test package with three targets:
-            // A -> B -> C
-            let fs = localFileSystem
-            try fs.changeCurrentWorkingDirectory(to: path)
-            let testDirPath = path.appending(component: "ExplicitTest")
-            let buildDirPath = path.appending(component: ".build")
-            let sourcesPath = testDirPath.appending(component: "Sources")
-            let aPath = sourcesPath.appending(component: "A")
-            let bPath = sourcesPath.appending(component: "B")
-            let cPath = sourcesPath.appending(component: "C")
-            try fs.createDirectory(testDirPath)
-            try fs.createDirectory(buildDirPath)
-            try fs.createDirectory(sourcesPath)
-            try fs.createDirectory(aPath)
-            try fs.createDirectory(bPath)
-            try fs.createDirectory(cPath)
-            let main = aPath.appending(component: "main.swift")
-            let aSwift = aPath.appending(component: "A.swift")
-            let bSwift = bPath.appending(component: "B.swift")
-            let cSwift = cPath.appending(component: "C.swift")
-            try localFileSystem.writeFileContents(main) {
-              $0 <<< "baz();"
-            }
-            try localFileSystem.writeFileContents(aSwift) {
-                $0 <<< "import B;"
-                $0 <<< "import C;"
-                $0 <<< "public func baz() { bar() }"
-            }
-            try localFileSystem.writeFileContents(bSwift) {
-                $0 <<< "import C;"
-                $0 <<< "public func bar() { foo() }"
-            }
-            try localFileSystem.writeFileContents(cSwift) {
-                $0 <<< "public func foo() {}"
-            }
-
-            // Plan package build with explicit module build
-            let observability = ObservabilitySystem.makeForTesting()
-            let graph = try loadPackageGraph(
-                fileSystem: fs,
-                manifests: [
-                    Manifest.createRootManifest(
-                        name: "ExplicitTest",
-                        path: testDirPath,
-                        targets: [
-                            TargetDescription(name: "A", dependencies: ["B"]),
-                            TargetDescription(name: "B", dependencies: ["C"]),
-                            TargetDescription(name: "C", dependencies: []),
-                        ]),
-                ],
-                observabilityScope: observability.topScope
->>>>>>> cb2a30a5
             )
         }
     }
@@ -979,8 +852,6 @@
     }
 
     func testExplicitSwiftPackageBuild() throws {
-        // <rdar://82053045> Fix and re-enable SwiftPM test `testExplicitSwiftPackageBuild`
-        try XCTSkipIf(true)
         try withTemporaryDirectory { path in
             // Create a test package with three targets:
             // A -> B -> C
