//===----------------------------------------------------------------------===//
//
// This source file is part of the Swift open source project
//
// Copyright (c) 2014-2021 Apple Inc. and the Swift project authors
// Licensed under Apache License v2.0 with Runtime Library Exception
//
// See http://swift.org/LICENSE.txt for license information
// See http://swift.org/CONTRIBUTORS.txt for the list of Swift project authors
//
//===----------------------------------------------------------------------===//

import Basics
@testable import Build
import PackageLoading
@testable import PackageGraph
@testable import PackageModel
import SPMBuildCore
import SPMTestSupport
import SwiftDriver
import TSCBasic
import Workspace
import XCTest
import struct TSCUtility.BuildFlags
import enum TSCUtility.Diagnostics
import struct TSCUtility.Triple

final class BuildPlanTests: XCTestCase {
    let inputsDir = AbsolutePath(#file).parentDirectory.appending(components: "Inputs")

    /// The j argument.
    private var j: String {
        return "-j3"
    }

    func testBasicSwiftPackage() throws {
        let fs = InMemoryFileSystem(emptyFiles:
            "/Pkg/Sources/exe/main.swift",
            "/Pkg/Sources/lib/lib.swift"
        )

        let observability = ObservabilitySystem.makeForTesting()
        let graph = try loadPackageGraph(
            fileSystem: fs,
            manifests: [
                Manifest.createRootManifest(
                    name: "Pkg",
                    path: .init("/Pkg"),
                    targets: [
                        TargetDescription(name: "exe", dependencies: ["lib"]),
                        TargetDescription(name: "lib", dependencies: []),
                    ]),
            ],
            observabilityScope: observability.topScope
        )
        XCTAssertNoDiagnostics(observability.diagnostics)

        let result = try BuildPlanResult(plan: BuildPlan(
            buildParameters: mockBuildParameters(shouldLinkStaticSwiftStdlib: true),
            graph: graph,
            fileSystem: fs,
            observabilityScope: observability.topScope
        ))

        result.checkProductsCount(1)
        result.checkTargetsCount(2)

        let buildPath: AbsolutePath = result.plan.buildParameters.dataPath.appending(components: "debug")

        let exe = try result.target(for: "exe").swiftTarget().compileArguments()
        XCTAssertMatch(exe, ["-swift-version", "4", "-enable-batch-mode", "-Onone", "-enable-testing", "-g", .equal(j), "-DSWIFT_PACKAGE", "-DDEBUG", "-module-cache-path", "\(buildPath.appending(components: "ModuleCache"))", .anySequence])

        let lib = try result.target(for: "lib").swiftTarget().compileArguments()
        XCTAssertMatch(lib, ["-swift-version", "4", "-enable-batch-mode", "-Onone", "-enable-testing", "-g", .equal(j), "-DSWIFT_PACKAGE", "-DDEBUG", "-module-cache-path", "\(buildPath.appending(components: "ModuleCache"))", .anySequence])

      #if os(macOS)
        let linkArguments = [
            result.plan.buildParameters.toolchain.swiftCompilerPath.pathString,
            "-L", buildPath.pathString,
            "-o", buildPath.appending(components: "exe").pathString,
            "-module-name", "exe",
            "-emit-executable",
            "-Xlinker", "-rpath", "-Xlinker", "@loader_path",
            "@\(buildPath.appending(components: "exe.product", "Objects.LinkFileList"))",
            "-Xlinker", "-rpath", "-Xlinker", "/fake/path/lib/swift-5.5/macosx",
            "-target", defaultTargetTriple,
            "-Xlinker", "-add_ast_path", "-Xlinker", buildPath.appending(components: "exe.build", "exe.swiftmodule").pathString,
            "-Xlinker", "-add_ast_path", "-Xlinker", buildPath.appending(components: "lib.swiftmodule").pathString,
        ]
      #elseif os(Windows)
        let linkArguments = [
            result.plan.buildParameters.toolchain.swiftCompilerPath.pathString,
            "-L", buildPath.pathString,
            "-o", buildPath.appending(components: "exe.exe").pathString,
            "-module-name", "exe",
            // "-static-stdlib",
            "-emit-executable",
            "@\(buildPath.appending(components: "exe.product", "Objects.LinkFileList"))",
            "-target", defaultTargetTriple,
        ]
      #else
        let linkArguments = [
            result.plan.buildParameters.toolchain.swiftCompilerPath.pathString,
            "-L", buildPath.pathString,
            "-o", buildPath.appending(components: "exe").pathString,
            "-module-name", "exe",
            "-static-stdlib",
            "-emit-executable",
            "-Xlinker", "-rpath=$ORIGIN",
            "@\(buildPath.appending(components: "exe.product", "Objects.LinkFileList"))",
            "-target", defaultTargetTriple,
        ]
      #endif

        XCTAssertEqual(try result.buildProduct(for: "exe").linkArguments(), linkArguments)

      #if os(macOS)
        testDiagnostics(observability.diagnostics) { result in
            result.check(diagnostic: .contains("can be downloaded"), severity: .warning)
        }
      #else
        XCTAssertNoDiagnostics(observability.diagnostics)
      #endif
    }

    func testExplicitSwiftPackageBuild() throws {
        // <rdar://82053045> Fix and re-enable SwiftPM test `testExplicitSwiftPackageBuild`
        try XCTSkipIf(true)
        try withTemporaryDirectory { path in
            // Create a test package with three targets:
            // A -> B -> C
            let fs = localFileSystem
            try fs.changeCurrentWorkingDirectory(to: path)
            let testDirPath = path.appending(component: "ExplicitTest")
            let buildDirPath = path.appending(component: ".build")
            let sourcesPath = testDirPath.appending(component: "Sources")
            let aPath = sourcesPath.appending(component: "A")
            let bPath = sourcesPath.appending(component: "B")
            let cPath = sourcesPath.appending(component: "C")
            try fs.createDirectory(testDirPath)
            try fs.createDirectory(buildDirPath)
            try fs.createDirectory(sourcesPath)
            try fs.createDirectory(aPath)
            try fs.createDirectory(bPath)
            try fs.createDirectory(cPath)
            let main = aPath.appending(component: "main.swift")
            let aSwift = aPath.appending(component: "A.swift")
            let bSwift = bPath.appending(component: "B.swift")
            let cSwift = cPath.appending(component: "C.swift")
            try localFileSystem.writeFileContents(main) {
              $0 <<< "baz();"
            }
            try localFileSystem.writeFileContents(aSwift) {
                $0 <<< "import B;"
                $0 <<< "import C;"
                $0 <<< "public func baz() { bar() }"
            }
            try localFileSystem.writeFileContents(bSwift) {
                $0 <<< "import C;"
                $0 <<< "public func bar() { foo() }"
            }
            try localFileSystem.writeFileContents(cSwift) {
                $0 <<< "public func foo() {}"
            }

            // Plan package build with explicit module build
            let observability = ObservabilitySystem.makeForTesting()
            let graph = try loadPackageGraph(
                fileSystem: fs,
                manifests: [
                    Manifest.createRootManifest(
                        name: "ExplicitTest",
                        path: testDirPath,
                        targets: [
                            TargetDescription(name: "A", dependencies: ["B"]),
                            TargetDescription(name: "B", dependencies: ["C"]),
                            TargetDescription(name: "C", dependencies: []),
                        ]),
                ],
                observabilityScope: observability.topScope
            )
            XCTAssertNoDiagnostics(observability.diagnostics)
            do {
                let plan = try BuildPlan(
                    buildParameters: mockBuildParameters(
                        buildPath: buildDirPath,
                        config: .release,
                        toolchain: UserToolchain.default,
                        destinationTriple: UserToolchain.default.triple,
                        useExplicitModuleBuild: true
                    ),
                    graph: graph,
                    fileSystem: fs,
                    observabilityScope: observability.topScope
                )


                let yaml = buildDirPath.appending(component: "release.yaml")
                let llbuild = LLBuildManifestBuilder(plan, fileSystem: localFileSystem, observabilityScope: observability.topScope)
                try llbuild.generateManifest(at: yaml)
                let contents: String = try localFileSystem.readFileContents(yaml)

                // A few basic checks
                XCTAssertMatch(contents, .contains("-disable-implicit-swift-modules"))
                XCTAssertMatch(contents, .contains("-fno-implicit-modules"))
                XCTAssertMatch(contents, .contains("-explicit-swift-module-map-file"))
                XCTAssertMatch(contents, .contains("A-dependencies"))
                XCTAssertMatch(contents, .contains("B-dependencies"))
                XCTAssertMatch(contents, .contains("C-dependencies"))
            } catch Driver.Error.unableToDecodeFrontendTargetInfo {
                // If the toolchain being used is sufficiently old, the integrated driver
                // will not be able to parse the `-print-target-info` output. In which case,
                // we cannot yet rely on the integrated swift driver.
                // This effectively guards the test from running on unsupported, older toolchains.
                throw XCTSkip()
            }
        }
    }

    func testSwiftConditionalDependency() throws {
        let Pkg: AbsolutePath = AbsolutePath("/Pkg")

        let fs = InMemoryFileSystem(emptyFiles:
            Pkg.appending(components: "Sources", "exe", "main.swift").pathString,
            Pkg.appending(components: "Sources", "PkgLib", "lib.swift").pathString,
            "/ExtPkg/Sources/ExtLib/lib.swift"
        )

        let observability = ObservabilitySystem.makeForTesting()
        let graph = try loadPackageGraph(
            fileSystem: fs,
            manifests: [
                Manifest.createRootManifest(
                    name: "Pkg",
                    path: .init(Pkg.pathString),
                    dependencies: [
                        .localSourceControl(path: .init("/ExtPkg"), requirement: .upToNextMajor(from: "1.0.0")),
                    ],
                    targets: [
                        TargetDescription(name: "exe", dependencies: [
                            .target(name: "PkgLib", condition: PackageConditionDescription(
                                platformNames: ["linux", "android"],
                                config: nil
                            ))
                        ]),
                        TargetDescription(name: "PkgLib", dependencies: [
                            .product(name: "ExtLib", package: "ExtPkg", condition: PackageConditionDescription(
                                platformNames: [],
                                config: "debug"
                            ))
                        ]),
                    ]
                ),
                Manifest.createLocalSourceControlManifest(
                    name: "ExtPkg",
                    path: .init("/ExtPkg"),
                    products: [
                        ProductDescription(name: "ExtLib", type: .library(.automatic), targets: ["ExtLib"]),
                    ],
                    targets: [
                        TargetDescription(name: "ExtLib", dependencies: []),
                    ]
                ),
            ],
            observabilityScope: observability.topScope
        )

        XCTAssertNoDiagnostics(observability.diagnostics)

        do {
            let plan = try BuildPlan(
                buildParameters: mockBuildParameters(environment: BuildEnvironment(
                    platform: .linux,
                    configuration: .release
                )),
                graph: graph,
                fileSystem: fs,
                observabilityScope: observability.topScope
            )

            let buildPath: AbsolutePath = plan.buildParameters.dataPath.appending(components: "release")

            let linkedFileList: String = try fs.readFileContents(AbsolutePath("/path/to/build/release/exe.product/Objects.LinkFileList"))
            XCTAssertMatch(linkedFileList, .contains("PkgLib"))
            XCTAssertNoMatch(linkedFileList, .contains("ExtLib"))

            let yaml = fs.tempDirectory.appending(components: UUID().uuidString, "release.yaml")
            try fs.createDirectory(yaml.parentDirectory, recursive: true)
            let llbuild = LLBuildManifestBuilder(plan, fileSystem: fs, observabilityScope: observability.topScope)
            try llbuild.generateManifest(at: yaml)
            let contents: String = try fs.readFileContents(yaml)
            XCTAssertMatch(contents, .contains("""
                    inputs: ["\(Pkg.appending(components: "Sources", "exe", "main.swift").escapedPathString())","\(buildPath.appending(components: "PkgLib.swiftmodule").escapedPathString())"]
                """))

        }

        do {
            let plan = try BuildPlan(
                buildParameters: mockBuildParameters(environment: BuildEnvironment(
                    platform: .macOS,
                    configuration: .debug
                )),
                graph: graph,
                fileSystem: fs,
                observabilityScope: observability.topScope
            )

            let linkedFileList: String = try fs.readFileContents(AbsolutePath("/path/to/build/debug/exe.product/Objects.LinkFileList"))
            XCTAssertNoMatch(linkedFileList, .contains("PkgLib"))
            XCTAssertNoMatch(linkedFileList, .contains("ExtLib"))

            let yaml = fs.tempDirectory.appending(components: UUID().uuidString, "debug.yaml")
            try fs.createDirectory(yaml.parentDirectory, recursive: true)
            let llbuild = LLBuildManifestBuilder(plan, fileSystem: fs, observabilityScope: observability.topScope)
            try llbuild.generateManifest(at: yaml)
            let contents: String = try fs.readFileContents(yaml)
            XCTAssertMatch(contents, .contains("""
                    inputs: ["\(Pkg.appending(components: "Sources", "exe", "main.swift").escapedPathString())"]
                """))
        }
    }

    func testBasicExtPackages() throws {
        let fileSystem = InMemoryFileSystem(emptyFiles:
            "/A/Sources/ATarget/foo.swift",
            "/A/Tests/ATargetTests/foo.swift",
            "/B/Sources/BTarget/foo.swift",
            "/B/Tests/BTargetTests/foo.swift"
        )

        let observability = ObservabilitySystem.makeForTesting()
        let graph = try loadPackageGraph(
            fileSystem: fileSystem,
            manifests: [
                Manifest.createRootManifest(
                    name: "A",
                    path: .init("/A"),
                    dependencies: [
                        .localSourceControl(path: .init("/B"), requirement: .upToNextMajor(from: "1.0.0")),
                    ],
                    targets: [
                        TargetDescription(name: "ATarget", dependencies: ["BLibrary"]),
                        TargetDescription(name: "ATargetTests", dependencies: ["ATarget"], type: .test),
                    ]),
                Manifest.createFileSystemManifest(
                    name: "B",
                    path: .init("/B"),
                    products: [
                        ProductDescription(name: "BLibrary", type: .library(.automatic), targets: ["BTarget"]),
                    ],
                    targets: [
                        TargetDescription(name: "BTarget", dependencies: []),
                        TargetDescription(name: "BTargetTests", dependencies: ["BTarget"], type: .test),
                    ]),
            ],
            observabilityScope: observability.topScope
        )
        XCTAssertNoDiagnostics(observability.diagnostics)

        let result = try BuildPlanResult(plan: BuildPlan(
            buildParameters: mockBuildParameters(),
            graph: graph,
            fileSystem: fileSystem,
            observabilityScope: observability.topScope
        ))

        XCTAssertEqual(Set(result.productMap.keys), ["APackageTests"])
      #if os(macOS)
        XCTAssertEqual(Set(result.targetMap.keys), ["ATarget", "BTarget", "ATargetTests"])
      #else
        XCTAssertEqual(Set(result.targetMap.keys), [
            "APackageTests",
            "ATarget",
            "ATargetTests",
            "BTarget"
        ])
      #endif
    }

    func testBasicReleasePackage() throws {
        let fs = InMemoryFileSystem(emptyFiles:
            "/Pkg/Sources/exe/main.swift"
        )

        let observability = ObservabilitySystem.makeForTesting()
        let graph = try loadPackageGraph(
            fileSystem: fs,
            manifests: [
                Manifest.createRootManifest(
                    name: "Pkg",
                    path: .init("/Pkg"),
                    targets: [
                        TargetDescription(name: "exe", dependencies: []),
                    ]),
            ],
            observabilityScope: observability.topScope
        )
        XCTAssertNoDiagnostics(observability.diagnostics)

        let result = try BuildPlanResult(plan: BuildPlan(
            buildParameters: mockBuildParameters(config: .release),
            graph: graph,
            fileSystem: fs,
            observabilityScope: observability.topScope
        ))

        result.checkProductsCount(1)
        result.checkTargetsCount(1)

        let buildPath: AbsolutePath = result.plan.buildParameters.dataPath.appending(components: "release")

        let exe = try result.target(for: "exe").swiftTarget().compileArguments()
        XCTAssertMatch(exe, ["-swift-version", "4", "-O", "-g", .equal(j), "-DSWIFT_PACKAGE", "-module-cache-path", "\(buildPath.appending(components: "ModuleCache"))", .anySequence])

      #if os(macOS)
        XCTAssertEqual(try result.buildProduct(for: "exe").linkArguments(), [
            result.plan.buildParameters.toolchain.swiftCompilerPath.pathString,
            "-g", "-L", buildPath.pathString,
            "-o", buildPath.appending(components: "exe").pathString,
            "-module-name", "exe",
            "-emit-executable",
            "-Xlinker", "-dead_strip",
            "-Xlinker", "-rpath", "-Xlinker", "@loader_path",
            "@\(buildPath.appending(components: "exe.product", "Objects.LinkFileList"))",
            "-Xlinker", "-rpath", "-Xlinker", "/fake/path/lib/swift-5.5/macosx",
            "-target", defaultTargetTriple,
        ])
      #elseif os(Windows)
        XCTAssertEqual(try result.buildProduct(for: "exe").linkArguments(), [
            result.plan.buildParameters.toolchain.swiftCompilerPath.pathString,
            "-Xlinker", "-debug",
            "-L", buildPath.pathString,
            "-o", buildPath.appending(components: "exe.exe").pathString,
            "-module-name", "exe",
            "-emit-executable",
            "-Xlinker", "/OPT:REF",
            "@\(buildPath.appending(components: "exe.product", "Objects.LinkFileList"))",
            "-target", defaultTargetTriple,
        ])
      #else
        XCTAssertEqual(try result.buildProduct(for: "exe").linkArguments(), [
            result.plan.buildParameters.toolchain.swiftCompilerPath.pathString,
            "-g",
            "-L", buildPath.pathString,
            "-o", buildPath.appending(components: "exe").pathString,
            "-module-name", "exe",
            "-emit-executable",
            "-Xlinker", "--gc-sections",
            "-Xlinker", "-rpath=$ORIGIN",
            "@\(buildPath.appending(components: "exe.product", "Objects.LinkFileList"))",
            "-target", defaultTargetTriple,
        ])
      #endif
    }

    func testBasicReleasePackageNoDeadStrip() throws {
        let fs = InMemoryFileSystem(emptyFiles:
            "/Pkg/Sources/exe/main.swift"
        )

        let observability = ObservabilitySystem.makeForTesting()
        let graph = try loadPackageGraph(
            fileSystem: fs,
            manifests: [
                Manifest.createRootManifest(
                    name: "Pkg",
                    path: .init("/Pkg"),
                    targets: [
                        TargetDescription(name: "exe", dependencies: []),
                    ]),
            ],
            observabilityScope: observability.topScope
        )
        XCTAssertNoDiagnostics(observability.diagnostics)

        let result = try BuildPlanResult(plan: BuildPlan(
            buildParameters: mockBuildParameters(config: .release, linkerDeadStrip: false),
            graph: graph,
            fileSystem: fs,
            observabilityScope: observability.topScope
        ))

        result.checkProductsCount(1)
        result.checkTargetsCount(1)

        let buildPath: AbsolutePath = result.plan.buildParameters.dataPath.appending(components: "release")

        let exe = try result.target(for: "exe").swiftTarget().compileArguments()
        XCTAssertMatch(exe, ["-swift-version", "4", "-O", "-g", .equal(j), "-DSWIFT_PACKAGE", "-module-cache-path", "\(buildPath.appending(components: "ModuleCache"))", .anySequence])

      #if os(macOS)
        XCTAssertEqual(try result.buildProduct(for: "exe").linkArguments(), [
            result.plan.buildParameters.toolchain.swiftCompilerPath.pathString,
            "-g",
            "-L", buildPath.pathString,
            "-o", buildPath.appending(components: "exe").pathString,
            "-module-name", "exe",
            "-emit-executable",
            "-Xlinker", "-rpath", "-Xlinker", "@loader_path",
            "@\(buildPath.appending(components: "exe.product", "Objects.LinkFileList"))",
            "-Xlinker", "-rpath", "-Xlinker", "/fake/path/lib/swift-5.5/macosx",
            "-target", defaultTargetTriple,
        ])
      #elseif os(Windows)
        XCTAssertEqual(try result.buildProduct(for: "exe").linkArguments(), [
            result.plan.buildParameters.toolchain.swiftCompilerPath.pathString,
            "-Xlinker", "-debug",
            "-L", buildPath.pathString,
            "-o", buildPath.appending(components: "exe.exe").pathString,
            "-module-name", "exe",
            "-emit-executable",
            "@\(buildPath.appending(components: "exe.product", "Objects.LinkFileList"))",
            "-target", defaultTargetTriple,
        ])
      #else
        XCTAssertEqual(try result.buildProduct(for: "exe").linkArguments(), [
            result.plan.buildParameters.toolchain.swiftCompilerPath.pathString,
            "-g",
            "-L", buildPath.pathString,
            "-o", buildPath.appending(components: "exe").pathString,
            "-module-name", "exe",
            "-emit-executable",
            "-Xlinker", "-rpath=$ORIGIN",
            "@\(buildPath.appending(components: "exe.product", "Objects.LinkFileList"))",
            "-target", defaultTargetTriple,
        ])
      #endif
    }

    func testBasicClangPackage() throws {
        let Pkg: AbsolutePath = AbsolutePath("/Pkg")
        let ExtPkg: AbsolutePath = AbsolutePath("/ExtPkg")

        let fs = InMemoryFileSystem(emptyFiles:
            Pkg.appending(components: "Sources", "exe", "main.c").pathString,
            Pkg.appending(components: "Sources", "lib", "lib.c").pathString,
            Pkg.appending(components: "Sources", "lib", "lib.S").pathString,
            Pkg.appending(components: "Sources", "lib", "include", "lib.h").pathString,
            ExtPkg.appending(components: "Sources", "extlib", "extlib.c").pathString,
            ExtPkg.appending(components: "Sources", "extlib", "include", "ext.h").pathString
        )

        let observability = ObservabilitySystem.makeForTesting()
        let graph = try loadPackageGraph(
            fileSystem: fs,
            manifests: [
                Manifest.createRootManifest(
                    name: "Pkg",
                    path: .init(Pkg.pathString),
                    dependencies: [
                        .localSourceControl(path: .init(ExtPkg.pathString), requirement: .upToNextMajor(from: "1.0.0")),
                    ],
                    targets: [
                        TargetDescription(name: "exe", dependencies: ["lib"]),
                        TargetDescription(name: "lib", dependencies: ["ExtPkg"]),
                    ]),
                Manifest.createFileSystemManifest(
                    name: "ExtPkg",
                    path: .init(ExtPkg.pathString),
                    products: [
                        ProductDescription(name: "ExtPkg", type: .library(.automatic), targets: ["extlib"]),
                    ],
                    targets: [
                        TargetDescription(name: "extlib", dependencies: []),
                    ]),
            ],
            observabilityScope: observability.topScope
        )
        XCTAssertNoDiagnostics(observability.diagnostics)

        let result = try BuildPlanResult(plan: BuildPlan(
            buildParameters: mockBuildParameters(),
            graph: graph,
            fileSystem: fs,
            observabilityScope: observability.topScope
        ))

        result.checkProductsCount(1)
        result.checkTargetsCount(3)

        let buildPath: AbsolutePath = result.plan.buildParameters.dataPath.appending(components: "debug")

        let ext = try result.target(for: "extlib").clangTarget()
        var args: [String] = []

      #if os(macOS)
        args += ["-fobjc-arc"]
      #endif
        args += ["-target", defaultTargetTriple]
        args += ["-g"]
#if os(Windows)
        args += ["-gcodeview"]
#endif
        args += ["-O0", "-DSWIFT_PACKAGE=1", "-DDEBUG=1"]
        args += ["-fblocks"]
#if !os(Windows)    // FIXME(5473) - modules flags on Windows dropped
        args += ["-fmodules", "-fmodule-name=extlib"]
#endif
        args += ["-I", ExtPkg.appending(components: "Sources", "extlib", "include").pathString]
#if !os(Windows)    // FIXME(5473) - modules flags on Windows dropped
        args += ["-fmodules-cache-path=\(buildPath.appending(components: "ModuleCache"))"]
#endif
        XCTAssertEqual(try ext.basicArguments(isCXX: false), args)
        XCTAssertEqual(ext.objects, [buildPath.appending(components: "extlib.build", "extlib.c.o")])
        XCTAssertEqual(ext.moduleMap, buildPath.appending(components: "extlib.build", "module.modulemap"))

        let exe = try result.target(for: "exe").clangTarget()
        args = []

      #if os(macOS)
        args += ["-fobjc-arc", "-target", defaultTargetTriple]
      #else
        args += ["-target", defaultTargetTriple]
      #endif

        args += ["-g"]
#if os(Windows)
        args += ["-gcodeview"]
#endif
        args += ["-O0", "-DSWIFT_PACKAGE=1", "-DDEBUG=1"]
        args += ["-fblocks"]
#if !os(Windows)    // FIXME(5473) - modules flags on Windows dropped
        args += ["-fmodules", "-fmodule-name=exe"]
#endif
        args += [
            "-I", Pkg.appending(components: "Sources", "exe", "include").pathString,
            "-I", Pkg.appending(components: "Sources", "lib", "include").pathString,
            "-fmodule-map-file=\(buildPath.appending(components: "lib.build", "module.modulemap"))",
            "-I", ExtPkg.appending(components: "Sources", "extlib", "include").pathString,
            "-fmodule-map-file=\(buildPath.appending(components: "extlib.build", "module.modulemap"))",
        ]
#if !os(Windows)    // FIXME(5473) - modules flags on Windows dropped
        args += ["-fmodules-cache-path=\(buildPath.appending(components: "ModuleCache"))"]
#endif
        XCTAssertEqual(try exe.basicArguments(isCXX: false), args)
        XCTAssertEqual(exe.objects, [buildPath.appending(components: "exe.build", "main.c.o")])
        XCTAssertEqual(exe.moduleMap, nil)

      #if os(macOS)
        XCTAssertEqual(try result.buildProduct(for: "exe").linkArguments(), [
            result.plan.buildParameters.toolchain.swiftCompilerPath.pathString,
            "-L", buildPath.pathString,
            "-o", buildPath.appending(components: "exe").pathString,
            "-module-name", "exe",
            "-emit-executable",
            "-Xlinker", "-rpath", "-Xlinker", "@loader_path",
            "@\(buildPath.appending(components: "exe.product", "Objects.LinkFileList"))",
            "-runtime-compatibility-version", "none",
            "-target", defaultTargetTriple,
        ])
      #elseif os(Windows)
        XCTAssertEqual(try result.buildProduct(for: "exe").linkArguments(), [
            result.plan.buildParameters.toolchain.swiftCompilerPath.pathString,
            "-L", buildPath.pathString,
            "-o", buildPath.appending(components: "exe.exe").pathString,
            "-module-name", "exe",
            "-emit-executable",
            "@\(buildPath.appending(components: "exe.product", "Objects.LinkFileList"))",
            "-runtime-compatibility-version", "none",
            "-target", defaultTargetTriple,
        ])
      #else
        XCTAssertEqual(try result.buildProduct(for: "exe").linkArguments(), [
            result.plan.buildParameters.toolchain.swiftCompilerPath.pathString,
            "-L", buildPath.pathString,
            "-o", buildPath.appending(components: "exe").pathString,
            "-module-name", "exe",
            "-emit-executable",
            "-Xlinker", "-rpath=$ORIGIN",
            "@\(buildPath.appending(components: "exe.product", "Objects.LinkFileList"))",
            "-runtime-compatibility-version", "none",
            "-target", defaultTargetTriple,
        ])
      #endif

      let linkedFileList: String = try fs.readFileContents(buildPath.appending(components: "exe.product", "Objects.LinkFileList"))
      XCTAssertEqual(linkedFileList, """
          \(buildPath.appending(components: "exe.build", "main.c.o"))
          \(buildPath.appending(components: "extlib.build", "extlib.c.o"))
          \(buildPath.appending(components: "lib.build", "lib.c.o"))

          """)
    }

    func testClangConditionalDependency() throws {
        let fs = InMemoryFileSystem(emptyFiles:
            "/Pkg/Sources/exe/main.c",
            "/Pkg/Sources/PkgLib/lib.c",
            "/Pkg/Sources/PkgLib/lib.S",
            "/Pkg/Sources/PkgLib/include/lib.h",
            "/ExtPkg/Sources/ExtLib/extlib.c",
            "/ExtPkg/Sources/ExtLib/include/ext.h"
        )

        let observability = ObservabilitySystem.makeForTesting()
        let graph = try loadPackageGraph(
            fileSystem: fs,
            manifests: [
                Manifest.createRootManifest(
                    name: "Pkg",
                    path: .init("/Pkg"),
                    dependencies: [
                        .localSourceControl(path: .init("/ExtPkg"), requirement: .upToNextMajor(from: "1.0.0")),
                    ],
                    targets: [
                        TargetDescription(name: "exe", dependencies: [
                            .target(name: "PkgLib", condition: PackageConditionDescription(
                                platformNames: ["linux", "android"],
                                config: nil
                            ))
                        ]),
                        TargetDescription(name: "PkgLib", dependencies: [
                            .product(name: "ExtPkg", package: "ExtPkg", condition: PackageConditionDescription(
                                platformNames: [],
                                config: "debug"
                            ))
                        ]),
                    ]),
                Manifest.createLocalSourceControlManifest(
                    name: "ExtPkg",
                    path: .init("/ExtPkg"),
                    products: [
                        ProductDescription(name: "ExtPkg", type: .library(.automatic), targets: ["ExtLib"]),
                    ],
                    targets: [
                        TargetDescription(name: "ExtLib", dependencies: []),
                    ]),
            ],
            observabilityScope: observability.topScope
        )

        XCTAssertNoDiagnostics(observability.diagnostics)

        do {
            let result = try BuildPlanResult(plan: BuildPlan(
                buildParameters: mockBuildParameters(environment: BuildEnvironment(
                    platform: .linux,
                    configuration: .release
                )),
                graph: graph,
                fileSystem: fs,
                observabilityScope: observability.topScope
            ))

            let exeArguments = try result.target(for: "exe").clangTarget().basicArguments(isCXX: false)
            XCTAssert(exeArguments.contains { $0.contains("PkgLib") })
            XCTAssert(exeArguments.allSatisfy { !$0.contains("ExtLib") })

            let libArguments = try result.target(for: "PkgLib").clangTarget().basicArguments(isCXX: false)
            XCTAssert(libArguments.allSatisfy { !$0.contains("ExtLib") })
        }

        do {
            let result = try BuildPlanResult(plan: BuildPlan(
                buildParameters: mockBuildParameters(environment: BuildEnvironment(
                    platform: .macOS,
                    configuration: .debug
                )),
                graph: graph,
                fileSystem: fs,
                observabilityScope: observability.topScope
            ))

            let arguments = try result.target(for: "exe").clangTarget().basicArguments(isCXX: false)
            XCTAssert(arguments.allSatisfy { !$0.contains("PkgLib") && !$0.contains("ExtLib")  })

            let libArguments = try result.target(for: "PkgLib").clangTarget().basicArguments(isCXX: false)
            XCTAssert(libArguments.contains { $0.contains("ExtLib") })
        }
    }

    func testCLanguageStandard() throws {
        let Pkg: AbsolutePath = AbsolutePath("/Pkg")

        let fs = InMemoryFileSystem(emptyFiles:
            Pkg.appending(components: "Sources", "exe", "main.cpp").pathString,
            Pkg.appending(components: "Sources", "lib", "lib.c").pathString,
            Pkg.appending(components: "Sources", "lib", "libx.cpp").pathString,
            Pkg.appending(components: "Sources", "lib", "include", "lib.h").pathString
        )

        let observability = ObservabilitySystem.makeForTesting()
        let graph = try loadPackageGraph(
            fileSystem: fs,
            manifests: [
                Manifest.createRootManifest(
                    name: "Pkg",
                    path: .init(Pkg.pathString),
                    cLanguageStandard: "gnu99",
                    cxxLanguageStandard: "c++1z",
                    targets: [
                        TargetDescription(name: "exe", dependencies: ["lib"]),
                        TargetDescription(name: "lib", dependencies: []),
                    ]),
            ],
            observabilityScope: observability.topScope
        )
        XCTAssertNoDiagnostics(observability.diagnostics)

        let plan = try BuildPlan(
            buildParameters: mockBuildParameters(),
            graph: graph,
            fileSystem: fs,
            observabilityScope: observability.topScope
        )
        let result = try BuildPlanResult(plan: plan)

        result.checkProductsCount(1)
        result.checkTargetsCount(2)

        let buildPath: AbsolutePath = result.plan.buildParameters.dataPath.appending(components: "debug")

      #if os(macOS)
        XCTAssertEqual(try result.buildProduct(for: "exe").linkArguments(), [
            result.plan.buildParameters.toolchain.swiftCompilerPath.pathString,
            "-lc++",
            "-L", buildPath.pathString,
            "-o", buildPath.appending(components: "exe").pathString,
            "-module-name", "exe",
            "-emit-executable",
            "-Xlinker", "-rpath", "-Xlinker", "@loader_path",
            "@\(buildPath.appending(components: "exe.product", "Objects.LinkFileList"))",
            "-runtime-compatibility-version", "none",
            "-target", defaultTargetTriple,
        ])
      #elseif os(Windows)
        XCTAssertEqual(try result.buildProduct(for: "exe").linkArguments(), [
            result.plan.buildParameters.toolchain.swiftCompilerPath.pathString,
            "-lstdc++",
            "-L", buildPath.pathString,
            "-o", buildPath.appending(components: "exe.exe").pathString,
            "-module-name", "exe",
            "-emit-executable",
            "@\(buildPath.appending(components: "exe.product", "Objects.LinkFileList"))",
            "-runtime-compatibility-version", "none",
            "-target", defaultTargetTriple,
        ])
      #else
        XCTAssertEqual(try result.buildProduct(for: "exe").linkArguments(), [
            result.plan.buildParameters.toolchain.swiftCompilerPath.pathString,
            "-lstdc++",
            "-L", buildPath.pathString,
            "-o", buildPath.appending(components: "exe").pathString,
            "-module-name", "exe",
            "-emit-executable",
            "-Xlinker", "-rpath=$ORIGIN",
            "@\(buildPath.appending(components: "exe.product", "Objects.LinkFileList"))",
            "-runtime-compatibility-version", "none",
            "-target", defaultTargetTriple,
        ])
      #endif

        let yaml = fs.tempDirectory.appending(components: UUID().uuidString, "debug.yaml")
        try fs.createDirectory(yaml.parentDirectory, recursive: true)
        let llbuild = LLBuildManifestBuilder(plan, fileSystem: fs, observabilityScope: observability.topScope)
        try llbuild.generateManifest(at: yaml)
        let contents: String = try fs.readFileContents(yaml)
        XCTAssertMatch(contents, .contains(#"-std=gnu99","-c","\#(Pkg.appending(components: "Sources", "lib", "lib.c").escapedPathString())"#))
        XCTAssertMatch(contents, .contains(#"-std=c++1z","-c","\#(Pkg.appending(components: "Sources", "lib", "libx.cpp").escapedPathString())"#))
    }

    func testSwiftCMixed() throws {
        let Pkg: AbsolutePath = AbsolutePath("/Pkg")

        let fs = InMemoryFileSystem(emptyFiles:
            Pkg.appending(components: "Sources", "exe", "main.swift").pathString,
            Pkg.appending(components: "Sources", "lib", "lib.c").pathString,
            Pkg.appending(components: "Sources", "lib", "include", "lib.h").pathString
        )

        let observability = ObservabilitySystem.makeForTesting()
        let graph = try loadPackageGraph(
            fileSystem: fs,
            manifests: [
                Manifest.createRootManifest(
                    name: "Pkg",
                    path: .init(Pkg.pathString),
                    targets: [
                        TargetDescription(name: "exe", dependencies: ["lib"]),
                        TargetDescription(name: "lib", dependencies: []),
                    ]),
            ],
            observabilityScope: observability.topScope
        )
        XCTAssertNoDiagnostics(observability.diagnostics)

        let result = try BuildPlanResult(plan: BuildPlan(
            buildParameters: mockBuildParameters(),
            graph: graph,
            fileSystem: fs,
            observabilityScope: observability.topScope
        ))
        result.checkProductsCount(1)
        result.checkTargetsCount(2)

        let buildPath: AbsolutePath = result.plan.buildParameters.dataPath.appending(components: "debug")

        let lib = try result.target(for: "lib").clangTarget()
        var args: [String] = []

      #if os(macOS)
        args += ["-fobjc-arc", "-target", defaultTargetTriple]
      #else
        args += ["-target", defaultTargetTriple]
      #endif

        args += ["-g"]
#if os(Windows)
        args += ["-gcodeview"]
#endif
        args += ["-O0", "-DSWIFT_PACKAGE=1", "-DDEBUG=1"]
        args += ["-fblocks"]
#if !os(Windows)    // FIXME(5473) - modules flags on Windows dropped
        args += ["-fmodules", "-fmodule-name=lib"]
#endif
        args += ["-I", Pkg.appending(components: "Sources", "lib", "include").pathString]
#if !os(Windows)    // FIXME(5473) - modules flags on Windows dropped
        args += ["-fmodules-cache-path=\(buildPath.appending(components: "ModuleCache"))"]
#endif
        XCTAssertEqual(try lib.basicArguments(isCXX: false), args)
        XCTAssertEqual(lib.objects, [buildPath.appending(components: "lib.build", "lib.c.o")])
        XCTAssertEqual(lib.moduleMap, buildPath.appending(components: "lib.build", "module.modulemap"))

        let exe = try result.target(for: "exe").swiftTarget().compileArguments()
        XCTAssertMatch(exe, [.anySequence, "-swift-version", "4", "-enable-batch-mode", "-Onone", "-enable-testing", "-g", .equal(j), "-DSWIFT_PACKAGE", "-DDEBUG","-Xcc", "-fmodule-map-file=\(buildPath.appending(components: "lib.build", "module.modulemap"))", "-Xcc", "-I", "-Xcc", "\(Pkg.appending(components: "Sources", "lib", "include"))", "-module-cache-path", "\(buildPath.appending(components: "ModuleCache"))", .anySequence])

      #if os(macOS)
        XCTAssertEqual(try result.buildProduct(for: "exe").linkArguments(), [
            result.plan.buildParameters.toolchain.swiftCompilerPath.pathString,
            "-L", buildPath.pathString,
            "-o", buildPath.appending(components: "exe").pathString,
            "-module-name", "exe",
            "-emit-executable",
            "-Xlinker", "-rpath", "-Xlinker", "@loader_path",
            "@\(buildPath.appending(components: "exe.product", "Objects.LinkFileList"))",
            "-Xlinker", "-rpath", "-Xlinker", "/fake/path/lib/swift-5.5/macosx",
            "-target", defaultTargetTriple,
            "-Xlinker", "-add_ast_path", "-Xlinker", "/path/to/build/debug/exe.build/exe.swiftmodule",
        ])
      #elseif os(Windows)
        XCTAssertEqual(try result.buildProduct(for: "exe").linkArguments(), [
            result.plan.buildParameters.toolchain.swiftCompilerPath.pathString,
            "-L", buildPath.pathString,
            "-o", buildPath.appending(components: "exe.exe").pathString,
            "-module-name", "exe",
            "-emit-executable",
            "@\(buildPath.appending(components: "exe.product", "Objects.LinkFileList"))",
            "-target", defaultTargetTriple,
        ])
      #else
        XCTAssertEqual(try result.buildProduct(for: "exe").linkArguments(), [
            result.plan.buildParameters.toolchain.swiftCompilerPath.pathString,
            "-L", buildPath.pathString,
            "-o", buildPath.appending(components: "exe").pathString,
            "-module-name", "exe",
            "-emit-executable",
            "-Xlinker", "-rpath=$ORIGIN",
            "@\(buildPath.appending(components: "exe.product", "Objects.LinkFileList"))",
            "-target", defaultTargetTriple,
        ])
      #endif
    }

    func testSwiftCAsmMixed() throws {
        let fs = InMemoryFileSystem(emptyFiles:
            "/Pkg/Sources/exe/main.swift",
            "/Pkg/Sources/lib/lib.c",
            "/Pkg/Sources/lib/lib.S",
            "/Pkg/Sources/lib/include/lib.h"
        )

        let observability = ObservabilitySystem.makeForTesting()
        let graph = try loadPackageGraph(
            fileSystem: fs,
            manifests: [
                Manifest.createRootManifest(
                    name: "Pkg",
                    path: .init("/Pkg"),
                    toolsVersion: .v5,
                    targets: [
                        TargetDescription(name: "exe", dependencies: ["lib"]),
                        TargetDescription(name: "lib", dependencies: []),
                    ]),
            ],
            observabilityScope: observability.topScope
        )
        XCTAssertNoDiagnostics(observability.diagnostics)

        let result = try BuildPlanResult(plan: BuildPlan(
            buildParameters: mockBuildParameters(),
            graph: graph,
            fileSystem: fs,
            observabilityScope: observability.topScope
        ))
        result.checkProductsCount(1)
        result.checkTargetsCount(2)

        let lib = try result.target(for: "lib").clangTarget()
        XCTAssertEqual(lib.objects, [
            AbsolutePath("/path/to/build/debug/lib.build/lib.S.o"),
            AbsolutePath("/path/to/build/debug/lib.build/lib.c.o")
        ])
    }

    func testREPLArguments() throws {
        let Dep: AbsolutePath = AbsolutePath("/Dep")
        let fs = InMemoryFileSystem(emptyFiles:
            "/Pkg/Sources/exe/main.swift",
            "/Pkg/Sources/swiftlib/lib.swift",
            "/Pkg/Sources/lib/lib.c",
            "/Pkg/Sources/lib/include/lib.h",
            Dep.appending(components: "Sources", "Dep", "dep.swift").pathString,
            Dep.appending(components: "Sources", "CDep", "cdep.c").pathString,
            Dep.appending(components: "Sources", "CDep", "include", "head.h").pathString,
            Dep.appending(components: "Sources", "CDep", "include", "module.modulemap").pathString
        )

        let observability = ObservabilitySystem.makeForTesting()
        let graph = try loadPackageGraph(
            fileSystem: fs,
            manifests: [
                Manifest.createRootManifest(
                    name: "Pkg",
                    path: .init("/Pkg"),
                    dependencies: [
                        .localSourceControl(path: .init("/Dep"), requirement: .upToNextMajor(from: "1.0.0")),
                    ],
                    targets: [
                        TargetDescription(name: "exe", dependencies: ["swiftlib"]),
                        TargetDescription(name: "swiftlib", dependencies: ["lib"]),
                        TargetDescription(name: "lib", dependencies: ["Dep"]),
                    ]),
                Manifest.createFileSystemManifest(
                    name: "Dep",
                    path: .init("/Dep"),
                    products: [
                        ProductDescription(name: "Dep", type: .library(.automatic), targets: ["Dep"]),
                    ],
                    targets: [
                        TargetDescription(name: "Dep", dependencies: ["CDep"]),
                        TargetDescription(name: "CDep", dependencies: []),
                    ]),
            ],
            createREPLProduct: true,
                                         observabilityScope: observability.topScope
        )
        XCTAssertNoDiagnostics(observability.diagnostics)

        let plan = try BuildPlan(
            buildParameters: mockBuildParameters(),
            graph: graph,
            fileSystem: fs,
            observabilityScope: observability.topScope
        )

        let buildPath: AbsolutePath = plan.buildParameters.dataPath.appending(components: "debug")

        XCTAssertEqual(plan.createREPLArguments().sorted(), ["-I\(Dep.appending(components: "Sources", "CDep", "include"))", "-I\(buildPath)", "-I\(buildPath.appending(components: "lib.build"))", "-L\(buildPath)", "-lpkg__REPL"])

        XCTAssertEqual(plan.graph.allProducts.map({ $0.name }).sorted(), [
            "Dep",
            "exe",
            "pkg__REPL"
        ])
    }

    func testTestModule() throws {
        let fs = InMemoryFileSystem(emptyFiles:
            "/Pkg/Sources/Foo/foo.swift",
            "/Pkg/Tests/\(SwiftTarget.testManifestNames.first!).swift",
            "/Pkg/Tests/FooTests/foo.swift"
        )

        let observability = ObservabilitySystem.makeForTesting()
        let graph = try loadPackageGraph(
            fileSystem: fs,
            manifests: [
                Manifest.createRootManifest(
                    name: "Pkg",
                    path: .init("/Pkg"),
                    targets: [
                        TargetDescription(name: "Foo", dependencies: []),
                        TargetDescription(name: "FooTests", dependencies: ["Foo"], type: .test),
                    ]),
            ],
            observabilityScope: observability.topScope
        )
        XCTAssertNoDiagnostics(observability.diagnostics)

        let result = try BuildPlanResult(plan: BuildPlan(
            buildParameters: mockBuildParameters(),
            graph: graph,
            fileSystem: fs,
            observabilityScope: observability.topScope
        ))
        result.checkProductsCount(1)
      #if os(macOS)
        result.checkTargetsCount(2)
      #else
        // We have an extra test discovery target on linux.
        result.checkTargetsCount(3)
      #endif

        let buildPath: AbsolutePath = result.plan.buildParameters.dataPath.appending(components: "debug")

        let foo = try result.target(for: "Foo").swiftTarget().compileArguments()
        XCTAssertMatch(foo, [.anySequence, "-swift-version", "4", "-enable-batch-mode", "-Onone", "-enable-testing", "-g", .equal(j), "-DSWIFT_PACKAGE", "-DDEBUG", "-module-cache-path", "\(buildPath.appending(components: "ModuleCache"))", .anySequence])

        let fooTests = try result.target(for: "FooTests").swiftTarget().compileArguments()
        XCTAssertMatch(fooTests, [.anySequence, "-swift-version", "4", "-enable-batch-mode", "-Onone", "-enable-testing", "-g", .equal(j), "-DSWIFT_PACKAGE", "-DDEBUG", "-module-cache-path", "\(buildPath.appending(components: "ModuleCache"))", .anySequence])

      #if os(macOS)
        let version = MinimumDeploymentTarget.computeXCTestMinimumDeploymentTarget(for: .macOS).versionString
        XCTAssertEqual(try result.buildProduct(for: "PkgPackageTests").linkArguments(), [
            result.plan.buildParameters.toolchain.swiftCompilerPath.pathString,
            "-L", buildPath.pathString,
            "-o", buildPath.appending(components: "PkgPackageTests.xctest", "Contents", "MacOS", "PkgPackageTests").pathString,
            "-module-name", "PkgPackageTests",
            "-Xlinker", "-bundle",
            "-Xlinker", "-rpath", "-Xlinker", "@loader_path/../../../",
            "@\(buildPath.appending(components: "PkgPackageTests.product", "Objects.LinkFileList"))",
            "-Xlinker", "-rpath", "-Xlinker", "/fake/path/lib/swift-5.5/macosx",
            "-target", "\(hostTriple.tripleString(forPlatformVersion: version))",
            "-Xlinker", "-add_ast_path", "-Xlinker", buildPath.appending(components: "Foo.swiftmodule").pathString,
            "-Xlinker", "-add_ast_path", "-Xlinker", buildPath.appending(components: "FooTests.swiftmodule").pathString,
        ])
      #elseif os(Windows)
        XCTAssertEqual(try result.buildProduct(for: "PkgPackageTests").linkArguments(), [
            result.plan.buildParameters.toolchain.swiftCompilerPath.pathString,
            "-L", buildPath.pathString,
            "-o", buildPath.appending(components: "PkgPackageTests.xctest").pathString,
            "-module-name", "PkgPackageTests",
            "-emit-executable",
            "@\(buildPath.appending(components: "PkgPackageTests.product", "Objects.LinkFileList"))",
            "-target", defaultTargetTriple,
        ])
      #else
        XCTAssertEqual(try result.buildProduct(for: "PkgPackageTests").linkArguments(), [
            result.plan.buildParameters.toolchain.swiftCompilerPath.pathString,
            "-L", buildPath.pathString,
            "-o", buildPath.appending(components: "PkgPackageTests.xctest").pathString,
            "-module-name", "PkgPackageTests",
            "-emit-executable",
            "-Xlinker", "-rpath=$ORIGIN",
            "@\(buildPath.appending(components: "PkgPackageTests.product", "Objects.LinkFileList"))",
            "-target", defaultTargetTriple,
        ])
      #endif
    }

    func testConcurrencyInOS() throws {
        let fs = InMemoryFileSystem(emptyFiles:
            "/Pkg/Sources/exe/main.swift"
        )

        let observability = ObservabilitySystem.makeForTesting()
        let graph = try loadPackageGraph(
            fileSystem: fs,
            manifests: [
                Manifest.createRootManifest(
                    name: "Pkg",
                    path: .init("/Pkg"),
                    platforms: [
                        PlatformDescription(name: "macos", version: "12.0"),
                    ],
                    targets: [
                        TargetDescription(name: "exe", dependencies: []),
                    ]),
            ],
            observabilityScope: observability.topScope
        )
        XCTAssertNoDiagnostics(observability.diagnostics)

        let result = try BuildPlanResult(plan: BuildPlan(
            buildParameters: mockBuildParameters(config: .release),
            graph: graph,
            fileSystem: fs,
            observabilityScope: observability.topScope
        ))

        result.checkProductsCount(1)
        result.checkTargetsCount(1)

        let buildPath: AbsolutePath = result.plan.buildParameters.dataPath.appending(components: "release")

        let exe = try result.target(for: "exe").swiftTarget().compileArguments()

        XCTAssertMatch(exe, [.anySequence, "-swift-version", "4", "-O", "-g", .equal(j), "-DSWIFT_PACKAGE", "-module-cache-path", "\(buildPath.appending(components: "ModuleCache"))", .anySequence])

      #if os(macOS)
        XCTAssertEqual(try result.buildProduct(for: "exe").linkArguments(), [
            result.plan.buildParameters.toolchain.swiftCompilerPath.pathString,
            "-g",
            "-L", buildPath.pathString,
            "-o", buildPath.appending(components: "exe").pathString,
            "-module-name", "exe",
            "-emit-executable",
            "-Xlinker", "-dead_strip",
            "-Xlinker", "-rpath", "-Xlinker", "@loader_path",
            "@\(buildPath.appending(components: "exe.product", "Objects.LinkFileList"))",
            "-target", hostTriple.tripleString(forPlatformVersion: "12.0"),
        ])
      #endif
    }

    func testParseAsLibraryFlagForExe() throws {
        let fs = InMemoryFileSystem(emptyFiles:
            // First executable has a single source file not named `main.swift`.
            "/Pkg/Sources/exe1/foo.swift",
            // Second executable has a single source file named `main.swift`.
            "/Pkg/Sources/exe2/main.swift",
            // Third executable has multiple source files.
            "/Pkg/Sources/exe3/bar.swift",
            "/Pkg/Sources/exe3/main.swift"
        )

        let observability = ObservabilitySystem.makeForTesting()
        let graph = try loadPackageGraph(
            fileSystem: fs,
            manifests: [
                Manifest.createRootManifest(
                    name: "Pkg",
                    path: .init("/Pkg"),
                    toolsVersion: .v5_5,
                    targets: [
                        TargetDescription(name: "exe1", type: .executable),
                        TargetDescription(name: "exe2", type: .executable),
                        TargetDescription(name: "exe3", type: .executable),
                    ]),
            ],
            observabilityScope: observability.topScope
        )
        XCTAssertNoDiagnostics(observability.diagnostics)

        let result = try BuildPlanResult(plan: BuildPlan(
            buildParameters: mockBuildParameters(shouldLinkStaticSwiftStdlib: true),
            graph: graph,
            fileSystem: fs,
            observabilityScope: observability.topScope
        ))

        result.checkProductsCount(3)
        result.checkTargetsCount(3)

        XCTAssertNoDiagnostics(observability.diagnostics)

        // Check that the first target (single source file not named main) has -parse-as-library.
        let exe1 = try result.target(for: "exe1").swiftTarget().emitCommandLine()
        XCTAssertMatch(exe1, ["-parse-as-library"])

        // Check that the second target (single source file named main) does not have -parse-as-library.
        let exe2 = try result.target(for: "exe2").swiftTarget().emitCommandLine()
        XCTAssertNoMatch(exe2, ["-parse-as-library"])

        // Check that the third target (multiple source files) does not have -parse-as-library.
        let exe3 = try result.target(for: "exe3").swiftTarget().emitCommandLine()
        XCTAssertNoMatch(exe3, ["-parse-as-library"])
    }

    func testCModule() throws {
        let Clibgit: AbsolutePath = AbsolutePath("/Clibgit")

        let fs = InMemoryFileSystem(emptyFiles:
            "/Pkg/Sources/exe/main.swift",
            Clibgit.appending(components: "module.modulemap").pathString
        )

        let observability = ObservabilitySystem.makeForTesting()
        let graph = try loadPackageGraph(
            fileSystem: fs,
            manifests: [
                Manifest.createRootManifest(
                    name: "Pkg",
                    path: .init("/Pkg"),
                    dependencies: [
                        .localSourceControl(path: .init(Clibgit.pathString), requirement: .upToNextMajor(from: "1.0.0"))
                    ],
                    targets: [
                        TargetDescription(name: "exe", dependencies: []),
                    ]),
                Manifest.createFileSystemManifest(
                    name: "Clibgit",
                    path: .init("/Clibgit")
                ),
            ],
            observabilityScope: observability.topScope
        )
        XCTAssertNoDiagnostics(observability.diagnostics)

        let result = try BuildPlanResult(plan: BuildPlan(
            buildParameters: mockBuildParameters(),
            graph: graph,
            fileSystem: fs,
            observabilityScope: observability.topScope
        ))
        result.checkProductsCount(1)
        result.checkTargetsCount(1)

        let buildPath: AbsolutePath = result.plan.buildParameters.dataPath.appending(components: "debug")

        XCTAssertMatch(try result.target(for: "exe").swiftTarget().compileArguments(), ["-swift-version", "4", "-enable-batch-mode", "-Onone", "-enable-testing", "-g", .equal(j), "-DSWIFT_PACKAGE", "-DDEBUG", "-Xcc", "-fmodule-map-file=\(Clibgit.appending(components: "module.modulemap"))", "-module-cache-path", "\(buildPath.appending(components: "ModuleCache"))", .anySequence])

      #if os(macOS)
        XCTAssertEqual(try result.buildProduct(for: "exe").linkArguments(), [
            result.plan.buildParameters.toolchain.swiftCompilerPath.pathString,
            "-L", buildPath.pathString,
            "-o", buildPath.appending(components: "exe").pathString,
            "-module-name", "exe",
            "-emit-executable",
            "-Xlinker", "-rpath", "-Xlinker", "@loader_path",
            "@\(buildPath.appending(components: "exe.product", "Objects.LinkFileList"))",
            "-Xlinker", "-rpath", "-Xlinker", "/fake/path/lib/swift-5.5/macosx",
            "-target", defaultTargetTriple,
            "-Xlinker", "-add_ast_path", "-Xlinker", buildPath.appending(components: "exe.build", "exe.swiftmodule").pathString,
        ])
      #elseif os(Windows)
        XCTAssertEqual(try result.buildProduct(for: "exe").linkArguments(), [
            result.plan.buildParameters.toolchain.swiftCompilerPath.pathString,
            "-L", buildPath.pathString,
            "-o", buildPath.appending(components: "exe.exe").pathString,
            "-module-name", "exe",
            "-emit-executable",
            "@\(buildPath.appending(components: "exe.product", "Objects.LinkFileList"))",
            "-target", defaultTargetTriple,
        ])
      #else
        XCTAssertEqual(try result.buildProduct(for: "exe").linkArguments(), [
            result.plan.buildParameters.toolchain.swiftCompilerPath.pathString,
            "-L", buildPath.pathString,
            "-o", buildPath.appending(components: "exe").pathString,
            "-module-name", "exe",
            "-emit-executable",
            "-Xlinker", "-rpath=$ORIGIN",
            "@\(buildPath.appending(components: "exe.product", "Objects.LinkFileList"))",
            "-target", defaultTargetTriple,
        ])
      #endif
    }

    func testCppModule() throws {
        let fs = InMemoryFileSystem(emptyFiles:
            "/Pkg/Sources/exe/main.swift",
            "/Pkg/Sources/lib/lib.cpp",
            "/Pkg/Sources/lib/include/lib.h"
        )

        let observability = ObservabilitySystem.makeForTesting()
        let graph = try loadPackageGraph(
            fileSystem: fs,
            manifests: [
                Manifest.createRootManifest(
                    name: "Pkg",
                    path: .init("/Pkg"),
                    targets: [
                        TargetDescription(name: "lib", dependencies: []),
                        TargetDescription(name: "exe", dependencies: ["lib"]),
                    ]),
            ],
            observabilityScope: observability.topScope
        )
        XCTAssertNoDiagnostics(observability.diagnostics)

        let result = try BuildPlanResult(plan: BuildPlan(
            buildParameters: mockBuildParameters(),
            graph: graph,
            fileSystem: fs,
            observabilityScope: observability.topScope
        ))
        result.checkProductsCount(1)
        result.checkTargetsCount(2)
        let linkArgs = try result.buildProduct(for: "exe").linkArguments()

      #if os(macOS)
        XCTAssertMatch(linkArgs, ["-lc++"])
      #else
        XCTAssertMatch(linkArgs, ["-lstdc++"])
      #endif
    }

    func testDynamicProducts() throws {
        let fs = InMemoryFileSystem(emptyFiles:
            "/Foo/Sources/Foo/main.swift",
            "/Bar/Source/Bar/source.swift"
        )

        let observability = ObservabilitySystem.makeForTesting()
        let g = try loadPackageGraph(
            fileSystem: fs,
            manifests: [
                Manifest.createFileSystemManifest(
                    name: "Bar",
                    path: .init("/Bar"),
                    products: [
                        ProductDescription(name: "Bar-Baz", type: .library(.dynamic), targets: ["Bar"]),
                    ],
                    targets: [
                        TargetDescription(name: "Bar", dependencies: []),
                    ]),
                Manifest.createRootManifest(
                    name: "Foo",
                    path: .init("/Foo"),
                    dependencies: [
                        .localSourceControl(path: .init("/Bar"), requirement: .upToNextMajor(from: "1.0.0")),
                    ],
                    targets: [
                        TargetDescription(name: "Foo", dependencies: ["Bar-Baz"]),
                    ]),
            ],
            observabilityScope: observability.topScope
        )
        XCTAssertNoDiagnostics(observability.diagnostics)

        let result = try BuildPlanResult(plan: BuildPlan(
            buildParameters: mockBuildParameters(),
            graph: g,
            fileSystem: fs,
            observabilityScope: observability.topScope
        ))
        result.checkProductsCount(2)
        result.checkTargetsCount(2)

        let buildPath: AbsolutePath = result.plan.buildParameters.dataPath.appending(components: "debug")

        let fooLinkArgs = try result.buildProduct(for: "Foo").linkArguments()
        let barLinkArgs = try result.buildProduct(for: "Bar-Baz").linkArguments()

      #if os(macOS)
        XCTAssertEqual(fooLinkArgs, [
            result.plan.buildParameters.toolchain.swiftCompilerPath.pathString,
            "-L", buildPath.pathString,
            "-o", buildPath.appending(components: "Foo").pathString,
            "-module-name", "Foo",
            "-lBar-Baz",
            "-emit-executable",
            "-Xlinker", "-rpath", "-Xlinker", "@loader_path",
            "@\(buildPath.appending(components: "Foo.product", "Objects.LinkFileList"))",
            "-Xlinker", "-rpath", "-Xlinker", "/fake/path/lib/swift-5.5/macosx",
            "-target", defaultTargetTriple,
            "-Xlinker", "-add_ast_path", "-Xlinker", buildPath.appending(components: "Foo.build", "Foo.swiftmodule").pathString
        ])

        XCTAssertEqual(barLinkArgs, [
            result.plan.buildParameters.toolchain.swiftCompilerPath.pathString,
            "-L", buildPath.pathString,
            "-o", buildPath.appending(components: "libBar-Baz.dylib").pathString,
            "-module-name", "Bar_Baz",
            "-emit-library",
            "-Xlinker", "-install_name", "-Xlinker", "@rpath/libBar-Baz.dylib",
            "-Xlinker", "-rpath", "-Xlinker", "@loader_path",
            "@\(buildPath.appending(components: "Bar-Baz.product", "Objects.LinkFileList"))",
            "-Xlinker", "-rpath", "-Xlinker", "/fake/path/lib/swift-5.5/macosx",
            "-target", defaultTargetTriple,
            "-Xlinker", "-add_ast_path", "-Xlinker", buildPath.appending(components: "Bar.swiftmodule").pathString
        ])
      #elseif os(Windows)
        XCTAssertEqual(fooLinkArgs, [
            result.plan.buildParameters.toolchain.swiftCompilerPath.pathString,
            "-L", buildPath.pathString,
            "-o", buildPath.appending(components: "Foo.exe").pathString,
            "-module-name", "Foo",
            "-lBar-Baz",
            "-emit-executable",
            "@\(buildPath.appending(components: "Foo.product", "Objects.LinkFileList"))",
            "-target", defaultTargetTriple,
        ])

        XCTAssertEqual(barLinkArgs, [
            result.plan.buildParameters.toolchain.swiftCompilerPath.pathString,
            "-L", buildPath.pathString,
            "-o", buildPath.appending(components: "Bar-Baz.dll").pathString,
            "-module-name", "Bar_Baz",
            "-emit-library",
            "@\(buildPath.appending(components: "Bar-Baz.product", "Objects.LinkFileList"))",
            "-target", defaultTargetTriple,
        ])
      #else
        XCTAssertEqual(fooLinkArgs, [
            result.plan.buildParameters.toolchain.swiftCompilerPath.pathString,
            "-L", buildPath.pathString,
            "-o", buildPath.appending(components: "Foo").pathString,
            "-module-name", "Foo",
            "-lBar-Baz",
            "-emit-executable",
            "-Xlinker", "-rpath=$ORIGIN",
            "@\(buildPath.appending(components: "Foo.product", "Objects.LinkFileList"))",
            "-target", defaultTargetTriple,
        ])

        XCTAssertEqual(barLinkArgs, [
            result.plan.buildParameters.toolchain.swiftCompilerPath.pathString,
            "-L", buildPath.pathString,
            "-o", buildPath.appending(components: "libBar-Baz.so").pathString,
            "-module-name", "Bar_Baz",
            "-emit-library",
            "-Xlinker", "-rpath=$ORIGIN",
            "@\(buildPath.appending(components: "Bar-Baz.product", "Objects.LinkFileList"))",
            "-target", defaultTargetTriple,
        ])
      #endif

      #if os(macOS)
        XCTAssert(
            barLinkArgs.contains("-install_name")
                && barLinkArgs.contains("@rpath/libBar-Baz.dylib")
                && barLinkArgs.contains("-rpath")
                && barLinkArgs.contains("@loader_path"),
            "The dynamic library will not work once moved outside the build directory."
        )
      #endif
    }

    func testExecAsDependency() throws {
        let fs = InMemoryFileSystem(emptyFiles:
            "/Pkg/Sources/exe/main.swift",
            "/Pkg/Sources/lib/lib.swift"
        )

        let observability = ObservabilitySystem.makeForTesting()
        let graph = try loadPackageGraph(
            fileSystem: fs,
            manifests: [
                Manifest.createRootManifest(
                    name: "Pkg",
                    path: .init("/Pkg"),
                    products: [
                        ProductDescription(name: "lib", type: .library(.dynamic), targets: ["lib"]),
                    ],
                    targets: [
                        TargetDescription(name: "lib", dependencies: []),
                        TargetDescription(name: "exe", dependencies: ["lib"]),
                    ]),
            ],
            observabilityScope: observability.topScope
        )
        XCTAssertNoDiagnostics(observability.diagnostics)

        let result = try BuildPlanResult(plan: BuildPlan(
            buildParameters: mockBuildParameters(),
            graph: graph,
            fileSystem: fs,
            observabilityScope: observability.topScope
        ))

        result.checkProductsCount(2)
        result.checkTargetsCount(2)

        let buildPath: AbsolutePath = result.plan.buildParameters.dataPath.appending(components: "debug")

        let exe = try result.target(for: "exe").swiftTarget().compileArguments()
        XCTAssertMatch(exe, ["-swift-version", "4", "-enable-batch-mode", "-Onone", "-enable-testing", "-g", .equal(j), "-DSWIFT_PACKAGE", "-DDEBUG", "-module-cache-path", "\(buildPath.appending(components: "ModuleCache"))", .anySequence])

        let lib = try result.target(for: "lib").swiftTarget().compileArguments()
        XCTAssertMatch(lib, ["-swift-version", "4", "-enable-batch-mode", "-Onone", "-enable-testing", "-g", .equal(j), "-DSWIFT_PACKAGE", "-DDEBUG", "-module-cache-path", "\(buildPath.appending(components: "ModuleCache"))", .anySequence])

        #if os(macOS)
            let linkArguments = [
                result.plan.buildParameters.toolchain.swiftCompilerPath.pathString,
                "-L", buildPath.pathString,
                "-o", buildPath.appending(components: "liblib.dylib").pathString,
                "-module-name", "lib",
                "-emit-library",
                "-Xlinker", "-install_name", "-Xlinker", "@rpath/liblib.dylib",
                "-Xlinker", "-rpath", "-Xlinker", "@loader_path",
                "@\(buildPath.appending(components: "lib.product", "Objects.LinkFileList"))",
                "-Xlinker", "-rpath", "-Xlinker", "/fake/path/lib/swift-5.5/macosx",
                "-target", defaultTargetTriple,
                "-Xlinker", "-add_ast_path", "-Xlinker", buildPath.appending(components: "lib.swiftmodule").pathString,
            ]
        #elseif os(Windows)
            let linkArguments = [
                result.plan.buildParameters.toolchain.swiftCompilerPath.pathString,
                "-L", buildPath.pathString,
                "-o", buildPath.appending(components: "lib.dll").pathString,
                "-module-name", "lib",
                "-emit-library",
                "@\(buildPath.appending(components: "lib.product", "Objects.LinkFileList"))",
                "-target", defaultTargetTriple,
            ]
        #else
            let linkArguments = [
                result.plan.buildParameters.toolchain.swiftCompilerPath.pathString,
                "-L", buildPath.pathString,
                "-o", buildPath.appending(components: "liblib.so").pathString,
                "-module-name", "lib",
                "-emit-library",
                "-Xlinker", "-rpath=$ORIGIN",
                "@\(buildPath.appending(components: "lib.product", "Objects.LinkFileList"))",
                "-target", defaultTargetTriple,
            ]
        #endif

        XCTAssertEqual(try result.buildProduct(for: "lib").linkArguments(), linkArguments)
    }

    func testClangTargets() throws {
        let Pkg: AbsolutePath = AbsolutePath("/Pkg")

        let fs = InMemoryFileSystem(emptyFiles:
            Pkg.appending(components: "Sources", "exe", "main.c").pathString,
            Pkg.appending(components: "Sources", "lib", "include", "lib.h").pathString,
            Pkg.appending(components: "Sources", "lib", "lib.cpp").pathString
        )

        let observability = ObservabilitySystem.makeForTesting()
        let graph = try loadPackageGraph(
            fileSystem: fs,
            manifests: [
                Manifest.createRootManifest(
                    name: "Pkg",
                    path: .init(Pkg.pathString),
                    products: [
                        ProductDescription(name: "lib", type: .library(.dynamic), targets: ["lib"]),
                    ],
                    targets: [
                        TargetDescription(name: "lib", dependencies: []),
                        TargetDescription(name: "exe", dependencies: []),
                    ]),
            ],
            observabilityScope: observability.topScope
        )
        XCTAssertNoDiagnostics(observability.diagnostics)

        let result = try BuildPlanResult(plan: BuildPlan(
            buildParameters: mockBuildParameters(),
            graph: graph,
            fileSystem: fs,
            observabilityScope: observability.topScope
        ))

        result.checkProductsCount(2)
        result.checkTargetsCount(2)
        
        let triple = result.plan.buildParameters.triple
        let buildPath: AbsolutePath = result.plan.buildParameters.dataPath.appending(components: "debug")

        let exe = try result.target(for: "exe").clangTarget()
        
        var expectedExeBasicArgs = triple.isDarwin() ? ["-fobjc-arc"] : []
        expectedExeBasicArgs += ["-target", defaultTargetTriple]
        expectedExeBasicArgs += ["-g"] + (triple.isWindows() ? ["-gcodeview"] : [])
        expectedExeBasicArgs += ["-O0", "-DSWIFT_PACKAGE=1", "-DDEBUG=1", "-fblocks"]
#if !os(Windows)    // FIXME(5473) - modules flags on Windows dropped
        expectedExeBasicArgs += ["-fmodules", "-fmodule-name=exe"]
#endif
        expectedExeBasicArgs += ["-I", Pkg.appending(components: "Sources", "exe", "include").pathString]
#if !os(Windows)    // FIXME(5473) - modules flags on Windows dropped
        expectedExeBasicArgs += ["-fmodules-cache-path=\(buildPath.appending(components: "ModuleCache"))"]
#endif
        XCTAssertEqual(try exe.basicArguments(isCXX: false), expectedExeBasicArgs)
        XCTAssertEqual(exe.objects, [buildPath.appending(components: "exe.build", "main.c.o")])
        XCTAssertEqual(exe.moduleMap, nil)

        let lib = try result.target(for: "lib").clangTarget()
        
        var expectedLibBasicArgs = triple.isDarwin() ? ["-fobjc-arc"] : []
        expectedLibBasicArgs += ["-target", defaultTargetTriple]
        expectedLibBasicArgs += ["-g"] + (triple.isWindows() ? ["-gcodeview"] : [])
        expectedLibBasicArgs += ["-O0", "-DSWIFT_PACKAGE=1", "-DDEBUG=1", "-fblocks"]
        let shouldHaveModules = !(triple.isDarwin() || triple.isWindows() || triple.isAndroid())
        if shouldHaveModules {
            expectedLibBasicArgs += ["-fmodules", "-fmodule-name=lib"]
        }
        expectedLibBasicArgs += ["-I", Pkg.appending(components: "Sources", "lib", "include").pathString]
        if shouldHaveModules {
            expectedLibBasicArgs += ["-fmodules-cache-path=\(buildPath.appending(components: "ModuleCache"))"]
        }
        XCTAssertEqual(try lib.basicArguments(isCXX: true), expectedLibBasicArgs)

        XCTAssertEqual(lib.objects, [buildPath.appending(components: "lib.build", "lib.cpp.o")])
        XCTAssertEqual(lib.moduleMap, buildPath.appending(components: "lib.build", "module.modulemap"))

    #if os(macOS)
        XCTAssertEqual(try result.buildProduct(for: "lib").linkArguments(), [
            result.plan.buildParameters.toolchain.swiftCompilerPath.pathString,
            "-lc++",
            "-L", buildPath.pathString,
            "-o", buildPath.appending(components: "liblib.dylib").pathString,
            "-module-name", "lib",
            "-emit-library",
            "-Xlinker", "-install_name", "-Xlinker", "@rpath/liblib.dylib",
            "-Xlinker", "-rpath", "-Xlinker", "@loader_path",
            "@\(buildPath.appending(components: "lib.product", "Objects.LinkFileList"))",
            "-runtime-compatibility-version", "none",
            "-target", defaultTargetTriple
        ])

        XCTAssertEqual(try result.buildProduct(for: "exe").linkArguments(), [
            result.plan.buildParameters.toolchain.swiftCompilerPath.pathString,
            "-L", buildPath.pathString,
            "-o", buildPath.appending(components: "exe").pathString,
            "-module-name", "exe",
            "-emit-executable",
            "-Xlinker", "-rpath", "-Xlinker", "@loader_path",
            "@\(buildPath.appending(components: "exe.product", "Objects.LinkFileList"))",
            "-runtime-compatibility-version", "none",
            "-target", defaultTargetTriple
        ])
    #elseif os(Windows)
        XCTAssertEqual(try result.buildProduct(for: "lib").linkArguments(), [
            result.plan.buildParameters.toolchain.swiftCompilerPath.pathString,
            "-lstdc++",
            "-L", buildPath.pathString,
            "-o", buildPath.appending(components: "lib.dll").pathString,
            "-module-name", "lib",
            "-emit-library",
            "@\(buildPath.appending(components: "lib.product", "Objects.LinkFileList"))",
            "-runtime-compatibility-version", "none",
            "-target", defaultTargetTriple
        ])

        XCTAssertEqual(try result.buildProduct(for: "exe").linkArguments(), [
            result.plan.buildParameters.toolchain.swiftCompilerPath.pathString,
            "-L", buildPath.pathString,
            "-o", buildPath.appending(components: "exe.exe").pathString,
            "-module-name", "exe",
            "-emit-executable",
            "@\(buildPath.appending(components: "exe.product", "Objects.LinkFileList"))",
            "-runtime-compatibility-version", "none",
            "-target", defaultTargetTriple
        ])
    #else
        XCTAssertEqual(try result.buildProduct(for: "lib").linkArguments(), [
            result.plan.buildParameters.toolchain.swiftCompilerPath.pathString,
            "-lstdc++",
            "-L", buildPath.pathString,
            "-o", buildPath.appending(components: "liblib.so").pathString,
            "-module-name", "lib",
            "-emit-library",
            "-Xlinker", "-rpath=$ORIGIN",
            "@\(buildPath.appending(components: "lib.product", "Objects.LinkFileList"))",
            "-runtime-compatibility-version", "none",
            "-target", defaultTargetTriple
        ])

        XCTAssertEqual(try result.buildProduct(for: "exe").linkArguments(), [
            result.plan.buildParameters.toolchain.swiftCompilerPath.pathString,
            "-L", buildPath.pathString,
            "-o", buildPath.appending(components: "exe").pathString,
            "-module-name", "exe",
            "-emit-executable",
            "-Xlinker", "-rpath=$ORIGIN",
            "@\(buildPath.appending(components: "exe.product", "Objects.LinkFileList"))",
            "-runtime-compatibility-version", "none",
            "-target", defaultTargetTriple
        ])
    #endif
    }

    func testNonReachableProductsAndTargets() throws {
        let fileSystem = InMemoryFileSystem(emptyFiles:
            "/A/Sources/ATarget/main.swift",
            "/B/Sources/BTarget1/BTarget1.swift",
            "/B/Sources/BTarget2/main.swift",
            "/C/Sources/CTarget/main.swift"
        )

        let observability = ObservabilitySystem.makeForTesting()
        let graph = try loadPackageGraph(
            fileSystem: fileSystem,
            manifests: [
                Manifest.createRootManifest(
                    name: "A",
                    path: .init("/A"),
                    dependencies: [
                        .localSourceControl(path: .init("/B"), requirement: .upToNextMajor(from: "1.0.0")),
                        .localSourceControl(path: .init("/C"), requirement: .upToNextMajor(from: "1.0.0")),
                    ],
                    products: [
                        ProductDescription(name: "aexec", type: .executable, targets: ["ATarget"])
                    ],
                    targets: [
                        TargetDescription(name: "ATarget", dependencies: ["BLibrary"]),
                    ]),
                Manifest.createFileSystemManifest(
                    name: "B",
                    path: .init("/B"),
                    products: [
                        ProductDescription(name: "BLibrary", type: .library(.static), targets: ["BTarget1"]),
                        ProductDescription(name: "bexec", type: .executable, targets: ["BTarget2"]),
                    ],
                    targets: [
                        TargetDescription(name: "BTarget1", dependencies: []),
                        TargetDescription(name: "BTarget2", dependencies: []),
                    ]),
                Manifest.createFileSystemManifest(
                    name: "C",
                    path: .init("/C"),
                    products: [
                        ProductDescription(name: "cexec", type: .executable, targets: ["CTarget"])
                    ],
                    targets: [
                        TargetDescription(name: "CTarget", dependencies: []),
                    ]),
            ],
            observabilityScope: observability.topScope
        )

        #if ENABLE_TARGET_BASED_DEPENDENCY_RESOLUTION
        XCTAssertEqual(observability.diagnostics.count, 1)
        let firstDiagnostic = observability.diagnostics.first.map({ $0.message })
        XCTAssert(
            firstDiagnostic == "dependency 'c' is not used by any target",
            "Unexpected diagnostic: " + (firstDiagnostic ?? "[none]")
        )
        #endif

        let graphResult = PackageGraphResult(graph)
        graphResult.check(reachableProducts: "aexec", "BLibrary")
        graphResult.check(reachableTargets: "ATarget", "BTarget1")
        #if ENABLE_TARGET_BASED_DEPENDENCY_RESOLUTION
        graphResult.check(products: "aexec", "BLibrary")
        graphResult.check(targets: "ATarget", "BTarget1")
        #else
        graphResult.check(products: "BLibrary", "bexec", "aexec", "cexec")
        graphResult.check(targets: "ATarget", "BTarget1", "BTarget2", "CTarget")
        #endif

        let planResult = try BuildPlanResult(plan: BuildPlan(
            buildParameters: mockBuildParameters(),
            graph: graph,
            fileSystem: fileSystem,
            observabilityScope: observability.topScope
        ))

        #if ENABLE_TARGET_BASED_DEPENDENCY_RESOLUTION
        planResult.checkProductsCount(2)
        planResult.checkTargetsCount(2)
        #else
        planResult.checkProductsCount(4)
        planResult.checkTargetsCount(4)
        #endif
    }

    func testReachableBuildProductsAndTargets() throws {
        let fileSystem = InMemoryFileSystem(emptyFiles:
            "/A/Sources/ATarget/main.swift",
            "/B/Sources/BTarget1/source.swift",
            "/B/Sources/BTarget2/source.swift",
            "/B/Sources/BTarget3/source.swift",
            "/C/Sources/CTarget/source.swift"
        )

        let observability = ObservabilitySystem.makeForTesting()
        let graph = try loadPackageGraph(
            fileSystem: fileSystem,
            manifests: [
                Manifest.createRootManifest(
                    name: "A",
                    path: .init("/A"),
                    dependencies: [
                        .localSourceControl(path: .init("/B"), requirement: .upToNextMajor(from: "1.0.0")),
                        .localSourceControl(path: .init("/C"), requirement: .upToNextMajor(from: "1.0.0")),
                    ],
                    products: [
                        ProductDescription(name: "aexec", type: .executable, targets: ["ATarget"]),
                    ],
                    targets: [
                        TargetDescription(name: "ATarget", dependencies: [
                            .product(name: "BLibrary1", package: "B", condition: PackageConditionDescription(
                                platformNames: ["linux"],
                                config: nil
                            )),
                            .product(name: "BLibrary2", package: "B", condition: PackageConditionDescription(
                                platformNames: [],
                                config: "debug"
                            )),
                            .product(name: "CLibrary", package: "C", condition: PackageConditionDescription(
                                platformNames: ["android"],
                                config: "release"
                            )),
                        ])
                    ]
                ),
                Manifest.createLocalSourceControlManifest(
                    name: "B",
                    path: .init("/B"),
                    products: [
                        ProductDescription(name: "BLibrary1", type: .library(.static), targets: ["BTarget1"]),
                        ProductDescription(name: "BLibrary2", type: .library(.static), targets: ["BTarget2"]),
                    ],
                    targets: [
                        TargetDescription(name: "BTarget1", dependencies: []),
                        TargetDescription(name: "BTarget2", dependencies: [
                            .target(name: "BTarget3", condition: PackageConditionDescription(
                                platformNames: ["macos"],
                                config: nil
                            )),
                        ]),
                        TargetDescription(name: "BTarget3", dependencies: []),
                    ]
                ),
                Manifest.createLocalSourceControlManifest(
                    name: "C",
                    path: .init("/C"),
                    products: [
                        ProductDescription(name: "CLibrary", type: .library(.static), targets: ["CTarget"])
                    ],
                    targets: [
                        TargetDescription(name: "CTarget", dependencies: []),
                    ]
                ),
            ],
            observabilityScope: observability.topScope
        )

        XCTAssertNoDiagnostics(observability.diagnostics)
        let graphResult = PackageGraphResult(graph)

        do {
            let linuxDebug = BuildEnvironment(platform: .linux, configuration: .debug)
            try graphResult.check(reachableBuildProducts: "aexec", "BLibrary1", "BLibrary2", in: linuxDebug)
            try graphResult.check(reachableBuildTargets: "ATarget", "BTarget1", "BTarget2", in: linuxDebug)

            let planResult = try BuildPlanResult(plan: BuildPlan(
                buildParameters: mockBuildParameters(environment: linuxDebug),
                graph: graph,
                fileSystem: fileSystem,
                observabilityScope: observability.topScope
            ))
            planResult.checkProductsCount(4)
            planResult.checkTargetsCount(5)
        }

        do {
            let macosDebug = BuildEnvironment(platform: .macOS, configuration: .debug)
            try graphResult.check(reachableBuildProducts: "aexec", "BLibrary2", in: macosDebug)
            try graphResult.check(reachableBuildTargets: "ATarget", "BTarget2", "BTarget3", in: macosDebug)

            let planResult = try BuildPlanResult(plan: BuildPlan(
                buildParameters: mockBuildParameters(environment: macosDebug),
                graph: graph,
                fileSystem: fileSystem,
                observabilityScope: observability.topScope
            ))
            planResult.checkProductsCount(4)
            planResult.checkTargetsCount(5)
        }

        do {
            let androidRelease = BuildEnvironment(platform: .android, configuration: .release)
            try graphResult.check(reachableBuildProducts: "aexec", "CLibrary", in: androidRelease)
            try graphResult.check(reachableBuildTargets: "ATarget", "CTarget", in: androidRelease)

            let planResult = try BuildPlanResult(plan: BuildPlan(
                buildParameters: mockBuildParameters(environment: androidRelease),
                graph: graph,
                fileSystem: fileSystem,
                observabilityScope: observability.topScope
            ))
            planResult.checkProductsCount(4)
            planResult.checkTargetsCount(5)
        }
    }

    func testSystemPackageBuildPlan() throws {
        let fs = InMemoryFileSystem(emptyFiles:
            "/Pkg/module.modulemap"
        )

        let observability = ObservabilitySystem.makeForTesting()
        let graph = try loadPackageGraph(
            fileSystem: fs,
            manifests: [
                Manifest.createRootManifest(
                    name: "Pkg",
                    path: .init("/Pkg")
                )
            ],
            observabilityScope: observability.topScope
        )
        XCTAssertNoDiagnostics(observability.diagnostics)

        XCTAssertThrows(BuildPlan.Error.noBuildableTarget) {
            _ = try BuildPlan(
                buildParameters: mockBuildParameters(),
                graph: graph,
                fileSystem: fs,
                observabilityScope: observability.topScope
            )
        }
    }

    func testPkgConfigHintDiagnostic() throws {
        let fileSystem = InMemoryFileSystem(emptyFiles:
            "/A/Sources/ATarget/foo.swift",
            "/A/Sources/BTarget/module.modulemap"
        )

        let observability = ObservabilitySystem.makeForTesting()
        let graph = try loadPackageGraph(
            fileSystem: fileSystem,
            manifests: [
                Manifest.createRootManifest(
                    name: "A",
                    path: .init("/A"),
                    targets: [
                        TargetDescription(name: "ATarget", dependencies: ["BTarget"]),
                        TargetDescription(
                            name: "BTarget",
                            type: .system,
                            pkgConfig: "BTarget",
                            providers: [
                                .brew(["BTarget"]),
                                .apt(["BTarget"]),
                                .yum(["BTarget"]),
                            ]
                        )
                    ]),
            ],
            observabilityScope: observability.topScope
        )

        _ = try BuildPlan(
            buildParameters: mockBuildParameters(),
            graph: graph,
            fileSystem: fileSystem,
            observabilityScope: observability.topScope
        )

#if !os(Windows)    // FIXME: pkg-config is not generally available on Windows
        XCTAssertTrue(observability.diagnostics.contains(where: {
            $0.severity == .warning &&
            $0.message.hasPrefix("you may be able to install BTarget using your system-packager")
        }), "expected PkgConfigHint diagnostics")
#endif
    }

    func testPkgConfigGenericDiagnostic() throws {
        let fileSystem = InMemoryFileSystem(emptyFiles:
            "/A/Sources/ATarget/foo.swift",
            "/A/Sources/BTarget/module.modulemap"
        )

        let observability = ObservabilitySystem.makeForTesting()
        let graph = try loadPackageGraph(
            fileSystem: fileSystem,
            manifests: [
                Manifest.createRootManifest(
                    name: "A",
                    path: .init("/A"),
                    targets: [
                        TargetDescription(name: "ATarget", dependencies: ["BTarget"]),
                        TargetDescription(
                            name: "BTarget",
                            type: .system,
                            pkgConfig: "BTarget"
                        )
                    ]),
            ],
            observabilityScope: observability.topScope
        )

        _ = try BuildPlan(
            buildParameters: mockBuildParameters(),
            graph: graph,
            fileSystem: fileSystem,
            observabilityScope: observability.topScope
        )

        let diagnostic = observability.diagnostics.last!

        XCTAssertEqual(diagnostic.message, "couldn't find pc file for BTarget")
        XCTAssertEqual(diagnostic.severity, .warning)
        XCTAssertEqual(diagnostic.metadata?.targetName, "BTarget")
        XCTAssertEqual(diagnostic.metadata?.pcFile, "BTarget.pc")
    }

    func testWindowsTarget() throws {
        let Pkg: AbsolutePath = AbsolutePath("/Pkg")
        let fs = InMemoryFileSystem(emptyFiles:
            Pkg.appending(components: "Sources", "exe", "main.swift").pathString,
            Pkg.appending(components: "Sources", "lib", "lib.c").pathString,
            Pkg.appending(components: "Sources", "lib", "include", "lib.h").pathString
        )

        let observability = ObservabilitySystem.makeForTesting()
        let graph = try loadPackageGraph(
            fileSystem: fs,
            manifests: [
                Manifest.createRootManifest(
                    name: "Pkg",
                    path: .init(Pkg.pathString),
                    targets: [
                    TargetDescription(name: "exe", dependencies: ["lib"]),
                    TargetDescription(name: "lib", dependencies: []),
                ]),
            ],
            observabilityScope: observability.topScope
        )
        XCTAssertNoDiagnostics(observability.diagnostics)

        let result = try BuildPlanResult(plan: BuildPlan(
            buildParameters: mockBuildParameters(destinationTriple: .windows),
            graph: graph,
            fileSystem: fs,
            observabilityScope: observability.topScope
        ))
        result.checkProductsCount(1)
        result.checkTargetsCount(2)

        let buildPath: AbsolutePath = result.plan.buildParameters.dataPath.appending(components: "debug")

        let lib = try result.target(for: "lib").clangTarget()
        let args = [
            "-target", "x86_64-unknown-windows-msvc", "-g", "-gcodeview", "-O0",
            "-DSWIFT_PACKAGE=1", "-DDEBUG=1", "-fblocks", "-I", Pkg.appending(components: "Sources", "lib", "include").pathString
        ]
        XCTAssertEqual(try lib.basicArguments(isCXX: false), args)
        XCTAssertEqual(lib.objects, [buildPath.appending(components: "lib.build", "lib.c.o")])
        XCTAssertEqual(lib.moduleMap, buildPath.appending(components: "lib.build", "module.modulemap"))

        let exe = try result.target(for: "exe").swiftTarget().compileArguments()
        XCTAssertMatch(exe, ["-swift-version", "4", "-enable-batch-mode", "-Onone", "-enable-testing", "-g", .equal(j), "-DSWIFT_PACKAGE", "-DDEBUG","-Xcc", "-fmodule-map-file=\(buildPath.appending(components: "lib.build", "module.modulemap"))", "-Xcc", "-I", "-Xcc", "\(Pkg.appending(components: "Sources", "lib", "include"))", "-module-cache-path", "\(buildPath.appending(components: "ModuleCache"))", .anySequence])

        XCTAssertEqual(try result.buildProduct(for: "exe").linkArguments(), [
            result.plan.buildParameters.toolchain.swiftCompilerPath.pathString,
            "-L", buildPath.pathString,
            "-o", buildPath.appending(components: "exe.exe").pathString,
            "-module-name", "exe", "-emit-executable",
            "@\(buildPath.appending(components: "exe.product", "Objects.LinkFileList"))",
             "-target", "x86_64-unknown-windows-msvc",
            ])

        let executablePathExtension = try result.buildProduct(for: "exe").binary.extension
        XCTAssertMatch(executablePathExtension, "exe")
    }

    func testWASITarget() throws {
        let Pkg: AbsolutePath = AbsolutePath("/Pkg")

        let fs = InMemoryFileSystem(emptyFiles:
            Pkg.appending(components: "Sources", "app", "main.swift").pathString,
            Pkg.appending(components: "Sources", "lib", "lib.c").pathString,
            Pkg.appending(components: "Sources", "lib", "include", "lib.h").pathString,
            Pkg.appending(components: "Tests", "test", "TestCase.swift").pathString
        )

        let observability = ObservabilitySystem.makeForTesting()
        let graph = try loadPackageGraph(
            fileSystem: fs,
            manifests: [
                Manifest.createRootManifest(
                    name: "Pkg",
                    path: .init(Pkg.pathString),
                    targets: [
                        TargetDescription(name: "app", dependencies: ["lib"]),
                        TargetDescription(name: "lib", dependencies: []),
                        TargetDescription(name: "test", dependencies: ["lib"], type: .test)
                    ]
                ),
            ],
            observabilityScope: observability.topScope
        )
        XCTAssertNoDiagnostics(observability.diagnostics)

        var parameters = mockBuildParameters(destinationTriple: .wasi)
        parameters.shouldLinkStaticSwiftStdlib = true
        let result = try BuildPlanResult(plan: BuildPlan(
            buildParameters: parameters,
            graph: graph,
            fileSystem: fs,
            observabilityScope: observability.topScope
        ))
<<<<<<< HEAD
        result.checkProductsCount(1)
        result.checkTargetsCount(4)
        XCTAssertTrue(result.targetMap.values.contains { $0.target.name == "Logging" && $0.target.moduleAliases == nil })
        XCTAssertTrue(result.targetMap.values.contains { $0.target.name == "MetricsLogging" && $0.target.moduleAliases?["Logging"] == "MetricsLogging" })
        XCTAssertTrue(result.targetMap.values.contains { $0.target.name == "App" && $0.target.moduleAliases == nil })
    }

    func testModuleAliasingInvalidSourcesUpstream() throws {
        let fs = InMemoryFileSystem(emptyFiles:
                                        "/thisPkg/Sources/exe/main.swift",
                                    "/thisPkg/Sources/Logging/file.swift",
                                    "/fooPkg/Sources/Utils/fileUtils.swift",
                                    "/fooPkg/Sources/Logging/fileLogging.m",
                                    "/fooPkg/Sources/Logging/include/fileLogging.h"
        )
        let observability = ObservabilitySystem.makeForTesting()
        XCTAssertThrowsError(try loadPackageGraph(
            fileSystem: fs,
            manifests: [
                Manifest.createRootManifest(
                    name: "fooPkg",
                    path: .init("/fooPkg"),
                    products: [
                        ProductDescription(name: "Utils", type: .library(.automatic), targets: ["Utils"]),
                    ],
                    targets: [
                        TargetDescription(name: "Utils", dependencies: ["Logging"]),
                        TargetDescription(name: "Logging", dependencies: []),
                    ]),
                Manifest.createRootManifest(
                    name: "thisPkg",
                    path: .init("/thisPkg"),
                    dependencies: [
                        .localSourceControl(path: .init("/fooPkg"), requirement: .upToNextMajor(from: "1.0.0")),
                    ],
                    targets: [
                        TargetDescription(name: "exe",
                                          dependencies: ["Logging",
                                                         .product(name: "Utils",
                                                                  package: "fooPkg",
                                                                  moduleAliases: ["Logging": "FooLogging"])
                                          ]),
                        TargetDescription(name: "Logging", dependencies: []),
                    ]),
            ],
            observabilityScope: observability.topScope
        )) { error in
            var diagnosed = false
            if let realError = error as? PackageGraphError,
                    realError.description == "module aliasing can only be used for Swift based targets; non-Swift sources found in target 'Logging' for product 'Utils' from package 'foopkg'" {
                diagnosed = true
            }
            XCTAssertTrue(diagnosed)
        }
    }

    func testModuleAliasingInvalidSourcesNestedUpstream() throws {
        let fs = InMemoryFileSystem(emptyFiles:
                                        "/thisPkg/Sources/exe/main.swift",
                                    "/thisPkg/Sources/Logging/file.swift",
                                    "/fooPkg/Sources/Utils/fileUtils.swift",
                                    "/barPkg/Sources/Logging/fileLogging.m",
                                    "/barPkg/Sources/Logging/include/fileLogging.h"
        )

        let observability = ObservabilitySystem.makeForTesting()
        XCTAssertThrowsError(try loadPackageGraph(
            fileSystem: fs,
            manifests: [
                Manifest.createRootManifest(
                    name: "barPkg",
                    path: .init("/barPkg"),
                    products: [
                        ProductDescription(name: "Logging", type: .library(.automatic), targets: ["Logging"]),
                    ],
                    targets: [
                        TargetDescription(name: "Logging", dependencies: []),
                    ]),
                Manifest.createRootManifest(
                    name: "fooPkg",
                    path: .init("/fooPkg"),
                    dependencies: [
                        .localSourceControl(path: .init("/barPkg"), requirement: .upToNextMajor(from: "1.0.0")),
                    ],
                    products: [
                        ProductDescription(name: "Utils", type: .library(.automatic), targets: ["Utils"]),
                    ],
                    targets: [
                        TargetDescription(name: "Utils",
                                          dependencies: [.product(name: "Logging", package: "barPkg")]),
                    ]),
                Manifest.createRootManifest(
                    name: "thisPkg",
                    path: .init("/thisPkg"),
                    dependencies: [
                        .localSourceControl(path: .init("/fooPkg"), requirement: .upToNextMajor(from: "1.0.0")),
                    ],
                    targets: [
                        TargetDescription(name: "exe",
                                          dependencies: ["Logging",
                                                         .product(name: "Utils",
                                                                  package: "fooPkg",
                                                                  moduleAliases: ["Logging": "FooLogging"])
                                          ]),
                        TargetDescription(name: "Logging", dependencies: []),
                    ]),
            ],
            observabilityScope: observability.topScope
        )) { error in
            var diagnosed = false
            if let realError = error as? PackageGraphError,
                    realError.description == "module aliasing can only be used for Swift based targets; non-Swift sources found in target 'Logging' for product 'Logging' from package 'barpkg'" {
                diagnosed = true
            }
            XCTAssertTrue(diagnosed)
        }
    }

    func testModuleAliasingInvalidSourcesInNonAliasedModulesUpstream() throws {
        let fs = InMemoryFileSystem(emptyFiles:
                                        "/thisPkg/Sources/exe/main.swift",
                                    "/thisPkg/Sources/Logging/file.swift",
                                    "/fooPkg/Sources/Utils/fileUtils.swift",
                                    "/fooPkg/Sources/Logging/fileLogging.swift",
                                    "/fooPkg/Sources/Logging/guidelines.txt",
                                    "/fooPkg/Sources/Perf/filePerf.m",
                                    "/fooPkg/Sources/Perf/include/filePerf.h"
        )
        let observability = ObservabilitySystem.makeForTesting()
        XCTAssertNoThrow(try loadPackageGraph(
            fileSystem: fs,
            manifests: [
                Manifest.createRootManifest(
                    name: "fooPkg",
                    path: .init("/fooPkg"),
                    products: [
                        ProductDescription(name: "Utils", type: .library(.automatic), targets: ["Utils"]),
                        ProductDescription(name: "Perf", type: .library(.automatic), targets: ["Perf"]),
                    ],
                    targets: [
                        TargetDescription(name: "Utils", dependencies: ["Logging"]),
                        TargetDescription(name: "Logging", dependencies: []),
                        TargetDescription(name: "Perf", dependencies: []),
                    ]),
                Manifest.createRootManifest(
                    name: "thisPkg",
                    path: .init("/thisPkg"),
                    dependencies: [
                        .localSourceControl(path: .init("/fooPkg"), requirement: .upToNextMajor(from: "1.0.0")),
                    ],
                    targets: [
                        TargetDescription(name: "exe",
                                          dependencies: ["Logging",
                                                         .product(name: "Utils",
                                                                  package: "fooPkg",
                                                                  moduleAliases: ["Logging": "FooLogging"])
                                          ]),
                        TargetDescription(name: "Logging", dependencies: []),
                    ]),
            ],
            observabilityScope: observability.topScope
        ))
    }

    func testModuleAliasingInvalidSourcesInNonAliasedModulesNestedUpstream() throws {
        let fs = InMemoryFileSystem(emptyFiles:
                                        "/thisPkg/Sources/exe/main.swift",
                                    "/thisPkg/Sources/Logging/file.swift",
                                    "/fooPkg/Sources/Utils/fileUtils.swift",
                                    "/barPkg/Sources/Logging/fileLogging.swift",
                                    "/barPkg/Sources/Logging/readme.md",
                                    "/barPkg/Sources/Perf/filePerf.m",
                                    "/barPkg/Sources/Perf/include/filePerf.h"
        )

        let observability = ObservabilitySystem.makeForTesting()
        XCTAssertNoThrow(try loadPackageGraph(
            fileSystem: fs,
            manifests: [
                Manifest.createRootManifest(
                    name: "barPkg",
                    path: .init("/barPkg"),
                    products: [
                        ProductDescription(name: "Logging", type: .library(.automatic), targets: ["Logging"]),
                        ProductDescription(name: "Perf", type: .library(.automatic), targets: ["Perf"]),
                    ],
                    targets: [
                        TargetDescription(name: "Logging", dependencies: []),
                        TargetDescription(name: "Perf", dependencies: []),
                    ]),
                Manifest.createRootManifest(
                    name: "fooPkg",
                    path: .init("/fooPkg"),
                    dependencies: [
                        .localSourceControl(path: .init("/barPkg"), requirement: .upToNextMajor(from: "1.0.0")),
                    ],
                    products: [
                        ProductDescription(name: "Utils", type: .library(.automatic), targets: ["Utils"]),
                    ],
                    targets: [
                        TargetDescription(name: "Utils",
                                          dependencies: [.product(name: "Logging", package: "barPkg")]),
                    ]),
                Manifest.createRootManifest(
                    name: "thisPkg",
                    path: .init("/thisPkg"),
                    dependencies: [
                        .localSourceControl(path: .init("/fooPkg"), requirement: .upToNextMajor(from: "1.0.0")),
                    ],
                    targets: [
                        TargetDescription(name: "exe",
                                          dependencies: ["Logging",
                                                         .product(name: "Utils",
                                                                  package: "fooPkg",
                                                                  moduleAliases: ["Logging": "FooLogging"])
                                          ]),
                        TargetDescription(name: "Logging", dependencies: []),
                    ]),
            ],
            observabilityScope: observability.topScope
        ))
    }

    func testModuleAliasingDuplicateTargetNameInNestedUpstream() throws {
        let fs = InMemoryFileSystem(emptyFiles:
                                        "/thisPkg/Sources/exe/main.swift",
                                    "/thisPkg/Sources/Logging/file.swift",
                                    "/fooPkg/Sources/Utils/fileUtils.swift",
                                    "/barPkg/Sources/Logging/fileLogging.swift"
        )
        let observability = ObservabilitySystem.makeForTesting()
        let graph = try loadPackageGraph(
            fileSystem: fs,
            manifests: [
                Manifest.createRootManifest(
                    name: "barPkg",
                    path: .init("/barPkg"),
                    products: [
                        ProductDescription(name: "Logging", type: .library(.automatic), targets: ["Logging"]),
                    ],
                    targets: [
                        TargetDescription(name: "Logging", dependencies: []),
                    ]),
                Manifest.createRootManifest(
                    name: "fooPkg",
                    path: .init("/fooPkg"),
                    dependencies: [
                        .localSourceControl(path: .init("/barPkg"), requirement: .upToNextMajor(from: "1.0.0")),
                    ],
                    products: [
                        ProductDescription(name: "Utils", type: .library(.automatic), targets: ["Utils"]),
                    ],
                    targets: [
                        TargetDescription(name: "Utils",
                                          dependencies: [.product(name: "Logging", package: "barPkg")]),
                    ]),
                Manifest.createRootManifest(
                    name: "thisPkg",
                    path: .init("/thisPkg"),
                    dependencies: [
                        .localSourceControl(path: .init("/fooPkg"), requirement: .upToNextMajor(from: "1.0.0")),
                    ],
                    targets: [
                        TargetDescription(name: "exe",
                                          dependencies: ["Logging",
                                                         .product(name: "Utils",
                                                                  package: "fooPkg",
                                                                  moduleAliases: ["Logging": "FooLogging"])
                                          ]),
                        TargetDescription(name: "Logging", dependencies: []),
                    ]),
            ],
            observabilityScope: observability.topScope
        )
        XCTAssertNoDiagnostics(observability.diagnostics)
        
        let result = try BuildPlanResult(plan: try BuildPlan(
            buildParameters: mockBuildParameters(shouldLinkStaticSwiftStdlib: true),
            graph: graph,
            fileSystem: fs,
            observabilityScope: observability.topScope
        ))
        
        result.checkProductsCount(1)
        result.checkTargetsCount(4)
        
        XCTAssertTrue(result.targetMap.values.contains { $0.target.name == "Utils" && $0.target.moduleAliases?["Logging"] == "FooLogging" })
        XCTAssertTrue(result.targetMap.values.contains { $0.target.name == "FooLogging" && $0.target.moduleAliases?["Logging"] == "FooLogging" })
        XCTAssertTrue(result.targetMap.values.contains { $0.target.name == "Logging" && $0.target.moduleAliases == nil })
    }

    func testModuleAliasingOverrideMultipleAliases() throws {
        let fs = InMemoryFileSystem(emptyFiles:
                                        "/thisPkg/Sources/exe/main.swift",
                                    "/thisPkg/Sources/Logging/file1.swift",
                                    "/thisPkg/Sources/Math/file2.swift",
                                    "/fooPkg/Sources/Utils/fileUtils.swift",
                                    "/barPkg/Sources/Logging/fileLogging.swift",
                                    "/barPkg/Sources/Math/fileMath.swift"
        )

        let observability = ObservabilitySystem.makeForTesting()
        let graph = try loadPackageGraph(
            fileSystem: fs,
            manifests: [
                Manifest.createFileSystemManifest(
                    name: "barPkg",
                    path: .init("/barPkg"),
                    products: [
                        ProductDescription(name: "LoggingProd", type: .library(.automatic), targets: ["Logging"]),
                        ProductDescription(name: "MathProd", type: .library(.automatic), targets: ["Math"]),
                    ],
                    targets: [
                        TargetDescription(name: "Logging", dependencies: []),
                        TargetDescription(name: "Math", dependencies: []),
                    ]),
                Manifest.createFileSystemManifest(
                    name: "fooPkg",
                    path: .init("/fooPkg"),
                    dependencies: [
                        .localSourceControl(path: .init("/barPkg"), requirement: .upToNextMajor(from: "1.0.0")),
                    ],
                    products: [
                        ProductDescription(name: "Utils", type: .library(.automatic), targets: ["Utils"]),
                    ],
                    targets: [
                        TargetDescription(name: "Utils",
                                          dependencies: [.product(name: "LoggingProd",
                                                                  package: "barPkg",
                                                                  moduleAliases: ["Logging": "BarLogging"]
                                                                 ),
                                                         .product(name: "MathProd",
                                                                  package: "barPkg",
                                                                  moduleAliases: ["Math": "BarMath"])
                                          ]),
                    ]),
                Manifest.createRootManifest(
                    name: "thisPkg",
                    path: .init("/thisPkg"),
                    dependencies: [
                        .localSourceControl(path: .init("/fooPkg"), requirement: .upToNextMajor(from: "1.0.0")),
                    ],
                    targets: [
                        TargetDescription(name: "exe",
                                          dependencies: ["Logging",
                                                         "Math",
                                                         .product(name: "Utils",
                                                                  package: "fooPkg",
                                                                  moduleAliases: ["Logging": "FooLogging", "Math": "FooMath"])
                                                        ]),
                        TargetDescription(name: "Logging", dependencies: []),
                        TargetDescription(name: "Math", dependencies: []),
                    ]),
            ],
            observabilityScope: observability.topScope
        )
        XCTAssertNoDiagnostics(observability.diagnostics)

        let result = try BuildPlanResult(plan: try BuildPlan(
            buildParameters: mockBuildParameters(shouldLinkStaticSwiftStdlib: true),
            graph: graph,
            fileSystem: fs,
            observabilityScope: observability.topScope
        ))

        result.checkProductsCount(1)
        result.checkTargetsCount(6)

        XCTAssertTrue(result.targetMap.values.contains { $0.target.name == "Utils" && $0.target.moduleAliases?["Logging"] == "FooLogging" && $0.target.moduleAliases?["Math"] == "FooMath" })
        XCTAssertTrue(result.targetMap.values.contains { $0.target.name == "FooLogging" && $0.target.moduleAliases?["Logging"] == "FooLogging" })
        XCTAssertFalse(result.targetMap.values.contains { $0.target.name == "BarLogging" && $0.target.moduleAliases?["Logging"] == "BarLogging" })
        XCTAssertTrue(result.targetMap.values.contains { $0.target.name == "FooMath" && $0.target.moduleAliases?["Math"] == "FooMath" })
        XCTAssertFalse(result.targetMap.values.contains { $0.target.name == "BarMath" && $0.target.moduleAliases?["Math"] == "BarMath" })
        XCTAssertTrue(result.targetMap.values.contains { $0.target.name == "Logging" && $0.target.moduleAliases == nil })
        XCTAssertTrue(result.targetMap.values.contains { $0.target.name == "Math" && $0.target.moduleAliases == nil })
    }

    func testModuleAliasingAliasSkipUpstreamTargets() throws {
        let fs = InMemoryFileSystem(emptyFiles:
                                        "/appPkg/Sources/App/main.swift",
                                    "/appPkg/Sources/Foo/file.swift",
                                    "/xPkg/Sources/X/file.swift",
                                    "/yPkg/Sources/Y/file.swift",
                                    "/zPkg/Sources/Z/file.swift",
                                    "/zPkg/Sources/Foo/file.swift",
                                    "/aPkg/Sources/A/file.swift",
                                    "/bPkg/Sources/B/file.swift",
                                    "/cPkg/Sources/C/file.swift",
                                    "/cPkg/Sources/Foo/file.swift",
                                    "/dPkg/Sources/D/file.swift"
        )

        let observability = ObservabilitySystem.makeForTesting()
        let graph = try loadPackageGraph(
            fileSystem: fs,
            manifests: [
                Manifest.createFileSystemManifest(
                    name: "cPkg",
                    path: .init("/cPkg"),
                    products: [
                        ProductDescription(name: "C", type: .library(.automatic), targets: ["C"]),
                    ],
                    targets: [
                        TargetDescription(name: "C", dependencies: ["Foo"]),
                        TargetDescription(name: "Foo", dependencies: []),
                    ]),
                Manifest.createFileSystemManifest(
                    name: "dPkg",
                    path: .init("/dPkg"),
                    products: [
                        ProductDescription(name: "D", type: .library(.automatic), targets: ["D"]),
                    ],
                    targets: [
                        TargetDescription(name: "D", dependencies: []),
                    ]),
                Manifest.createFileSystemManifest(
                    name: "bPkg",
                    path: .init("/bPkg"),
                    dependencies: [
                        .localSourceControl(path: .init("/cPkg"), requirement: .upToNextMajor(from: "1.0.0")),
                        .localSourceControl(path: .init("/dPkg"), requirement: .upToNextMajor(from: "1.0.0")),
                    ],
                    products: [
                        ProductDescription(name: "B", type: .library(.automatic), targets: ["B"]),
                    ],
                    targets: [
                        TargetDescription(name: "B",
                                          dependencies: [
                                            .product(name: "C",
                                                     package: "cPkg"),
                                            .product(name: "D",
                                                     package: "dPkg")
                                          ]),
                    ]),
                Manifest.createFileSystemManifest(
                    name: "aPkg",
                    path: .init("/aPkg"),
                    dependencies: [
                        .localSourceControl(path: .init("/bPkg"), requirement: .upToNextMajor(from: "1.0.0")),
                    ],
                    products: [
                        ProductDescription(name: "A", type: .library(.automatic), targets: ["A"]),
                    ],
                    targets: [
                        TargetDescription(name: "A",
                                          dependencies: [.product(name: "B",
                                                                  package: "bPkg"
                                                                 )
                                          ]),
                    ]),
                Manifest.createFileSystemManifest(
                    name: "zPkg",
                    path: .init("/zPkg"),
                    products: [
                        ProductDescription(name: "Z", type: .library(.automatic), targets: ["Z"]),
                    ],
                    targets: [
                        TargetDescription(name: "Z", dependencies: ["Foo"]),
                        TargetDescription(name: "Foo", dependencies: []),
                    ]),
                Manifest.createFileSystemManifest(
                    name: "yPkg",
                    path: .init("/yPkg"),
                    dependencies: [
                        .localSourceControl(path: .init("/zPkg"), requirement: .upToNextMajor(from: "1.0.0")),
                    ],
                    products: [
                        ProductDescription(name: "Y", type: .library(.automatic), targets: ["Y"]),
                    ],
                    targets: [
                        TargetDescription(name: "Y",
                                          dependencies: [
                                            .product(name: "Z",
                                                     package: "zPkg"
                                          )]),
                    ]),
                Manifest.createFileSystemManifest(
                    name: "xPkg",
                    path: .init("/xPkg"),
                    dependencies: [
                        .localSourceControl(path: .init("/yPkg"), requirement: .upToNextMajor(from: "1.0.0")),
                    ],
                    products: [
                        ProductDescription(name: "X", type: .library(.automatic), targets: ["X"]),
                    ],
                    targets: [
                        TargetDescription(name: "X",
                                          dependencies: [.product(name: "Y",
                                                                  package: "yPkg"
                                                                 )
                                          ]),
                    ]),
                Manifest.createRootManifest(
                    name: "appPkg",
                    path: .init("/appPkg"),
                    dependencies: [
                        .localSourceControl(path: .init("/aPkg"), requirement: .upToNextMajor(from: "1.0.0")),
                        .localSourceControl(path: .init("/xPkg"), requirement: .upToNextMajor(from: "1.0.0")),
                    ],
                    targets: [
                        TargetDescription(name: "App",
                                          dependencies: [ "Foo",
                                                         .product(name: "A",
                                                                  package: "aPkg",
                                                                  moduleAliases: ["Foo": "FooA"]),
                                                         .product(name: "X",
                                                                  package: "xPkg",
                                                                  moduleAliases: ["Foo": "FooX"])
                                                        ]
                                         ),
                        TargetDescription(name: "Foo", dependencies: []),
                    ]),
            ],
            observabilityScope: observability.topScope
        )
        XCTAssertNoDiagnostics(observability.diagnostics)

        let result = try BuildPlanResult(plan: try BuildPlan(
            buildParameters: mockBuildParameters(shouldLinkStaticSwiftStdlib: true),
            graph: graph,
            fileSystem: fs,
            observabilityScope: observability.topScope
        ))

        result.checkProductsCount(1)
        result.checkTargetsCount(11)

        XCTAssertTrue(result.targetMap.values.contains { $0.target.name == "D" && $0.target.moduleAliases == nil })
        XCTAssertTrue(result.targetMap.values.contains { $0.target.name == "FooA" && $0.target.moduleAliases?["Foo"] == "FooA" })
        XCTAssertTrue(result.targetMap.values.contains { $0.target.name == "C" && $0.target.moduleAliases?["Foo"] == "FooA" })
        XCTAssertTrue(result.targetMap.values.contains { $0.target.name == "B" && $0.target.moduleAliases?["Foo"] == "FooA" })
        XCTAssertTrue(result.targetMap.values.contains { $0.target.name == "A" && $0.target.moduleAliases?["Foo"] == "FooA" })
        XCTAssertTrue(result.targetMap.values.contains { $0.target.name == "FooX" && $0.target.moduleAliases?["Foo"] == "FooX" })
        XCTAssertTrue(result.targetMap.values.contains { $0.target.name == "Z" && $0.target.moduleAliases?["Foo"] == "FooX" })
        XCTAssertTrue(result.targetMap.values.contains { $0.target.name == "Y" && $0.target.moduleAliases?["Foo"] == "FooX" })
        XCTAssertTrue(result.targetMap.values.contains { $0.target.name == "X" && $0.target.moduleAliases?["Foo"] == "FooX" })
        XCTAssertTrue(result.targetMap.values.contains { $0.target.name == "App" && $0.target.moduleAliases == nil })
    }

    func testModuleAliasingAllConflictingAliasesFromMultiProducts() throws {
        let fs = InMemoryFileSystem(emptyFiles:
                                        "/aPkg/Sources/A/main.swift",
                                    "/aPkg/Sources/A/file.swift",
                                    "/bPkg/Sources/B/file.swift",
                                    "/bPkg/Sources/Utils/file.swift",
                                    "/cPkg/Sources/C/file.swift",
                                    "/cPkg/Sources/Log/file.swift",
                                    "/dPkg/Sources/D/file.swift",
                                    "/dPkg/Sources/Utils/file.swift",
                                    "/dPkg/Sources/Log/file.swift",
                                    "/gPkg/Sources/G/file.swift"
        )

        let observability = ObservabilitySystem.makeForTesting()
        let graph = try loadPackageGraph(
            fileSystem: fs,
            manifests: [
                Manifest.createFileSystemManifest(
                    name: "gPkg",
                    path: .init("/gPkg"),
                    dependencies: [
                        .localSourceControl(path: .init("/dPkg"), requirement: .upToNextMajor(from: "1.0.0")),
                    ],
                    products: [
                        ProductDescription(name: "G", type: .library(.automatic), targets: ["G"]),
                    ],
                    targets: [
                        TargetDescription(name: "G",
                                          dependencies: [.product(name: "D",
                                                                  package: "dPkg"
                                                                 )
                                          ]),
                    ]),
                Manifest.createFileSystemManifest(
                    name: "dPkg",
                    path: .init("/dPkg"),
                    products: [
                        ProductDescription(name: "D", type: .library(.automatic), targets: ["D"]),
                    ],
                    targets: [
                        TargetDescription(name: "D", dependencies: ["Utils", "Log"]),
                        TargetDescription(name: "Utils", dependencies: []),
                        TargetDescription(name: "Log", dependencies: []),
                    ]),
                Manifest.createFileSystemManifest(
                    name: "cPkg",
                    path: .init("/cPkg"),
                    dependencies: [
                        .localSourceControl(path: .init("/dPkg"), requirement: .upToNextMajor(from: "1.0.0")),
                    ],
                    products: [
                        ProductDescription(name: "C", type: .library(.automatic), targets: ["C"]),
                        ProductDescription(name: "LogInC", type: .library(.automatic), targets: ["Log"]),
                    ],
                    targets: [
                        TargetDescription(name: "C", dependencies: ["Log"]),
                        TargetDescription(name: "Log",
                                          dependencies: [
                                            .product(name: "D",
                                                     package: "dPkg",
                                                     moduleAliases: ["Log" : "ZLog"]
                                                    ),
                                          ]),
                    ]),
                Manifest.createFileSystemManifest(
                    name: "bPkg",
                    path: .init("/bPkg"),
                    dependencies: [
                        .localSourceControl(path: .init("/cPkg"), requirement: .upToNextMajor(from: "1.0.0")),
                    ],
                    products: [
                        ProductDescription(name: "B", type: .library(.automatic), targets: ["B"]),
                    ],
                    targets: [
                        TargetDescription(name: "B",
                                          dependencies: [
                                            "Utils",
                                            .product(name: "C",
                                                     package: "cPkg",
                                                     moduleAliases: ["Utils": "YUtils",
                                                                     "Log": "YLog"
                                                                    ]
                                            ),
                                          ]),
                        TargetDescription(name: "Utils", dependencies: [])
                    ]),
                Manifest.createRootManifest(
                    name: "aPkg",
                    path: .init("/aPkg"),
                    dependencies: [
                        .localSourceControl(path: .init("/bPkg"), requirement: .upToNextMajor(from: "1.0.0")),
                        .localSourceControl(path: .init("/gPkg"), requirement: .upToNextMajor(from: "1.0.0")),
                    ],
                    targets: [
                        TargetDescription(name: "A",
                                          dependencies: [ //"Utils",
                                            .product(name: "G",
                                                     package: "gPkg"),
                                            .product(name: "B",
                                                     package: "bPkg",
                                                     moduleAliases: ["Utils": "XUtils",
                                                                     "Log": "XLog"]
                                                    ),
                                          ]
                                         ),
                    ]
                ),
            ],
            observabilityScope: observability.topScope
        )
        XCTAssertNoDiagnostics(observability.diagnostics)

        let result = try BuildPlanResult(plan: try BuildPlan(
            buildParameters: mockBuildParameters(shouldLinkStaticSwiftStdlib: true),
            graph: graph,
            fileSystem: fs,
            observabilityScope: observability.topScope
        ))

        result.checkProductsCount(1)
        result.checkTargetsCount(9)
        XCTAssertTrue(result.targetMap.values.contains { $0.target.name == "A" && $0.target.moduleAliases == nil })
        XCTAssertTrue(result.targetMap.values.contains { $0.target.name == "B" && $0.target.moduleAliases?["Utils"] == "XUtils" && $0.target.moduleAliases?["Log"] == "XLog" && $0.target.moduleAliases?.count == 2 })
        XCTAssertTrue(result.targetMap.values.contains { $0.target.name == "XUtils" && $0.target.moduleAliases?["Utils"] == "XUtils" && $0.target.moduleAliases?.count == 1 })
        XCTAssertTrue(result.targetMap.values.contains { $0.target.name == "C" && $0.target.moduleAliases?["Log"] == "XLog" && $0.target.moduleAliases?["Utils"] == "YUtils" && $0.target.moduleAliases?.count == 2 })
        XCTAssertTrue(result.targetMap.values.contains { $0.target.name == "XLog" && $0.target.moduleAliases?["Log"] == "XLog" && $0.target.moduleAliases?["Utils"] == "YUtils" && $0.target.moduleAliases?.count == 2 })
        XCTAssertTrue(result.targetMap.values.contains { $0.target.name == "D" && $0.target.moduleAliases?["Utils"] == "YUtils" && $0.target.moduleAliases?["Log"] == "ZLog" && $0.target.moduleAliases?.count == 2})
        XCTAssertTrue(result.targetMap.values.contains { $0.target.name == "YUtils" && $0.target.moduleAliases?["Utils"] == "YUtils" && $0.target.moduleAliases?.count == 1 })
        XCTAssertTrue(result.targetMap.values.contains { $0.target.name == "ZLog" && $0.target.moduleAliases?["Log"] == "ZLog" && $0.target.moduleAliases?.count == 1 })
        XCTAssertTrue(result.targetMap.values.contains { $0.target.name == "G" && $0.target.moduleAliases?["Utils"] == "YUtils" && $0.target.moduleAliases?["Log"] == "ZLog" && $0.target.moduleAliases?.count == 2})
    }

    func testModuleAliasingSomeConflictingAliasesInMultiProducts() throws {
        let fs = InMemoryFileSystem(emptyFiles:
                                        "/aPkg/Sources/A/main.swift",
                                    "/aPkg/Sources/A/file.swift",
                                    "/bPkg/Sources/B/file.swift",
                                    "/cPkg/Sources/C/file.swift",
                                    "/dPkg/Sources/D/file.swift",
                                    "/dPkg/Sources/Utils/file.swift",
                                    "/dPkg/Sources/Log/file.swift",
                                    "/gPkg/Sources/G/file.swift",
                                    "/hPkg/Sources/Utils/file.swift"
        )

        let observability = ObservabilitySystem.makeForTesting()
        let graph = try loadPackageGraph(
            fileSystem: fs,
            manifests: [
                Manifest.createFileSystemManifest(
                    name: "hPkg",
                    path: .init("/hPkg"),
                    dependencies: [
                    ],
                    products: [
                        ProductDescription(name: "H", type: .library(.automatic), targets: ["Utils"]),
                    ],
                    targets: [
                        TargetDescription(name: "Utils",
                                          dependencies: []),
                    ]),
                Manifest.createFileSystemManifest(
                    name: "gPkg",
                    path: .init("/gPkg"),
                    dependencies: [
                        .localSourceControl(path: .init("/hPkg"), requirement: .upToNextMajor(from: "1.0.0")),
                    ],
                    products: [
                        ProductDescription(name: "G", type: .library(.automatic), targets: ["G"]),
                    ],
                    targets: [
                        TargetDescription(name: "G",
                                          dependencies: [.product(name: "H",
                                                                  package: "hPkg"
                                                                 )
                                          ]),
                    ]),
                Manifest.createFileSystemManifest(
                    name: "dPkg",
                    path: .init("/dPkg"),
                    products: [
                        ProductDescription(name: "D", type: .library(.automatic), targets: ["D"]),
                    ],
                    targets: [
                        TargetDescription(name: "D", dependencies: ["Utils", "Log"]),
                        TargetDescription(name: "Utils", dependencies: []),
                        TargetDescription(name: "Log", dependencies: []),
                    ]),
                Manifest.createFileSystemManifest(
                    name: "cPkg",
                    path: .init("/cPkg"),
                    dependencies: [
                        .localSourceControl(path: .init("/dPkg"), requirement: .upToNextMajor(from: "1.0.0")),
                    ],
                    products: [
                        ProductDescription(name: "C", type: .library(.automatic), targets: ["C"]),
                    ],
                    targets: [
                        TargetDescription(name: "C",
                                          dependencies: [
                                            .product(name: "D",
                                                     package: "dPkg",
                                                     moduleAliases: ["Log" : "ZLog"]
                                                    ),
                                          ]),
                    ]),
                Manifest.createFileSystemManifest(
                    name: "bPkg",
                    path: .init("/bPkg"),
                    dependencies: [
                        .localSourceControl(path: .init("/cPkg"), requirement: .upToNextMajor(from: "1.0.0")),
                    ],
                    products: [
                        ProductDescription(name: "B", type: .library(.automatic), targets: ["B"]),
                    ],
                    targets: [
                        TargetDescription(name: "B",
                                          dependencies: [
                                            .product(name: "C",
                                                     package: "cPkg",
                                                     moduleAliases: ["Utils": "YUtils",
                                                                     "Log": "YLog"
                                                                    ]
                                            ),
                                          ]),
                    ]),
                Manifest.createRootManifest(
                    name: "aPkg",
                    path: .init("/aPkg"),
                    dependencies: [
                        .localSourceControl(path: .init("/bPkg"), requirement: .upToNextMajor(from: "1.0.0")),
                        .localSourceControl(path: .init("/gPkg"), requirement: .upToNextMajor(from: "1.0.0")),
                    ],
                    targets: [
                        TargetDescription(name: "A",
                                          dependencies: [
                                            .product(name: "B",
                                                     package: "bPkg",
                                                     moduleAliases: ["Utils": "XUtils",
                                                                     "Log": "XLog"]
                                                    ),
                                            .product(name: "G",
                                                     package: "gPkg",
                                                     moduleAliases: ["Utils": "GUtils",
                                                                     "Log": "GLog"]),
                                          ]
                                         ),
                    ]
                ),
            ],
            observabilityScope: observability.topScope
        )
        XCTAssertNoDiagnostics(observability.diagnostics)

        let result = try BuildPlanResult(plan: try BuildPlan(
            buildParameters: mockBuildParameters(shouldLinkStaticSwiftStdlib: true),
            graph: graph,
            fileSystem: fs,
            observabilityScope: observability.topScope
        ))

        result.checkProductsCount(1)
        result.checkTargetsCount(8)

        XCTAssertTrue(result.targetMap.values.contains { $0.target.name == "A" && $0.target.moduleAliases?["Log"] == "XLog" && $0.target.moduleAliases?.count == 1 })
        XCTAssertTrue(result.targetMap.values.contains { $0.target.name == "B" && $0.target.moduleAliases?["Utils"] == "XUtils" && $0.target.moduleAliases?["Log"] == "XLog" && $0.target.moduleAliases?.count == 2 })
        XCTAssertTrue(result.targetMap.values.contains { $0.target.name == "C" && $0.target.moduleAliases?["Log"] == "XLog" && $0.target.moduleAliases?["Utils"] == "XUtils" && $0.target.moduleAliases?.count == 2 })
        XCTAssertTrue(result.targetMap.values.contains { $0.target.name == "D" && $0.target.moduleAliases?["Utils"] == "XUtils" && $0.target.moduleAliases?["Log"] == "XLog" && $0.target.moduleAliases?.count == 2})
        XCTAssertTrue(result.targetMap.values.contains { $0.target.name == "XUtils" && $0.target.moduleAliases?["Utils"] == "XUtils" && $0.target.moduleAliases?.count == 1 })
        XCTAssertTrue(result.targetMap.values.contains { $0.target.name == "XLog" && $0.target.moduleAliases?["Log"] == "XLog" && $0.target.moduleAliases?.count == 1 })
        XCTAssertTrue(result.targetMap.values.contains { $0.target.name == "G" && $0.target.moduleAliases?["Utils"] == "GUtils" && $0.target.moduleAliases?.count == 1})
        XCTAssertTrue(result.targetMap.values.contains { $0.target.name == "GUtils" && $0.target.moduleAliases?["Utils"] == "GUtils" && $0.target.moduleAliases?.count == 1})
    }

    func testModuleAliasingMergeAliasesOfSameTargets() throws {
        let fs = InMemoryFileSystem(emptyFiles:
                                        "/aPkg/Sources/A/main.swift",
                                    "/aPkg/Sources/A/file.swift",
                                    "/bPkg/Sources/B/file.swift",
                                    "/cPkg/Sources/C/file.swift",
                                    "/dPkg/Sources/D/file.swift",
                                    "/dPkg/Sources/Utils/file.swift",
                                    "/dPkg/Sources/Log/file.swift",
                                    "/gPkg/Sources/G/file.swift",
                                    "/hPkg/Sources/H/file.swift"
        )

        let observability = ObservabilitySystem.makeForTesting()
        let graph = try loadPackageGraph(
            fileSystem: fs,
            manifests: [
                Manifest.createFileSystemManifest(
                    name: "hPkg",
                    path: .init("/hPkg"),
                    dependencies: [
                        .localSourceControl(path: .init("/dPkg"), requirement: .upToNextMajor(from: "1.0.0")),
                    ],
                    products: [
                        ProductDescription(name: "H", type: .library(.automatic), targets: ["H"]),
                    ],
                    targets: [
                        TargetDescription(name: "H",
                                          dependencies: [.product(name: "D",
                                                                  package: "dPkg"
                                                                 )
                                          ]),
                    ]),
                Manifest.createFileSystemManifest(
                    name: "gPkg",
                    path: .init("/gPkg"),
                    dependencies: [
                        .localSourceControl(path: .init("/hPkg"), requirement: .upToNextMajor(from: "1.0.0")),
                    ],
                    products: [
                        ProductDescription(name: "G", type: .library(.automatic), targets: ["G"]),
                    ],
                    targets: [
                        TargetDescription(name: "G",
                                          dependencies: [.product(name: "H",
                                                                  package: "hPkg",
                                                                  moduleAliases: [
                                                                    "Utils": "GUtils",
                                                                    "Log": "GLog"
                                                                  ]
                                                                 )
                                          ]),
                    ]),
                Manifest.createFileSystemManifest(
                    name: "dPkg",
                    path: .init("/dPkg"),
                    products: [
                        ProductDescription(name: "D", type: .library(.automatic), targets: ["D"]),
                    ],
                    targets: [
                        TargetDescription(name: "D", dependencies: ["Utils", "Log"]),
                        TargetDescription(name: "Utils", dependencies: []),
                        TargetDescription(name: "Log", dependencies: []),
                    ]),
                Manifest.createFileSystemManifest(
                    name: "cPkg",
                    path: .init("/cPkg"),
                    dependencies: [
                        .localSourceControl(path: .init("/dPkg"), requirement: .upToNextMajor(from: "1.0.0")),
                    ],
                    products: [
                        ProductDescription(name: "C", type: .library(.automatic), targets: ["C"]),
                    ],
                    targets: [
                        TargetDescription(name: "C",
                                          dependencies: [
                                            .product(name: "D",
                                                     package: "dPkg",
                                                     moduleAliases: ["Log" : "ZLog"]
                                                    ),
                                          ]),
                    ]),
                Manifest.createFileSystemManifest(
                    name: "bPkg",
                    path: .init("/bPkg"),
                    dependencies: [
                        .localSourceControl(path: .init("/cPkg"), requirement: .upToNextMajor(from: "1.0.0")),
                    ],
                    products: [
                        ProductDescription(name: "B", type: .library(.automatic), targets: ["B"]),
                    ],
                    targets: [
                        TargetDescription(name: "B",
                                          dependencies: [
                                            .product(name: "C",
                                                     package: "cPkg",
                                                     moduleAliases: ["Utils": "YUtils",
                                                                     "Log": "YLog"
                                                                    ]
                                            ),
                                          ]),
                    ]),
                Manifest.createRootManifest(
                    name: "aPkg",
                    path: .init("/aPkg"),
                    dependencies: [
                        .localSourceControl(path: .init("/bPkg"), requirement: .upToNextMajor(from: "1.0.0")),
                        .localSourceControl(path: .init("/gPkg"), requirement: .upToNextMajor(from: "1.0.0")),
                    ],
                    targets: [
                        TargetDescription(name: "A",
                                          dependencies: [
                                            .product(name: "G",
                                                     package: "gPkg"),
                                            .product(name: "B",
                                                     package: "bPkg",
                                                     moduleAliases: ["Utils": "XUtils",
                                                                     "Log": "XLog"]
                                                    ),
                                            ]
                                         ),
                    ]
                ),
            ],
            observabilityScope: observability.topScope
        )
        XCTAssertNoDiagnostics(observability.diagnostics)

        let result = try BuildPlanResult(plan: try BuildPlan(
            buildParameters: mockBuildParameters(shouldLinkStaticSwiftStdlib: true),
            graph: graph,
            fileSystem: fs,
            observabilityScope: observability.topScope
        ))

        result.checkProductsCount(1)
        result.checkTargetsCount(8)
        XCTAssertTrue(result.targetMap.values.contains { $0.target.name == "A" && $0.target.moduleAliases?["Utils"] == "XUtils" && $0.target.moduleAliases?["Log"] == "XLog" && $0.target.moduleAliases?.count == 2 })
        XCTAssertTrue(result.targetMap.values.contains { $0.target.name == "B" && $0.target.moduleAliases?["Utils"] == "XUtils" && $0.target.moduleAliases?["Log"] == "XLog" && $0.target.moduleAliases?.count == 2 })
        XCTAssertTrue(result.targetMap.values.contains { $0.target.name == "C" && $0.target.moduleAliases?["Log"] == "XLog" && $0.target.moduleAliases?["Utils"] == "XUtils" && $0.target.moduleAliases?.count == 2 })
        XCTAssertTrue(result.targetMap.values.contains { $0.target.name == "D" && $0.target.moduleAliases?["Utils"] == "XUtils" && $0.target.moduleAliases?["Log"] == "XLog" && $0.target.moduleAliases?.count == 2})
        XCTAssertTrue(result.targetMap.values.contains { $0.target.name == "XUtils" && $0.target.moduleAliases?["Utils"] == "XUtils" && $0.target.moduleAliases?.count == 1 })
        XCTAssertTrue(result.targetMap.values.contains { $0.target.name == "XLog" && $0.target.moduleAliases?["Log"] == "XLog" && $0.target.moduleAliases?.count == 1 })
        XCTAssertTrue(result.targetMap.values.contains { $0.target.name == "G" && $0.target.moduleAliases?["Utils"] == "XUtils" && $0.target.moduleAliases?["Log"] == "XLog" && $0.target.moduleAliases?.count == 2})
    }

    func testModuleAliasingOverrideSameNameTargetAndDepWithAliases() throws {
        let fs = InMemoryFileSystem(emptyFiles:
                                        "/appPkg/Sources/App/main.swift",
                                    "/appPkg/Sources/Utils/file1.swift",
                                    "/appPkg/Sources/Render/file2.swift",
                                    "/libPkg/Sources/Lib/fileLib.swift",
                                    "/gamePkg/Sources/Game/fileGame.swift",
                                    "/gamePkg/Sources/Render/fileRender.swift",
                                    "/gamePkg/Sources/Utils/fileUtils.swift",
                                    "/drawPkg/Sources/Render/fileDraw.swift"
        )

        let observability = ObservabilitySystem.makeForTesting()
        let graph = try loadPackageGraph(
            fileSystem: fs,
            manifests: [
                Manifest.createFileSystemManifest(
                    name: "drawPkg",
                    path: .init("/drawPkg"),
                    products: [
                        ProductDescription(name: "DrawProd", type: .library(.automatic), targets: ["Render"]),
                    ],
                    targets: [
                        TargetDescription(name: "Render", dependencies: []),
                    ]),
                Manifest.createFileSystemManifest(
                    name: "gamePkg",
                    path: .init("/gamePkg"),
                    dependencies: [
                        .localSourceControl(path: .init("/drawPkg"), requirement: .upToNextMajor(from: "1.0.0")),
                    ],
                    products: [
                        ProductDescription(name: "Game", type: .library(.automatic), targets: ["Game"]),
                        ProductDescription(name: "UtilsProd", type: .library(.automatic), targets: ["Utils"]),
                        ProductDescription(name: "RenderProd", type: .library(.automatic), targets: ["Render"]),
                    ],
                    targets: [
                        TargetDescription(name: "Game", dependencies: ["Utils"]),
                        TargetDescription(name: "Utils", dependencies: []),
                        TargetDescription(name: "Render",
                                          dependencies: [
                                            .product(name: "DrawProd",
                                                     package: "drawPkg",
                                                     moduleAliases: ["Render": "DrawRender"]
                                          )]),
                    ]),
                Manifest.createFileSystemManifest(
                    name: "libPkg",
                    path: .init("/libPkg"),
                    dependencies: [
                        .localSourceControl(path: .init("/gamePkg"), requirement: .upToNextMajor(from: "1.0.0")),
                    ],
                    products: [
                        ProductDescription(name: "LibProd", type: .library(.automatic), targets: ["Lib"]),
                    ],
                    targets: [
                        TargetDescription(name: "Lib",
                                          dependencies: [.product(name: "Game",
                                                                  package: "gamePkg",
                                                                  moduleAliases: ["Utils": "GameUtils"]
                                                                 ),
                                                         .product(name: "UtilsProd",
                                                                  package: "gamePkg",
                                                                  moduleAliases: ["Utils": "GameUtils"]
                                                                 ),
                                                         .product(name: "RenderProd",
                                                                  package: "gamePkg",
                                                                  moduleAliases: ["Render": "GameRender"]
                                                                 )
                                          ]),
                    ]),
                Manifest.createRootManifest(
                    name: "appPkg",
                    path: .init("/appPkg"),
                    dependencies: [
                        .localSourceControl(path: .init("/libPkg"), requirement: .upToNextMajor(from: "1.0.0")),
                    ],
                    targets: [
                        TargetDescription(name: "App",
                                          dependencies: ["Utils",
                                                         "Render",
                                                         .product(name: "LibProd",
                                                                  package: "libPkg",
                                                                  moduleAliases: ["Utils": "LibUtils", "Render": "LibRender"]
                                                        )]),
                        TargetDescription(name: "Utils", dependencies: []),
                        TargetDescription(name: "Render", dependencies: []),
                    ]),
            ],
            observabilityScope: observability.topScope
        )
        XCTAssertNoDiagnostics(observability.diagnostics)

        let result = try BuildPlanResult(plan: try BuildPlan(
            buildParameters: mockBuildParameters(shouldLinkStaticSwiftStdlib: true),
            graph: graph,
            fileSystem: fs,
            observabilityScope: observability.topScope
        ))

        result.checkProductsCount(1)
        result.checkTargetsCount(8)

        XCTAssertTrue(result.targetMap.values.contains { $0.target.name == "Lib" && $0.target.moduleAliases?["Utils"] == "LibUtils" && $0.target.moduleAliases?["Render"] == "LibRender" })
        XCTAssertTrue(result.targetMap.values.contains { $0.target.name == "LibRender" && $0.target.moduleAliases?["Render"] == "LibRender" })
        XCTAssertTrue(result.targetMap.values.contains { $0.target.name == "LibUtils" && $0.target.moduleAliases?["Utils"] == "LibUtils" })
        XCTAssertTrue(result.targetMap.values.contains { $0.target.name == "Game" && $0.target.moduleAliases?["Utils"] == "LibUtils" && $0.target.moduleAliases?["Render"] == nil })
        XCTAssertTrue(result.targetMap.values.contains { $0.target.name == "DrawRender" && $0.target.moduleAliases?["Render"] == "DrawRender" })
        XCTAssertTrue(result.targetMap.values.contains { $0.target.name == "Render" && $0.target.moduleAliases == nil })
        XCTAssertTrue(result.targetMap.values.contains { $0.target.name == "Utils" && $0.target.moduleAliases == nil })
        XCTAssertTrue(result.targetMap.values.contains { $0.target.name == "App" && $0.target.moduleAliases == nil })
    }

    func testModuleAliasingAddOverrideAliasesUpstream() throws {
        let fs = InMemoryFileSystem(emptyFiles:
                                        "/appPkg/Sources/App/main.swift",
                                    "/appPkg/Sources/Utils/file1.swift",
                                    "/appPkg/Sources/Render/file2.swift",
                                    "/libPkg/Sources/Lib/fileLib.swift",
                                    "/gamePkg/Sources/Render/fileRender.swift",
                                    "/gamePkg/Sources/Utils/fileUtils.swift",
                                    "/drawPkg/Sources/Render/fileDraw.swift"
        )

        let observability = ObservabilitySystem.makeForTesting()
        let graph = try loadPackageGraph(
            fileSystem: fs,
            manifests: [
                Manifest.createFileSystemManifest(
                    name: "drawPkg",
                    path: .init("/drawPkg"),
                    products: [
                        ProductDescription(name: "DrawProd", type: .library(.automatic), targets: ["Render"]),
                    ],
                    targets: [
                        TargetDescription(name: "Render", dependencies: []),
                    ]),
                Manifest.createFileSystemManifest(
                    name: "gamePkg",
                    path: .init("/gamePkg"),
                    dependencies: [
                        .localSourceControl(path: .init("/drawPkg"), requirement: .upToNextMajor(from: "1.0.0")),
                    ],
                    products: [
                        ProductDescription(name: "Game", type: .library(.automatic), targets: ["Utils"]),
                        ProductDescription(name: "UtilsProd", type: .library(.automatic), targets: ["Utils"]),
                        ProductDescription(name: "RenderProd", type: .library(.automatic), targets: ["Render"]),
                    ],
                    targets: [
                        TargetDescription(name: "Game", dependencies: ["Utils"]),
                        TargetDescription(name: "Utils", dependencies: []),
                        TargetDescription(name: "Render",
                                          dependencies: [
                                            .product(name: "DrawProd",
                                                     package: "drawPkg",
                                                     moduleAliases: ["Render": "DrawRender"]
                                          )]),
                    ]),
                Manifest.createFileSystemManifest(
                    name: "libPkg",
                    path: .init("/libPkg"),
                    dependencies: [
                        .localSourceControl(path: .init("/gamePkg"), requirement: .upToNextMajor(from: "1.0.0")),
                    ],
                    products: [
                        ProductDescription(name: "LibProd", type: .library(.automatic), targets: ["Lib"]),
                    ],
                    targets: [
                        TargetDescription(name: "Lib",
                                          dependencies: [.product(name: "UtilsProd",
                                                                  package: "gamePkg",
                                                                  moduleAliases: ["Utils": "GameUtils"]
                                                                 ),
                                                         .product(name: "RenderProd",
                                                                  package: "gamePkg",
                                                                  moduleAliases: ["Render": "GameRender"]
                                                                 )
                                          ]),
                    ]),
                Manifest.createRootManifest(
                    name: "appPkg",
                    path: .init("/appPkg"),
                    dependencies: [
                        .localSourceControl(path: .init("/libPkg"), requirement: .upToNextMajor(from: "1.0.0")),
                    ],
                    targets: [
                        TargetDescription(name: "App",
                                          dependencies: ["Utils",
                                                         "Render",
                                                         .product(name: "LibProd",
                                                                  package: "libPkg"
                                                        )]),
                        TargetDescription(name: "Utils", dependencies: []),
                        TargetDescription(name: "Render", dependencies: []),
                    ]),
            ],
            observabilityScope: observability.topScope
        )
        XCTAssertNoDiagnostics(observability.diagnostics)

        let result = try BuildPlanResult(plan: try BuildPlan(
            buildParameters: mockBuildParameters(shouldLinkStaticSwiftStdlib: true),
            graph: graph,
            fileSystem: fs,
            observabilityScope: observability.topScope
        ))

        result.checkProductsCount(1)
        result.checkTargetsCount(7)

        XCTAssertTrue(result.targetMap.values.contains { $0.target.name == "Lib" && $0.target.moduleAliases?["Utils"] == "GameUtils" && $0.target.moduleAliases?["Render"] == "GameRender" })
        XCTAssertTrue(result.targetMap.values.contains { $0.target.name == "GameRender" && $0.target.moduleAliases?["Render"] == "GameRender" })
        XCTAssertTrue(result.targetMap.values.contains { $0.target.name == "GameUtils" && $0.target.moduleAliases?["Utils"] == "GameUtils" })
        XCTAssertTrue(result.targetMap.values.contains { $0.target.name == "DrawRender" && $0.target.moduleAliases?["Render"] == "DrawRender" })
        XCTAssertTrue(result.targetMap.values.contains { $0.target.name == "Render" && $0.target.moduleAliases == nil })
        XCTAssertTrue(result.targetMap.values.contains { $0.target.name == "Utils" && $0.target.moduleAliases == nil })
        XCTAssertTrue(result.targetMap.values.contains { $0.target.name == "App" && $0.target.moduleAliases == nil })
    }

    func testModuleAliasingOverrideUpstreamTargetsWithAliases() throws {
        let fs = InMemoryFileSystem(emptyFiles:
                                        "/appPkg/Sources/App/main.swift",
                                    "/appPkg/Sources/Utils/file1.swift",
                                    "/appPkg/Sources/Render/file2.swift",
                                    "/libPkg/Sources/Lib/fileLib.swift",
                                    "/gamePkg/Sources/Scene/fileScene.swift",
                                    "/gamePkg/Sources/Render/fileRender.swift",
                                    "/gamePkg/Sources/Utils/fileUtils.swift",
                                    "/drawPkg/Sources/Render/fileDraw.swift"
        )

        let observability = ObservabilitySystem.makeForTesting()
        let graph = try loadPackageGraph(
            fileSystem: fs,
            manifests: [
                Manifest.createFileSystemManifest(
                    name: "drawPkg",
                    path: .init("/drawPkg"),
                    products: [
                        ProductDescription(name: "DrawProd", type: .library(.automatic), targets: ["Render"]),
                    ],
                    targets: [
                        TargetDescription(name: "Render", dependencies: []),
                    ]),
                Manifest.createFileSystemManifest(
                    name: "gamePkg",
                    path: .init("/gamePkg"),
                    dependencies: [
                        .localSourceControl(path: .init("/drawPkg"), requirement: .upToNextMajor(from: "1.0.0")),
                    ],
                    products: [
                        ProductDescription(name: "Game", type: .library(.automatic), targets: ["Utils"]),
                        ProductDescription(name: "UtilsProd", type: .library(.automatic), targets: ["Utils"]),
                        ProductDescription(name: "RenderProd", type: .library(.automatic), targets: ["Render"]),
                        ProductDescription(name: "SceneProd", type: .library(.automatic), targets: ["Scene"]),
                    ],
                    targets: [
                        TargetDescription(name: "Game", dependencies: ["Utils"]),
                        TargetDescription(name: "Utils", dependencies: []),
                        TargetDescription(name: "Render", dependencies: []),
                        TargetDescription(name: "Scene",
                                          dependencies: [
                                            .product(name: "DrawProd",
                                                     package: "drawPkg",
                                                     moduleAliases: ["Render": "DrawRender"]
                                          )]),
                    ]),
                Manifest.createFileSystemManifest(
                    name: "libPkg",
                    path: .init("/libPkg"),
                    dependencies: [
                        .localSourceControl(path: .init("/gamePkg"), requirement: .upToNextMajor(from: "1.0.0")),
                    ],
                    products: [
                        ProductDescription(name: "LibProd", type: .library(.automatic), targets: ["Lib"]),
                    ],
                    targets: [
                        TargetDescription(name: "Lib",
                                          dependencies: [.product(name: "UtilsProd",
                                                                  package: "gamePkg",
                                                                  moduleAliases: ["Utils": "GameUtils"]
                                                                 ),
                                                         .product(name: "RenderProd",
                                                                  package: "gamePkg",
                                                                  moduleAliases: ["Render": "GameRender"]
                                                                 ),
                                                         .product(name: "SceneProd",
                                                                  package: "gamePkg"
                                                                 )
                                          ]),
                    ]),
                Manifest.createRootManifest(
                    name: "appPkg",
                    path: .init("/appPkg"),
                    dependencies: [
                        .localSourceControl(path: .init("/libPkg"), requirement: .upToNextMajor(from: "1.0.0")),
                    ],
                    targets: [
                        TargetDescription(name: "App",
                                          dependencies: ["Utils",
                                                         "Render",
                                                         .product(name: "LibProd",
                                                                  package: "libPkg"
                                                        )]),
                        TargetDescription(name: "Utils", dependencies: []),
                        TargetDescription(name: "Render", dependencies: []),
                    ]),
            ],
            observabilityScope: observability.topScope
        )
        XCTAssertNoDiagnostics(observability.diagnostics)

        let result = try BuildPlanResult(plan: try BuildPlan(
            buildParameters: mockBuildParameters(shouldLinkStaticSwiftStdlib: true),
            graph: graph,
            fileSystem: fs,
            observabilityScope: observability.topScope
        ))

        result.checkProductsCount(1)
        result.checkTargetsCount(8)

        XCTAssertTrue(result.targetMap.values.contains { $0.target.name == "Lib" && $0.target.moduleAliases?["Utils"] == "GameUtils" && $0.target.moduleAliases?["Render"] == "GameRender" })
        XCTAssertTrue(result.targetMap.values.contains { $0.target.name == "GameRender" && $0.target.moduleAliases?["Render"] == "GameRender" })
        XCTAssertTrue(result.targetMap.values.contains { $0.target.name == "GameUtils" && $0.target.moduleAliases?["Utils"] == "GameUtils" })
        XCTAssertTrue(result.targetMap.values.contains { $0.target.name == "Scene" && $0.target.moduleAliases?["Render"] == "DrawRender" })
        XCTAssertTrue(result.targetMap.values.contains { $0.target.name == "DrawRender" && $0.target.moduleAliases?["Render"] == "DrawRender" })
        XCTAssertTrue(result.targetMap.values.contains { $0.target.name == "Render" && $0.target.moduleAliases == nil })
        XCTAssertTrue(result.targetMap.values.contains { $0.target.name == "Utils" && $0.target.moduleAliases == nil })
        XCTAssertTrue(result.targetMap.values.contains { $0.target.name == "App" && $0.target.moduleAliases == nil })
    }

    func testModuleAliasingOverrideUpstreamTargetsWithAliasesMultipleAliasesInProduct() throws {
        let fs = InMemoryFileSystem(emptyFiles:
                                        "/appPkg/Sources/App/main.swift",
                                    "/appPkg/Sources/Utils/file1.swift",
                                    "/appPkg/Sources/Render/file2.swift",
                                    "/libPkg/Sources/Lib/fileLib.swift",
                                    "/gamePkg/Sources/Game/fileGame.swift",
                                    "/gamePkg/Sources/Utils/fileUtils.swift",
                                    "/drawPkg/Sources/Render/fileDraw.swift"
        )

        let observability = ObservabilitySystem.makeForTesting()
        let graph = try loadPackageGraph(
            fileSystem: fs,
            manifests: [
                Manifest.createFileSystemManifest(
                    name: "drawPkg",
                    path: .init("/drawPkg"),
                    products: [
                        ProductDescription(name: "DrawProd", type: .library(.automatic), targets: ["Render"]),
                    ],
                    targets: [
                        TargetDescription(name: "Render", dependencies: []),
                    ]),
                Manifest.createFileSystemManifest(
                    name: "gamePkg",
                    path: .init("/gamePkg"),
                    dependencies: [
                        .localSourceControl(path: .init("/drawPkg"), requirement: .upToNextMajor(from: "1.0.0")),
                    ],
                    products: [
                        ProductDescription(name: "GameProd", type: .library(.automatic), targets: ["Game"]),
                        ProductDescription(name: "UtilsProd", type: .library(.automatic), targets: ["Utils"]),
                    ],
                    targets: [
                        TargetDescription(name: "Game",
                                          dependencies: [
                                            "Utils",
                                            .product(name: "DrawProd",
                                                     package: "drawPkg",
                                                     moduleAliases: ["Render": "DrawRender"])
                                          ]),
                        TargetDescription(name: "Utils",
                                          dependencies: [
                                            .product(name: "DrawProd",
                                                     package: "drawPkg",
                                                     moduleAliases: ["Render": "DrawRender"])
                                          ]),
                    ]),
                Manifest.createFileSystemManifest(
                    name: "libPkg",
                    path: .init("/libPkg"),
                    dependencies: [
                        .localSourceControl(path: .init("/gamePkg"), requirement: .upToNextMajor(from: "1.0.0")),
                    ],
                    products: [
                        ProductDescription(name: "LibProd", type: .library(.automatic), targets: ["Lib"]),
                    ],
                    targets: [
                        TargetDescription(name: "Lib",
                                          dependencies: [.product(name: "GameProd",
                                                                  package: "gamePkg"
                                                                 ),
                                                         .product(name: "UtilsProd",
                                                                  package: "gamePkg",
                                                                  moduleAliases: ["Utils": "GameUtils", "Render": "GameRender"]
                                                                 ),
                                          ]),
                    ]),
                Manifest.createRootManifest(
                    name: "appPkg",
                    path: .init("/appPkg"),
                    dependencies: [
                        .localSourceControl(path: .init("/libPkg"), requirement: .upToNextMajor(from: "1.0.0")),
                    ],
                    targets: [
                        TargetDescription(name: "App",
                                          dependencies: ["Utils",
                                                         "Render",
                                                         .product(name: "LibProd",
                                                                  package: "libPkg",
                                                                  moduleAliases: ["Utils": "LibUtils", "Render": "LibRender"]
                                                        )]),
                        TargetDescription(name: "Utils", dependencies: []),
                        TargetDescription(name: "Render", dependencies: []),
                    ]),
            ],
            observabilityScope: observability.topScope
        )
        XCTAssertNoDiagnostics(observability.diagnostics)

        let result = try BuildPlanResult(plan: try BuildPlan(
            buildParameters: mockBuildParameters(shouldLinkStaticSwiftStdlib: true),
            graph: graph,
            fileSystem: fs,
            observabilityScope: observability.topScope
        ))

        result.checkProductsCount(1)
        result.checkTargetsCount(7)

        XCTAssertTrue(result.targetMap.values.contains { $0.target.name == "Lib" && $0.target.moduleAliases?["Utils"] == "LibUtils" && $0.target.moduleAliases?["Render"] == "LibRender" })
        XCTAssertTrue(result.targetMap.values.contains { $0.target.name == "LibRender" && $0.target.moduleAliases?["Render"] == "LibRender" })
        XCTAssertTrue(result.targetMap.values.contains { $0.target.name == "LibUtils" && $0.target.moduleAliases?["Utils"] == "LibUtils" })
        XCTAssertFalse(result.targetMap.values.contains { $0.target.name == "DrawRender" || $0.target.moduleAliases?["Render"] == "DrawRender" })
        XCTAssertTrue(result.targetMap.values.contains {  $0.target.name == "Game" && $0.target.moduleAliases?["Utils"] == "LibUtils" })
        XCTAssertTrue(result.targetMap.values.contains { $0.target.name == "Render" && $0.target.moduleAliases == nil })
        XCTAssertTrue(result.targetMap.values.contains { $0.target.name == "Utils" && $0.target.moduleAliases == nil })
    }

    func testModuleAliasingOverrideUpstreamTargetsWithAliasesDownstream() throws {
        let fs = InMemoryFileSystem(emptyFiles:
                                        "/appPkg/Sources/App/main.swift",
                                    "/appPkg/Sources/Utils/file1.swift",
                                    "/appPkg/Sources/Render/file2.swift",
                                    "/libPkg/Sources/Lib/fileLib.swift",
                                    "/gamePkg/Sources/Scene/fileScene.swift",
                                    "/gamePkg/Sources/Render/fileRender.swift",
                                    "/gamePkg/Sources/Utils/fileUtils.swift",
                                    "/gamePkg/Sources/Game/fileGame.swift",
                                    "/drawPkg/Sources/Render/fileDraw.swift"
        )

        let observability = ObservabilitySystem.makeForTesting()
        let graph = try loadPackageGraph(
            fileSystem: fs,
            manifests: [
                Manifest.createFileSystemManifest(
                    name: "drawPkg",
                    path: .init("/drawPkg"),
                    products: [
                        ProductDescription(name: "DrawProd", type: .library(.automatic), targets: ["Render"]),
                    ],
                    targets: [
                        TargetDescription(name: "Render", dependencies: []),
                    ]),
                Manifest.createFileSystemManifest(
                    name: "gamePkg",
                    path: .init("/gamePkg"),
                    dependencies: [
                        .localSourceControl(path: .init("/drawPkg"), requirement: .upToNextMajor(from: "1.0.0")),
                    ],
                    products: [
                        ProductDescription(name: "Game", type: .library(.automatic), targets: ["Game"]),
                        ProductDescription(name: "UtilsProd", type: .library(.automatic), targets: ["Utils"]),
                        ProductDescription(name: "RenderProd", type: .library(.automatic), targets: ["Render"]),
                        ProductDescription(name: "SceneProd", type: .library(.automatic), targets: ["Scene"]),
                    ],
                    targets: [
                        TargetDescription(name: "Game", dependencies: ["Utils"]),
                        TargetDescription(name: "Utils", dependencies: []),
                        TargetDescription(name: "Render", dependencies: []),
                        TargetDescription(name: "Scene",
                                          dependencies: [
                                            .product(name: "DrawProd",
                                                     package: "drawPkg",
                                                     moduleAliases: ["Render": "DrawRender"]
                                          )]),
                    ]),
                Manifest.createFileSystemManifest(
                    name: "libPkg",
                    path: .init("/libPkg"),
                    dependencies: [
                        .localSourceControl(path: .init("/gamePkg"), requirement: .upToNextMajor(from: "1.0.0")),
                    ],
                    products: [
                        ProductDescription(name: "LibProd", type: .library(.automatic), targets: ["Lib"]),
                    ],
                    targets: [
                        TargetDescription(name: "Lib",
                                          dependencies: [.product(name: "Game",
                                                                  package: "gamePkg"
                                                                 ),
                                                         .product(name: "UtilsProd",
                                                                  package: "gamePkg",
                                                                  moduleAliases: ["Utils": "GameUtils"]
                                                                 ),
                                                         .product(name: "RenderProd",
                                                                  package: "gamePkg",
                                                                  moduleAliases: ["Render": "GameRender"]
                                                                 ),
                                                         .product(name: "SceneProd",
                                                                  package: "gamePkg"
                                                                 )
                                          ]),
                    ]),
                Manifest.createRootManifest(
                    name: "appPkg",
                    path: .init("/appPkg"),
                    dependencies: [
                        .localSourceControl(path: .init("/libPkg"), requirement: .upToNextMajor(from: "1.0.0")),
                    ],
                    targets: [
                        TargetDescription(name: "App",
                                          dependencies: ["Utils",
                                                         "Render",
                                                         .product(name: "LibProd",
                                                                  package: "libPkg",
                                                                  moduleAliases: ["Utils": "LibUtils", "Render": "LibRender"]
                                                        )]),
                        TargetDescription(name: "Utils", dependencies: []),
                        TargetDescription(name: "Render", dependencies: []),
                    ]),
            ],
            observabilityScope: observability.topScope
        )
        XCTAssertNoDiagnostics(observability.diagnostics)

        let result = try BuildPlanResult(plan: try BuildPlan(
            buildParameters: mockBuildParameters(shouldLinkStaticSwiftStdlib: true),
            graph: graph,
            fileSystem: fs,
            observabilityScope: observability.topScope
        ))

        result.checkProductsCount(1)
        result.checkTargetsCount(9)

        XCTAssertTrue(result.targetMap.values.contains { $0.target.name == "Lib" && $0.target.moduleAliases?["Utils"] == "LibUtils" && $0.target.moduleAliases?["Render"] == "LibRender" })
        XCTAssertTrue(result.targetMap.values.contains { $0.target.name == "LibRender" && $0.target.moduleAliases?["Render"] == "LibRender" })
        XCTAssertTrue(result.targetMap.values.contains { $0.target.name == "LibUtils" && $0.target.moduleAliases?["Utils"] == "LibUtils" })
        XCTAssertTrue(result.targetMap.values.contains { $0.target.name == "Game" && $0.target.moduleAliases?["Utils"] == "LibUtils" })
        XCTAssertTrue(result.targetMap.values.contains { $0.target.name == "Scene" && $0.target.moduleAliases?["Render"] == "DrawRender" })
        XCTAssertTrue(result.targetMap.values.contains { $0.target.name == "DrawRender" && $0.target.moduleAliases?["Render"] == "DrawRender" })
        XCTAssertTrue(result.targetMap.values.contains { $0.target.name == "Render" && $0.target.moduleAliases == nil })
        XCTAssertTrue(result.targetMap.values.contains { $0.target.name == "Utils" && $0.target.moduleAliases == nil })
        XCTAssertTrue(result.targetMap.values.contains { $0.target.name == "App" && $0.target.moduleAliases == nil })
    }

    func testModuleAliasingSameTargetFromUpstreamWithoutAlias() throws {
        let fs = InMemoryFileSystem(emptyFiles:
                                        "/thisPkg/Sources/exe/main.swift",
                                    "/thisPkg/Sources/MyLogging/file.swift",
                                    "/fooPkg/Sources/Utils/fileUtils.swift",
                                    "/barPkg/Sources/Logging/fileLogging.swift"
        )
        
        let observability = ObservabilitySystem.makeForTesting()
        let graph = try loadPackageGraph(
            fileSystem: fs,
            manifests: [
                Manifest.createFileSystemManifest(
                    name: "barPkg",
                    path: .init("/barPkg"),
                    products: [
                        ProductDescription(name: "Logging", type: .library(.automatic), targets: ["Logging"]),
                    ],
                    targets: [
                        TargetDescription(name: "Logging", dependencies: []),
                    ]),
                Manifest.createFileSystemManifest(
                    name: "fooPkg",
                    path: .init("/fooPkg"),
                    dependencies: [
                        .localSourceControl(path: .init("/barPkg"), requirement: .upToNextMajor(from: "1.0.0")),
                    ],
                    products: [
                        ProductDescription(name: "Utils", type: .library(.automatic), targets: ["Utils"]),
                    ],
                    targets: [
                        TargetDescription(name: "Utils",
                                          dependencies: [.product(name: "Logging",
                                                                  package: "barPkg"
                                                                 )]),
                    ]),
                Manifest.createRootManifest(
                    name: "thisPkg",
                    path: .init("/thisPkg"),
                    dependencies: [
                        .localSourceControl(path: .init("/fooPkg"), requirement: .upToNextMajor(from: "1.0.0")),
                        .localSourceControl(path: .init("/barPkg"), requirement: .upToNextMajor(from: "1.0.0")),
                    ],
                    targets: [
                        TargetDescription(name: "exe",
                                          dependencies: ["MyLogging",
                                                         .product(name: "Utils",
                                                                  package: "fooPkg",
                                                                  moduleAliases: ["Logging": "FooLogging"]),
                                                         .product(name: "Logging",
                                                                  package: "barPkg")
                                          ]),
                        TargetDescription(name: "MyLogging", dependencies: []),
                    ]),
            ],
            observabilityScope: observability.topScope
        )
        XCTAssertNoDiagnostics(observability.diagnostics)
        
        let result = try BuildPlanResult(plan: try BuildPlan(
            buildParameters: mockBuildParameters(shouldLinkStaticSwiftStdlib: true),
            graph: graph,
            fileSystem: fs,
            observabilityScope: observability.topScope
        ))
        
        result.checkProductsCount(1)
        result.checkTargetsCount(4)
        
        XCTAssertTrue(result.targetMap.values.contains { $0.target.name == "Utils" && $0.target.moduleAliases?["Logging"] == "FooLogging" })
        XCTAssertTrue(result.targetMap.values.contains { $0.target.name == "FooLogging" && $0.target.moduleAliases?["Logging"] == "FooLogging" })
        XCTAssertFalse(result.targetMap.values.contains { $0.target.name == "Logging" && $0.target.moduleAliases == nil })
        XCTAssertTrue(result.targetMap.values.contains { $0.target.name == "MyLogging" && $0.target.moduleAliases == nil })
    }

    func testModuleAliasingDuplicateTargetNamesFromMultiplePkgs() throws {
        let fs = InMemoryFileSystem(emptyFiles:
                                        "/thisPkg/Sources/exe/main.swift",
                                    "/thisPkg/Sources/MyLogging/file.swift",
                                    "/fooPkg/Sources/Utils/fileUtils.swift",
                                    "/barPkg/Sources/Logging/fileLogging.swift",
                                    "/carPkg/Sources/Logging/fileLogging.swift"
        )
        
        let observability = ObservabilitySystem.makeForTesting()
        let graph = try loadPackageGraph(
            fileSystem: fs,
            manifests: [
                Manifest.createFileSystemManifest(
                    name: "carPkg",
                    path: .init("/carPkg"),
                    products: [
                        ProductDescription(name: "CarLog", type: .library(.automatic), targets: ["Logging"]),
                    ],
                    targets: [
                        TargetDescription(name: "Logging", dependencies: []),
                    ]),
                Manifest.createFileSystemManifest(
                    name: "barPkg",
                    path: .init("/barPkg"),
                    products: [
                        ProductDescription(name: "BarLog", type: .library(.automatic), targets: ["Logging"]),
                    ],
                    targets: [
                        TargetDescription(name: "Logging", dependencies: []),
                    ]),
                Manifest.createFileSystemManifest(
                    name: "fooPkg",
                    path: .init("/fooPkg"),
                    dependencies: [
                        .localSourceControl(path: .init("/barPkg"), requirement: .upToNextMajor(from: "1.0.0")),
                    ],
                    products: [
                        ProductDescription(name: "UtilsProd", type: .library(.automatic), targets: ["Utils"]),
                    ],
                    targets: [
                        TargetDescription(name: "Utils",
                                          dependencies: [.product(name: "BarLog",
                                                                  package: "barPkg"
                                                                 )]),
                    ]),
                Manifest.createRootManifest(
                    name: "thisPkg",
                    path: .init("/thisPkg"),
                    dependencies: [
                        .localSourceControl(path: .init("/fooPkg"), requirement: .upToNextMajor(from: "1.0.0")),
                        .localSourceControl(path: .init("/carPkg"), requirement: .upToNextMajor(from: "1.0.0")),
                    ],
                    targets: [
                        TargetDescription(name: "exe",
                                          dependencies: ["MyLogging",
                                                         .product(name: "UtilsProd",
                                                                  package: "fooPkg",
                                                                  moduleAliases: ["Logging": "FooLogging"]),
                                                         .product(name: "CarLog",
                                                                  package: "carPkg",
                                                                  moduleAliases: ["Logging": "CarLogging"])
                                          ]),
                        TargetDescription(name: "MyLogging", dependencies: []),
                    ]),
            ],
            observabilityScope: observability.topScope
        )
        XCTAssertNoDiagnostics(observability.diagnostics)
        
        let result = try BuildPlanResult(plan: try BuildPlan(
            buildParameters: mockBuildParameters(shouldLinkStaticSwiftStdlib: true),
            graph: graph,
            fileSystem: fs,
            observabilityScope: observability.topScope
        ))
        
        result.checkProductsCount(1)
        result.checkTargetsCount(5)

        XCTAssertTrue(result.targetMap.values.contains { $0.target.name == "FooLogging" && $0.target.moduleAliases?["Logging"] == "FooLogging" })
        XCTAssertFalse(result.targetMap.values.contains { $0.target.name == "Logging" && $0.target.moduleAliases == nil })
        XCTAssertTrue(result.targetMap.values.contains { $0.target.name == "CarLogging" && $0.target.moduleAliases?["Logging"] == "CarLogging" })
        XCTAssertTrue(result.targetMap.values.contains { $0.target.name == "Utils" && $0.target.moduleAliases?["Logging"] == "FooLogging" })
        XCTAssertTrue(result.targetMap.values.contains { $0.target.name == "MyLogging" && $0.target.moduleAliases == nil })
    }

    func testSystemPackageBuildPlan() throws {
        let fs = InMemoryFileSystem(emptyFiles:
            "/Pkg/module.modulemap"
        )

        let observability = ObservabilitySystem.makeForTesting()
        let graph = try loadPackageGraph(
            fileSystem: fs,
            manifests: [
                Manifest.createRootManifest(
                    name: "Pkg",
                    path: .init("/Pkg")
                )
            ],
            observabilityScope: observability.topScope
        )
        XCTAssertNoDiagnostics(observability.diagnostics)

        XCTAssertThrows(BuildPlan.Error.noBuildableTarget) {
            _ = try BuildPlan(
                buildParameters: mockBuildParameters(),
                graph: graph,
                fileSystem: fs,
                observabilityScope: observability.topScope
            )
        }
    }

    func testPkgConfigHintDiagnostic() throws {
        let fileSystem = InMemoryFileSystem(emptyFiles:
            "/A/Sources/ATarget/foo.swift",
            "/A/Sources/BTarget/module.modulemap"
        )

        let observability = ObservabilitySystem.makeForTesting()
        let graph = try loadPackageGraph(
            fileSystem: fileSystem,
            manifests: [
                Manifest.createRootManifest(
                    name: "A",
                    path: .init("/A"),
                    targets: [
                        TargetDescription(name: "ATarget", dependencies: ["BTarget"]),
                        TargetDescription(
                            name: "BTarget",
                            type: .system,
                            pkgConfig: "BTarget",
                            providers: [
                                .brew(["BTarget"]),
                                .apt(["BTarget"]),
                                .yum(["BTarget"]),
                            ]
                        )
                    ]),
            ],
            observabilityScope: observability.topScope
        )

        _ = try BuildPlan(
            buildParameters: mockBuildParameters(),
            graph: graph,
            fileSystem: fileSystem,
            observabilityScope: observability.topScope
        )

#if !os(Windows)    // FIXME: pkg-config is not generally available on Windows
        XCTAssertTrue(observability.diagnostics.contains(where: {
            $0.severity == .warning &&
            $0.message.hasPrefix("you may be able to install BTarget using your system-packager")
        }), "expected PkgConfigHint diagnostics")
#endif
    }

    func testPkgConfigGenericDiagnostic() throws {
        let fileSystem = InMemoryFileSystem(emptyFiles:
            "/A/Sources/ATarget/foo.swift",
            "/A/Sources/BTarget/module.modulemap"
        )

        let observability = ObservabilitySystem.makeForTesting()
        let graph = try loadPackageGraph(
            fileSystem: fileSystem,
            manifests: [
                Manifest.createRootManifest(
                    name: "A",
                    path: .init("/A"),
                    targets: [
                        TargetDescription(name: "ATarget", dependencies: ["BTarget"]),
                        TargetDescription(
                            name: "BTarget",
                            type: .system,
                            pkgConfig: "BTarget"
                        )
                    ]),
            ],
            observabilityScope: observability.topScope
        )

        _ = try BuildPlan(
            buildParameters: mockBuildParameters(),
            graph: graph,
            fileSystem: fileSystem,
            observabilityScope: observability.topScope
        )

        let diagnostic = observability.diagnostics.last!

        XCTAssertEqual(diagnostic.message, "couldn't find pc file for BTarget")
        XCTAssertEqual(diagnostic.severity, .warning)
        XCTAssertEqual(diagnostic.metadata?.targetName, "BTarget")
        XCTAssertEqual(diagnostic.metadata?.pcFile, "BTarget.pc")
    }

    func testWindowsTarget() throws {
        let Pkg: AbsolutePath = AbsolutePath("/Pkg")
        let fs = InMemoryFileSystem(emptyFiles:
            Pkg.appending(components: "Sources", "exe", "main.swift").pathString,
            Pkg.appending(components: "Sources", "lib", "lib.c").pathString,
            Pkg.appending(components: "Sources", "lib", "include", "lib.h").pathString
        )

        let observability = ObservabilitySystem.makeForTesting()
        let graph = try loadPackageGraph(
            fileSystem: fs,
            manifests: [
                Manifest.createRootManifest(
                    name: "Pkg",
                    path: .init(Pkg.pathString),
                    targets: [
                    TargetDescription(name: "exe", dependencies: ["lib"]),
                    TargetDescription(name: "lib", dependencies: []),
                ]),
            ],
            observabilityScope: observability.topScope
        )
        XCTAssertNoDiagnostics(observability.diagnostics)

        let result = try BuildPlanResult(plan: BuildPlan(
            buildParameters: mockBuildParameters(destinationTriple: .windows),
            graph: graph,
            fileSystem: fs,
            observabilityScope: observability.topScope
        ))
        result.checkProductsCount(1)
        result.checkTargetsCount(2)

        let buildPath: AbsolutePath = result.plan.buildParameters.dataPath.appending(components: "debug")

        let lib = try result.target(for: "lib").clangTarget()
        let args = [
            "-target", "x86_64-unknown-windows-msvc", "-g", "-gcodeview", "-O0",
            "-DSWIFT_PACKAGE=1", "-DDEBUG=1", "-fblocks", "-I", Pkg.appending(components: "Sources", "lib", "include").pathString
        ]
        XCTAssertEqual(try lib.basicArguments(isCXX: false), args)
        XCTAssertEqual(lib.objects, [buildPath.appending(components: "lib.build", "lib.c.o")])
        XCTAssertEqual(lib.moduleMap, buildPath.appending(components: "lib.build", "module.modulemap"))

        let exe = try result.target(for: "exe").swiftTarget().compileArguments()
        XCTAssertMatch(exe, ["-swift-version", "4", "-enable-batch-mode", "-Onone", "-enable-testing", "-g", .equal(j), "-DSWIFT_PACKAGE", "-DDEBUG","-Xcc", "-fmodule-map-file=\(buildPath.appending(components: "lib.build", "module.modulemap"))", "-Xcc", "-I", "-Xcc", "\(Pkg.appending(components: "Sources", "lib", "include"))", "-module-cache-path", "\(buildPath.appending(components: "ModuleCache"))", .anySequence])

        XCTAssertEqual(try result.buildProduct(for: "exe").linkArguments(), [
            result.plan.buildParameters.toolchain.swiftCompilerPath.pathString,
            "-L", buildPath.pathString,
            "-o", buildPath.appending(components: "exe.exe").pathString,
            "-module-name", "exe", "-emit-executable",
            "@\(buildPath.appending(components: "exe.product", "Objects.LinkFileList"))",
             "-target", "x86_64-unknown-windows-msvc",
            ])

        let executablePathExtension = try result.buildProduct(for: "exe").binary.extension
        XCTAssertMatch(executablePathExtension, "exe")
    }

    func testWASITarget() throws {
        let Pkg: AbsolutePath = AbsolutePath("/Pkg")

        let fs = InMemoryFileSystem(emptyFiles:
            Pkg.appending(components: "Sources", "app", "main.swift").pathString,
            Pkg.appending(components: "Sources", "lib", "lib.c").pathString,
            Pkg.appending(components: "Sources", "lib", "include", "lib.h").pathString,
            Pkg.appending(components: "Tests", "test", "TestCase.swift").pathString
        )

        let observability = ObservabilitySystem.makeForTesting()
        let graph = try loadPackageGraph(
            fileSystem: fs,
            manifests: [
                Manifest.createRootManifest(
                    name: "Pkg",
                    path: .init(Pkg.pathString),
                    targets: [
                        TargetDescription(name: "app", dependencies: ["lib"]),
                        TargetDescription(name: "lib", dependencies: []),
                        TargetDescription(name: "test", dependencies: ["lib"], type: .test)
                    ]
                ),
            ],
            observabilityScope: observability.topScope
        )
        XCTAssertNoDiagnostics(observability.diagnostics)

        var parameters = mockBuildParameters(destinationTriple: .wasi)
        parameters.shouldLinkStaticSwiftStdlib = true
        let result = try BuildPlanResult(plan: BuildPlan(
            buildParameters: parameters,
            graph: graph,
            fileSystem: fs,
            observabilityScope: observability.topScope
        ))
=======
>>>>>>> c0d5daa8
        result.checkProductsCount(2)
        result.checkTargetsCount(4)

        let buildPath: AbsolutePath = result.plan.buildParameters.dataPath.appending(components: "debug")

        let lib = try result.target(for: "lib").clangTarget()
        let args = [
            "-target", "wasm32-unknown-wasi",
            "-g", "-O0", "-DSWIFT_PACKAGE=1", "-DDEBUG=1",
            "-fblocks", "-fmodules", "-fmodule-name=lib",
            "-I", Pkg.appending(components: "Sources", "lib", "include").pathString,
            "-fmodules-cache-path=\(buildPath.appending(components: "ModuleCache"))"
        ]
        XCTAssertEqual(try lib.basicArguments(isCXX: false), args)
        XCTAssertEqual(lib.objects, [buildPath.appending(components: "lib.build", "lib.c.o")])
        XCTAssertEqual(lib.moduleMap, buildPath.appending(components: "lib.build", "module.modulemap"))

        let exe = try result.target(for: "app").swiftTarget().compileArguments()
        XCTAssertMatch(
            exe,
            [
                "-swift-version", "4", "-enable-batch-mode", "-Onone", "-enable-testing", "-g",
                .equal(j), "-DSWIFT_PACKAGE", "-DDEBUG","-Xcc",
                "-fmodule-map-file=\(buildPath.appending(components: "lib.build", "module.modulemap"))",
                "-Xcc", "-I", "-Xcc", "\(Pkg.appending(components: "Sources", "lib", "include"))",
                "-module-cache-path", "\(buildPath.appending(components: "ModuleCache"))", .anySequence
            ]
        )

        let appBuildDescription = try result.buildProduct(for: "app")
        XCTAssertEqual(
            try appBuildDescription.linkArguments(),
            [
                result.plan.buildParameters.toolchain.swiftCompilerPath.pathString,
                "-L", buildPath.pathString,
                "-o", buildPath.appending(components: "app.wasm").pathString,
                "-module-name", "app", "-static-stdlib", "-emit-executable",
                "@\(buildPath.appending(components: "app.product", "Objects.LinkFileList"))",
                "-target", "wasm32-unknown-wasi"
            ]
        )

        let executablePathExtension = appBuildDescription.binary.extension
        XCTAssertEqual(executablePathExtension, "wasm")

        let testBuildDescription = try result.buildProduct(for: "PkgPackageTests")
        XCTAssertEqual(
            try testBuildDescription.linkArguments(),
            [
                result.plan.buildParameters.toolchain.swiftCompilerPath.pathString,
                "-L", buildPath.pathString,
                "-o", buildPath.appending(components: "PkgPackageTests.wasm").pathString,
                "-module-name", "PkgPackageTests",
                "-emit-executable",
                "@\(buildPath.appending(components: "PkgPackageTests.product", "Objects.LinkFileList"))",
                "-target", "wasm32-unknown-wasi"
            ]
        )

        let testPathExtension = testBuildDescription.binary.extension
        XCTAssertEqual(testPathExtension, "wasm")
    }

    func testEntrypointRenaming() throws {
        let fs = InMemoryFileSystem(emptyFiles:
            "/Pkg/Sources/exe/main.swift"
        )

        let observability = ObservabilitySystem.makeForTesting()
        let graph = try loadPackageGraph(
            fileSystem: fs,
            manifests: [
                Manifest.createRootManifest(
                    name: "Pkg",
                    path: .init("/Pkg"),
                    toolsVersion: .v5_5,
                    targets: [
                        TargetDescription(name: "exe", type: .executable),
                    ]),
            ],
            observabilityScope: observability.topScope
        )

        func createResult(for triple: TSCUtility.Triple) throws -> BuildPlanResult {
            try BuildPlanResult(plan: BuildPlan(
                buildParameters: mockBuildParameters(canRenameEntrypointFunctionName: true, destinationTriple: triple),
                graph: graph,
                fileSystem: fs,
                observabilityScope: observability.topScope
            ))
        }
        let supportingTriples: [TSCUtility.Triple] = [.x86_64Linux, .macOS]
        for triple in supportingTriples {
            let result = try createResult(for: triple)
            let exe = try result.target(for: "exe").swiftTarget().compileArguments()
            XCTAssertMatch(exe, ["-Xfrontend", "-entry-point-function-name", "-Xfrontend", "exe_main"])
            let linkExe = try result.buildProduct(for: "exe").linkArguments()
            XCTAssertMatch(linkExe, [.contains("exe_main")])
        }

        let unsupportingTriples: [TSCUtility.Triple] = [.wasi, .windows]
        for triple in unsupportingTriples {
            let result = try createResult(for: triple)
            let exe = try result.target(for: "exe").swiftTarget().compileArguments()
            XCTAssertNoMatch(exe, ["-entry-point-function-name"])
        }
    }

    func testIndexStore() throws {
        let fs = InMemoryFileSystem(emptyFiles:
            "/Pkg/Sources/exe/main.swift",
            "/Pkg/Sources/lib/lib.c",
            "/Pkg/Sources/lib/include/lib.h"
        )

        let observability = ObservabilitySystem.makeForTesting()
        let graph = try loadPackageGraph(
            fileSystem: fs,
            manifests: [
                Manifest.createRootManifest(
                    name: "Pkg",
                    path: .init("/Pkg"),
                    targets: [
                        TargetDescription(name: "exe", dependencies: ["lib"]),
                        TargetDescription(name: "lib", dependencies: []),
                    ]),
            ],
            observabilityScope: observability.topScope
        )
        XCTAssertNoDiagnostics(observability.diagnostics)

        func check(for mode: BuildParameters.IndexStoreMode, config: BuildConfiguration) throws {
            let result = try BuildPlanResult(plan: BuildPlan(
                buildParameters: mockBuildParameters(config: config, indexStoreMode: mode),
                graph: graph,
                fileSystem: fs,
                observabilityScope: observability.topScope
            ))

            let lib = try result.target(for: "lib").clangTarget()
            let path = StringPattern.equal(result.plan.buildParameters.indexStore.pathString)

            #if os(macOS)
            XCTAssertMatch(try lib.basicArguments(isCXX: false), [.anySequence, "-index-store-path", path, .anySequence])
            #else
            XCTAssertNoMatch(try lib.basicArguments(isCXX: false), [.anySequence, "-index-store-path", path, .anySequence])
            #endif

            let exe = try result.target(for: "exe").swiftTarget().compileArguments()
            XCTAssertMatch(exe, [.anySequence, "-index-store-path", path, .anySequence])
        }

        try check(for: .auto, config: .debug)
        try check(for: .on, config: .debug)
        try check(for: .on, config: .release)
    }

    func testPlatforms() throws {
        let fileSystem = InMemoryFileSystem(emptyFiles:
            "/A/Sources/ATarget/foo.swift",
            "/B/Sources/BTarget/foo.swift"
        )

        let observability = ObservabilitySystem.makeForTesting()
        let graph = try loadPackageGraph(
            fileSystem: fileSystem,
            manifests: [
                Manifest.createRootManifest(
                    name: "A",
                    path: .init("/A"),
                    platforms: [
                        PlatformDescription(name: "macos", version: "10.13"),
                    ],
                    toolsVersion: .v5,
                    dependencies: [
                        .localSourceControl(path: .init("/B"), requirement: .upToNextMajor(from: "1.0.0")),
                    ],
                    targets: [
                        TargetDescription(name: "ATarget", dependencies: ["BLibrary"]),
                    ]),
                Manifest.createFileSystemManifest(
                    name: "B",
                    path: .init("/B"),
                    platforms: [
                        PlatformDescription(name: "macos", version: "10.12"),
                    ],
                    toolsVersion: .v5,
                    products: [
                        ProductDescription(name: "BLibrary", type: .library(.automatic), targets: ["BTarget"]),
                    ],
                    targets: [
                        TargetDescription(name: "BTarget", dependencies: []),
                    ]),
            ],
            observabilityScope: observability.topScope
        )
        XCTAssertNoDiagnostics(observability.diagnostics)

        let result = try BuildPlanResult(plan: BuildPlan(
            buildParameters: mockBuildParameters(),
            graph: graph,
            fileSystem: fileSystem,
            observabilityScope: observability.topScope
        ))

        let aTarget = try result.target(for: "ATarget").swiftTarget().compileArguments()
      #if os(macOS)
        XCTAssertMatch(aTarget, [.equal("-target"), .equal(hostTriple.tripleString(forPlatformVersion: "10.13")), .anySequence])
      #else
        XCTAssertMatch(aTarget, [.equal("-target"), .equal(defaultTargetTriple), .anySequence] )
      #endif

        let bTarget = try result.target(for: "BTarget").swiftTarget().compileArguments()
      #if os(macOS)
        XCTAssertMatch(bTarget, [.equal("-target"), .equal(hostTriple.tripleString(forPlatformVersion: "10.12")), .anySequence])
      #else
        XCTAssertMatch(bTarget, [.equal("-target"), .equal(defaultTargetTriple), .anySequence] )
      #endif
    }

    func testPlatformsValidation() throws {
        let fileSystem = InMemoryFileSystem(emptyFiles:
            "/A/Sources/ATarget/foo.swift",
            "/B/Sources/BTarget/foo.swift"
        )

        let observability = ObservabilitySystem.makeForTesting()
        let graph = try loadPackageGraph(
            fileSystem: fileSystem,
            manifests: [
                Manifest.createRootManifest(
                    name: "A",
                    path: .init("/A"),
                    platforms: [
                        PlatformDescription(name: "macos", version: "10.13"),
                        PlatformDescription(name: "ios", version: "10"),
                    ],
                    toolsVersion: .v5,
                    dependencies: [
                        .localSourceControl(path: .init("/B"), requirement: .upToNextMajor(from: "1.0.0")),
                    ],
                    targets: [
                        TargetDescription(name: "ATarget", dependencies: ["BLibrary"]),
                    ]),
                Manifest.createFileSystemManifest(
                    name: "B",
                    path: .init("/B"),
                    platforms: [
                        PlatformDescription(name: "macos", version: "10.14"),
                        PlatformDescription(name: "ios", version: "11"),
                    ],
                    toolsVersion: .v5,
                    products: [
                        ProductDescription(name: "BLibrary", type: .library(.automatic), targets: ["BTarget"]),
                    ],
                    targets: [
                        TargetDescription(name: "BTarget", dependencies: []),
                    ]),
            ],
            observabilityScope: observability.topScope
        )
        XCTAssertNoDiagnostics(observability.diagnostics)

        XCTAssertThrows(Diagnostics.fatalError) {
            _ = try BuildPlan(
                buildParameters: mockBuildParameters(destinationTriple: .macOS),
                graph: graph,
                fileSystem: fileSystem,
                observabilityScope: observability.topScope
            )
        }

        testDiagnostics(observability.diagnostics) { result in
            let diagnosticMessage = """
            the library 'ATarget' requires macos 10.13, but depends on the product 'BLibrary' which requires macos 10.14; \
            consider changing the library 'ATarget' to require macos 10.14 or later, or the product 'BLibrary' to require \
            macos 10.13 or earlier.
            """
            result.check(diagnostic: .contains(diagnosticMessage), severity: .error)
        }
    }

    func testBuildSettings() throws {
        let A: AbsolutePath = AbsolutePath("/A")

        let fs = InMemoryFileSystem(emptyFiles:
            "/A/Sources/exe/main.swift",
            "/A/Sources/bar/bar.swift",
            "/A/Sources/cbar/barcpp.cpp",
            "/A/Sources/cbar/bar.c",
            "/A/Sources/cbar/include/bar.h",

            "/B/Sources/t1/dep.swift",
            "/B/Sources/t2/dep.swift",
            "<end>"
        )

        let aManifest = Manifest.createRootManifest(
            name: "A",
            path: .init("/A"),
            toolsVersion: .v5,
            dependencies: [
                .localSourceControl(path: .init("/B"), requirement: .upToNextMajor(from: "1.0.0")),
            ],
            targets: [
                try TargetDescription(
                    name: "cbar",
                    settings: [
                        .init(tool: .c, kind: .headerSearchPath("Sources/headers")),
                        .init(tool: .cxx, kind: .headerSearchPath("Sources/cppheaders")),
                        .init(tool: .c, kind: .define("CCC=2")),
                        .init(tool: .cxx, kind: .define("RCXX"), condition: .init(config: "release")),
                        .init(tool: .linker, kind: .linkedFramework("best")),
                        .init(tool: .c, kind: .unsafeFlags(["-Icfoo", "-L", "cbar"])),
                        .init(tool: .cxx, kind: .unsafeFlags(["-Icxxfoo", "-L", "cxxbar"])),
                    ]
                ),
                try TargetDescription(
                    name: "bar", dependencies: ["cbar", "Dep"],
                    settings: [
                        .init(tool: .swift, kind: .define("LINUX"), condition: .init(platformNames: ["linux"])),
                        .init(tool: .swift, kind: .define("RLINUX"), condition: .init(platformNames: ["linux"], config: "release")),
                        .init(tool: .swift, kind: .define("DMACOS"), condition: .init(platformNames: ["macos"], config: "debug")),
                        .init(tool: .swift, kind: .unsafeFlags(["-Isfoo", "-L", "sbar"])),
                    ]
                ),
                try TargetDescription(
                    name: "exe", dependencies: ["bar"],
                    settings: [
                        .init(tool: .swift, kind: .define("FOO")),
                        .init(tool: .linker, kind: .linkedLibrary("sqlite3")),
                        .init(tool: .linker, kind: .linkedFramework("CoreData"), condition: .init(platformNames: ["macos"])),
                        .init(tool: .linker, kind: .unsafeFlags(["-Ilfoo", "-L", "lbar"])),
                    ]
                ),
            ]
        )

        let bManifest = Manifest.createFileSystemManifest(
            name: "B",
            path: .init("/B"),
            toolsVersion: .v5,
            products: [
                try ProductDescription(name: "Dep", type: .library(.automatic), targets: ["t1", "t2"]),
            ],
            targets: [
                try TargetDescription(
                    name: "t1",
                    settings: [
                        .init(tool: .swift, kind: .define("DEP")),
                        .init(tool: .linker, kind: .linkedLibrary("libz")),
                    ]
                ),
                try TargetDescription(
                    name: "t2",
                    settings: [
                        .init(tool: .linker, kind: .linkedLibrary("libz")),
                    ]
                ),
            ])

        let observability = ObservabilitySystem.makeForTesting()
        let graph = try loadPackageGraph(
            fileSystem: fs,
            manifests: [aManifest, bManifest],
            observabilityScope: observability.topScope
        )
        XCTAssertNoDiagnostics(observability.diagnostics)

        func createResult(for dest: TSCUtility.Triple) throws -> BuildPlanResult {
            return try BuildPlanResult(plan: BuildPlan(
                buildParameters: mockBuildParameters(destinationTriple: dest),
                graph: graph,
                fileSystem: fs,
                observabilityScope: observability.topScope
            ))
        }

        do {
            let result = try createResult(for: .x86_64Linux)

            let dep = try result.target(for: "t1").swiftTarget().compileArguments()
            XCTAssertMatch(dep, [.anySequence, "-DDEP", .end])

            let cbar = try result.target(for: "cbar").clangTarget().basicArguments(isCXX: false)
            XCTAssertMatch(cbar, [.anySequence, "-DCCC=2", "-I\(A.appending(components: "Sources", "cbar", "Sources", "headers"))", "-I\(A.appending(components: "Sources", "cbar", "Sources", "cppheaders"))", "-Icfoo", "-L", "cbar", "-Icxxfoo", "-L", "cxxbar", .end])

            let bar = try result.target(for: "bar").swiftTarget().compileArguments()
            XCTAssertMatch(bar, [.anySequence, "-DLINUX", "-Isfoo", "-L", "sbar", .end])

            let exe = try result.target(for: "exe").swiftTarget().compileArguments()
            XCTAssertMatch(exe, [.anySequence, "-DFOO", .end])

            let linkExe = try result.buildProduct(for: "exe").linkArguments()
            XCTAssertMatch(linkExe, [.anySequence, "-lsqlite3", "-llibz", "-framework", "best", "-Ilfoo", "-L", "lbar", .end])
        }

        do {
            let result = try createResult(for: .macOS)

            let cbar = try result.target(for: "cbar").clangTarget().basicArguments(isCXX: false)
            XCTAssertMatch(cbar, [.anySequence, "-DCCC=2", "-I\(A.appending(components: "Sources", "cbar", "Sources", "headers"))", "-I\(A.appending(components: "Sources", "cbar", "Sources", "cppheaders"))", "-Icfoo", "-L", "cbar", "-Icxxfoo", "-L", "cxxbar", .end])

            let bar = try result.target(for: "bar").swiftTarget().compileArguments()
            XCTAssertMatch(bar, [.anySequence, "-DDMACOS", "-Isfoo", "-L", "sbar", .end])

            let exe = try result.target(for: "exe").swiftTarget().compileArguments()
            XCTAssertMatch(exe, [.anySequence, "-DFOO", .end])

            let linkExe = try result.buildProduct(for: "exe").linkArguments()
            XCTAssertMatch(linkExe, [.anySequence, "-lsqlite3", "-llibz", "-framework", "CoreData", "-framework", "best", "-Ilfoo", "-L", "lbar", .anySequence])
        }
    }

    func testExtraBuildFlags() throws {
        let libpath: AbsolutePath = AbsolutePath("/fake/path/lib")

        let fs = InMemoryFileSystem(emptyFiles:
            "/A/Sources/exe/main.swift",
            libpath.appending(components: "libSomething.dylib").pathString,
            "<end>"
        )

        let aManifest = Manifest.createRootManifest(
            name: "A",
            path: .init("/A"),
            toolsVersion: .v5,
            targets: [
                try TargetDescription(name: "exe", dependencies: []),
            ]
        )

        let observability = ObservabilitySystem.makeForTesting()
        let graph = try loadPackageGraph(
            fileSystem: fs,
            manifests: [aManifest],
            observabilityScope: observability.topScope
        )
        XCTAssertNoDiagnostics(observability.diagnostics)

        var flags = BuildFlags()
        flags.linkerFlags = ["-L", "/path/to/foo", "-L/path/to/foo", "-rpath=foo", "-rpath", "foo"]
        let result = try BuildPlanResult(plan: BuildPlan(
            buildParameters: mockBuildParameters(flags: flags),
            graph: graph,
            fileSystem: fs,
            observabilityScope: observability.topScope
        ))

        let exe = try result.buildProduct(for: "exe").linkArguments()
        XCTAssertMatch(exe, [.anySequence, "-L", "/path/to/foo", "-L/path/to/foo", "-Xlinker", "-rpath=foo", "-Xlinker", "-rpath", "-Xlinker", "foo", "-L", "\(libpath)"])
    }

    func testUserToolchainCompileFlags() throws {
        let fs = InMemoryFileSystem(emptyFiles:
            "/Pkg/Sources/exe/main.swift",
            "/Pkg/Sources/lib/lib.c",
            "/Pkg/Sources/lib/include/lib.h"
        )

        let observability = ObservabilitySystem.makeForTesting()
        let graph = try loadPackageGraph(
            fileSystem: fs,
            manifests: [
                Manifest.createRootManifest(
                    name: "Pkg",
                    path: .init("/Pkg"),
                    targets: [
                        TargetDescription(name: "exe", dependencies: ["lib"]),
                        TargetDescription(name: "lib", dependencies: []),
                    ]),
            ],
            observabilityScope: observability.topScope
        )
        XCTAssertNoDiagnostics(observability.diagnostics)

        let userDestination = Destination(sdk: AbsolutePath("/fake/sdk"),
            binDir: UserToolchain.default.destination.binDir,
            extraCCFlags: ["-I/fake/sdk/sysroot", "-clang-flag-from-json"],
            extraSwiftCFlags: ["-swift-flag-from-json"])
        let mockToolchain = try UserToolchain(destination: userDestination)
        let extraBuildParameters = mockBuildParameters(toolchain: mockToolchain,
            flags: BuildFlags(xcc: ["-clang-command-line-flag"], xswiftc: ["-swift-command-line-flag"]))
        let result = try BuildPlanResult(plan: BuildPlan(
            buildParameters: extraBuildParameters,
            graph: graph,
            fileSystem: fs,
            observabilityScope: observability.topScope
        ))
        result.checkProductsCount(1)
        result.checkTargetsCount(2)

        let buildPath: AbsolutePath = result.plan.buildParameters.dataPath.appending(components: "debug")

        let lib = try result.target(for: "lib").clangTarget()
        var args: [StringPattern] = [.anySequence]
      #if os(macOS)
        args += ["-isysroot"]
      #else
        args += ["--sysroot"]
      #endif
        args += ["\(userDestination.sdk!)", "-I/fake/sdk/sysroot", "-clang-flag-from-json", .anySequence, "-clang-command-line-flag"]
        XCTAssertMatch(try lib.basicArguments(isCXX: false), args)

        let exe = try result.target(for: "exe").swiftTarget().compileArguments()
        XCTAssertMatch(exe, ["-module-cache-path", "\(buildPath.appending(components: "ModuleCache"))", .anySequence, "-swift-flag-from-json", "-Xcc", "-clang-command-line-flag", "-swift-command-line-flag"])
    }

    func testExecBuildTimeDependency() throws {
        let PkgA: AbsolutePath = AbsolutePath("/PkgA")

        let fs = InMemoryFileSystem(emptyFiles:
            PkgA.appending(components: "Sources", "exe", "main.swift").pathString,
            PkgA.appending(components: "Sources", "swiftlib", "lib.swift").pathString,
            "/PkgB/Sources/PkgB/PkgB.swift"
        )

        let observability = ObservabilitySystem.makeForTesting()
        let graph = try loadPackageGraph(
            fileSystem: fs,
            manifests: [
                Manifest.createFileSystemManifest(
                    name: "PkgA",
                    path: .init(PkgA.pathString),
                    products: [
                        ProductDescription(name: "swiftlib", type: .library(.automatic), targets: ["swiftlib"]),
                        ProductDescription(name: "exe", type: .executable, targets: ["exe"])
                    ],
                    targets: [
                        TargetDescription(name: "exe", dependencies: []),
                        TargetDescription(name: "swiftlib", dependencies: ["exe"]),
                    ]),
                Manifest.createRootManifest(
                    name: "PkgB",
                    path: .init("/PkgB"),
                    dependencies: [
                        .localSourceControl(path: .init(PkgA.pathString), requirement: .upToNextMajor(from: "1.0.0")),
                    ],
                    targets: [
                        TargetDescription(name: "PkgB", dependencies: ["swiftlib"]),
                    ]),
            ],
            explicitProduct: "exe",
            observabilityScope: observability.topScope
        )
        XCTAssertNoDiagnostics(observability.diagnostics)

        let plan = try BuildPlan(
            buildParameters: mockBuildParameters(),
            graph: graph,
            fileSystem: fs,
            observabilityScope: observability.topScope
        )

        let buildPath: AbsolutePath = plan.buildParameters.dataPath.appending(components: "debug")

        let yaml = fs.tempDirectory.appending(components: UUID().uuidString, "debug.yaml")
        try fs.createDirectory(yaml.parentDirectory, recursive: true)
        let llbuild = LLBuildManifestBuilder(plan, fileSystem: fs, observabilityScope: observability.topScope)
        try llbuild.generateManifest(at: yaml)
        let contents: String = try fs.readFileContents(yaml)
#if os(Windows)
        XCTAssertMatch(contents, .contains("""
                inputs: ["\(PkgA.appending(components: "Sources", "swiftlib", "lib.swift").escapedPathString())","\(buildPath.appending(components: "exe.exe").escapedPathString())"]
                outputs: ["\(buildPath.appending(components: "swiftlib.build", "lib.swift.o").escapedPathString())","\(buildPath.escapedPathString())
            """))
#else   // FIXME(5472) - the suffix is dropped
        XCTAssertMatch(contents, .contains("""
                inputs: ["\(PkgA.appending(components: "Sources", "swiftlib", "lib.swift").escapedPathString())","\(buildPath.appending(components: "exe").escapedPathString())"]
                outputs: ["\(buildPath.appending(components: "swiftlib.build", "lib.swift.o").escapedPathString())","\(buildPath.escapedPathString())
            """))
#endif
    }

    func testObjCHeader1() throws {
        let PkgA: AbsolutePath = AbsolutePath("/PkgA")

        // This has a Swift and ObjC target in the same package.
        let fs = InMemoryFileSystem(emptyFiles:
            PkgA.appending(components: "Sources", "Bar", "main.m").pathString,
            PkgA.appending(components: "Sources", "Foo", "Foo.swift").pathString
        )

        let observability = ObservabilitySystem.makeForTesting()
        let graph = try loadPackageGraph(
            fileSystem: fs,
            manifests: [
                Manifest.createRootManifest(
                    name: "PkgA",
                    path: .init(PkgA.pathString),
                    targets: [
                        TargetDescription(name: "Foo", dependencies: []),
                        TargetDescription(name: "Bar", dependencies: ["Foo"]),
                    ]),
            ],
            observabilityScope: observability.topScope
        )
        XCTAssertNoDiagnostics(observability.diagnostics)

        let plan = try BuildPlan(
            buildParameters: mockBuildParameters(),
            graph: graph,
            fileSystem: fs,
            observabilityScope: observability.topScope
        )
        let result = try BuildPlanResult(plan: plan)

        let buildPath: AbsolutePath = result.plan.buildParameters.dataPath.appending(components: "debug")

        let fooTarget = try result.target(for: "Foo").swiftTarget().compileArguments()
        #if os(macOS)
          XCTAssertMatch(fooTarget, [.anySequence, "-emit-objc-header", "-emit-objc-header-path", "/path/to/build/debug/Foo.build/Foo-Swift.h", .anySequence])
        #else
          XCTAssertNoMatch(fooTarget, [.anySequence, "-emit-objc-header", "-emit-objc-header-path", "/path/to/build/debug/Foo.build/Foo-Swift.h", .anySequence])
        #endif

        let barTarget = try result.target(for: "Bar").clangTarget().basicArguments(isCXX: false)
        #if os(macOS)
          XCTAssertMatch(barTarget, [.anySequence, "-fmodule-map-file=/path/to/build/debug/Foo.build/module.modulemap", .anySequence])
        #else
          XCTAssertNoMatch(barTarget, [.anySequence, "-fmodule-map-file=/path/to/build/debug/Foo.build/module.modulemap", .anySequence])
        #endif

        let yaml = fs.tempDirectory.appending(components: UUID().uuidString, "debug.yaml")
        try fs.createDirectory(yaml.parentDirectory, recursive: true)
        let llbuild = LLBuildManifestBuilder(plan, fileSystem: fs, observabilityScope: observability.topScope)
        try llbuild.generateManifest(at: yaml)
        let contents: String = try fs.readFileContents(yaml)
        XCTAssertMatch(contents, .contains("""
              "\(buildPath.appending(components: "Bar.build", "main.m.o").escapedPathString())":
                tool: clang
                inputs: ["\(buildPath.appending(components: "Foo.swiftmodule").escapedPathString())","\(PkgA.appending(components: "Sources", "Bar", "main.m").escapedPathString())"]
                outputs: ["\(buildPath.appending(components: "Bar.build", "main.m.o").escapedPathString())"]
                description: "Compiling Bar main.m"
            """))
    }

    func testObjCHeader2() throws {
        let PkgA: AbsolutePath = AbsolutePath("/PkgA")

        // This has a Swift and ObjC target in different packages with automatic product type.
        let fs = InMemoryFileSystem(emptyFiles:
            PkgA.appending(components: "Sources", "Bar", "main.m").pathString,
            "/PkgB/Sources/Foo/Foo.swift"
        )

        let observability = ObservabilitySystem.makeForTesting()
        let graph = try loadPackageGraph(
            fileSystem: fs,
            manifests: [
                Manifest.createRootManifest(
                    name: "PkgA",
                    path: .init(PkgA.pathString),
                    dependencies: [
                        .localSourceControl(path: .init("/PkgB"), requirement: .upToNextMajor(from: "1.0.0")),
                    ],
                    targets: [
                        TargetDescription(name: "Bar", dependencies: ["Foo"]),
                    ]),
                Manifest.createFileSystemManifest(
                    name: "PkgB",
                    path: .init("/PkgB"),
                    products: [
                        ProductDescription(name: "Foo", type: .library(.automatic), targets: ["Foo"]),
                    ],
                    targets: [
                        TargetDescription(name: "Foo", dependencies: []),
                    ]),
            ],
            observabilityScope: observability.topScope
        )
        XCTAssertNoDiagnostics(observability.diagnostics)

        let plan = try BuildPlan(
            buildParameters: mockBuildParameters(),
            graph: graph,
            fileSystem: fs,
            observabilityScope: observability.topScope
        )
        let result = try BuildPlanResult(plan: plan)

        let buildPath: AbsolutePath = result.plan.buildParameters.dataPath.appending(components: "debug")

         let fooTarget = try result.target(for: "Foo").swiftTarget().compileArguments()
         #if os(macOS)
           XCTAssertMatch(fooTarget, [.anySequence, "-emit-objc-header", "-emit-objc-header-path", "/path/to/build/debug/Foo.build/Foo-Swift.h", .anySequence])
         #else
           XCTAssertNoMatch(fooTarget, [.anySequence, "-emit-objc-header", "-emit-objc-header-path", "/path/to/build/debug/Foo.build/Foo-Swift.h", .anySequence])
         #endif

         let barTarget = try result.target(for: "Bar").clangTarget().basicArguments(isCXX: false)
         #if os(macOS)
           XCTAssertMatch(barTarget, [.anySequence, "-fmodule-map-file=/path/to/build/debug/Foo.build/module.modulemap", .anySequence])
         #else
           XCTAssertNoMatch(barTarget, [.anySequence, "-fmodule-map-file=/path/to/build/debug/Foo.build/module.modulemap", .anySequence])
         #endif

        let yaml = fs.tempDirectory.appending(components: UUID().uuidString, "debug.yaml")
        try fs.createDirectory(yaml.parentDirectory, recursive: true)
        let llbuild = LLBuildManifestBuilder(plan, fileSystem: fs, observabilityScope: observability.topScope)
        try llbuild.generateManifest(at: yaml)
        let contents: String = try fs.readFileContents(yaml)
        XCTAssertMatch(contents, .contains("""
               "\(buildPath.appending(components: "Bar.build", "main.m.o").escapedPathString())":
                 tool: clang
                 inputs: ["\(buildPath.appending(components: "Foo.swiftmodule").escapedPathString())","\(PkgA.appending(components: "Sources", "Bar", "main.m").escapedPathString())"]
                 outputs: ["\(buildPath.appending(components: "Bar.build", "main.m.o").escapedPathString())"]
                 description: "Compiling Bar main.m"
             """))
    }

    func testObjCHeader3() throws {
        let PkgA: AbsolutePath = AbsolutePath("/PkgA")

        // This has a Swift and ObjC target in different packages with dynamic product type.
        let fs = InMemoryFileSystem(emptyFiles:
            PkgA.appending(components: "Sources", "Bar", "main.m").pathString,
            "/PkgB/Sources/Foo/Foo.swift"
        )

        let observability = ObservabilitySystem.makeForTesting()
        let graph = try loadPackageGraph(
            fileSystem: fs,
            manifests: [
                Manifest.createRootManifest(
                    name: "PkgA",
                    path: .init(PkgA.pathString),
                    dependencies: [
                        .localSourceControl(path: .init("/PkgB"), requirement: .upToNextMajor(from: "1.0.0")),
                    ],
                    targets: [
                        TargetDescription(name: "Bar", dependencies: ["Foo"]),
                    ]),
                Manifest.createFileSystemManifest(
                    name: "PkgB",
                    path: .init("/PkgB"),
                    products: [
                        ProductDescription(name: "Foo", type: .library(.dynamic), targets: ["Foo"]),
                    ],
                    targets: [
                        TargetDescription(name: "Foo", dependencies: []),
                    ]),
            ],
            observabilityScope: observability.topScope
        )
        XCTAssertNoDiagnostics(observability.diagnostics)

        let plan = try BuildPlan(
            buildParameters: mockBuildParameters(),
            graph: graph,
            fileSystem: fs,
            observabilityScope: observability.topScope
        )
        let dynamicLibraryExtension = plan.buildParameters.triple.dynamicLibraryExtension
#if os(Windows)
        let dynamicLibraryPrefix = ""
#else
        let dynamicLibraryPrefix = "lib"
#endif
        let result = try BuildPlanResult(plan: plan)

         let fooTarget = try result.target(for: "Foo").swiftTarget().compileArguments()
         #if os(macOS)
           XCTAssertMatch(fooTarget, [.anySequence, "-emit-objc-header", "-emit-objc-header-path", "/path/to/build/debug/Foo.build/Foo-Swift.h", .anySequence])
         #else
           XCTAssertNoMatch(fooTarget, [.anySequence, "-emit-objc-header", "-emit-objc-header-path", "/path/to/build/debug/Foo.build/Foo-Swift.h", .anySequence])
         #endif

         let barTarget = try result.target(for: "Bar").clangTarget().basicArguments(isCXX: false)
         #if os(macOS)
           XCTAssertMatch(barTarget, [.anySequence, "-fmodule-map-file=/path/to/build/debug/Foo.build/module.modulemap", .anySequence])
         #else
           XCTAssertNoMatch(barTarget, [.anySequence, "-fmodule-map-file=/path/to/build/debug/Foo.build/module.modulemap", .anySequence])
         #endif

        let buildPath: AbsolutePath = result.plan.buildParameters.dataPath.appending(components: "debug")

        let yaml = fs.tempDirectory.appending(components: UUID().uuidString, "debug.yaml")
        try fs.createDirectory(yaml.parentDirectory, recursive: true)
        let llbuild = LLBuildManifestBuilder(plan, fileSystem: fs, observabilityScope: observability.topScope)
        try llbuild.generateManifest(at: yaml)
        let contents: String = try fs.readFileContents(yaml)
        XCTAssertMatch(contents, .contains("""
               "\(buildPath.appending(components: "Bar.build", "main.m.o").escapedPathString())":
                 tool: clang
                 inputs: ["\(buildPath.appending(components: "\(dynamicLibraryPrefix)Foo\(dynamicLibraryExtension)").escapedPathString())","\(PkgA.appending(components: "Sources", "Bar", "main.m").escapedPathString())"]
                 outputs: ["\(buildPath.appending(components: "Bar.build", "main.m.o").escapedPathString())"]
                 description: "Compiling Bar main.m"
             """))
    }

    func testModulewrap() throws {
        let fs = InMemoryFileSystem(emptyFiles:
            "/Pkg/Sources/exe/main.swift",
            "/Pkg/Sources/lib/lib.swift"
        )

        let observability = ObservabilitySystem.makeForTesting()
        let graph = try loadPackageGraph(
            fileSystem: fs,
            manifests: [
                Manifest.createRootManifest(
                    name: "Pkg",
                    path: .init("/Pkg"),
                    targets: [
                        TargetDescription(name: "exe", dependencies: ["lib"]),
                        TargetDescription(name: "lib", dependencies: []),
                    ]
                ),
            ],
            observabilityScope: observability.topScope
        )
        XCTAssertNoDiagnostics(observability.diagnostics)

        let result = try BuildPlanResult(plan: BuildPlan(
            buildParameters: mockBuildParameters(destinationTriple: .x86_64Linux),
            graph: graph,
            fileSystem: fs,
            observabilityScope: observability.topScope
        ))

        let buildPath: AbsolutePath = result.plan.buildParameters.dataPath.appending(components: "debug")

        let objects = try result.buildProduct(for: "exe").objects
        XCTAssertTrue(objects.contains(buildPath.appending(components: "exe.build", "exe.swiftmodule.o")), objects.description)
        XCTAssertTrue(objects.contains(buildPath.appending(components: "lib.build", "lib.swiftmodule.o")), objects.description)

        let yaml = fs.tempDirectory.appending(components: UUID().uuidString, "debug.yaml")
        try fs.createDirectory(yaml.parentDirectory, recursive: true)
        let llbuild = LLBuildManifestBuilder(result.plan, fileSystem: fs, observabilityScope: observability.topScope)
        try llbuild.generateManifest(at: yaml)
        let contents: String = try fs.readFileContents(yaml)
        XCTAssertMatch(contents, .contains("""
              "\(buildPath.appending(components: "exe.build", "exe.swiftmodule.o").escapedPathString())":
                tool: shell
                inputs: ["\(buildPath.appending(components: "exe.build", "exe.swiftmodule").escapedPathString())"]
                outputs: ["\(buildPath.appending(components: "exe.build", "exe.swiftmodule.o").escapedPathString())"]
                description: "Wrapping AST for exe for debugging"
                args: ["\(result.plan.buildParameters.toolchain.swiftCompilerPath.escapedPathString())","-modulewrap","\(buildPath.appending(components: "exe.build", "exe.swiftmodule").escapedPathString())","-o","\(buildPath.appending(components: "exe.build", "exe.swiftmodule.o").escapedPathString())","-target","x86_64-unknown-linux-gnu"]
            """))
        XCTAssertMatch(contents, .contains("""
              "\(buildPath.appending(components: "lib.build", "lib.swiftmodule.o").escapedPathString())":
                tool: shell
                inputs: ["\(buildPath.appending(components: "lib.swiftmodule").escapedPathString())"]
                outputs: ["\(buildPath.appending(components: "lib.build", "lib.swiftmodule.o").escapedPathString())"]
                description: "Wrapping AST for lib for debugging"
                args: ["\(result.plan.buildParameters.toolchain.swiftCompilerPath.escapedPathString())","-modulewrap","\(buildPath.appending(components: "lib.swiftmodule").escapedPathString())","-o","\(buildPath.appending(components: "lib.build", "lib.swiftmodule.o").escapedPathString())","-target","x86_64-unknown-linux-gnu"]
            """))
    }

    func testSwiftBundleAccessor() throws {
        // This has a Swift and ObjC target in the same package.
        let fs = InMemoryFileSystem(emptyFiles:
            "/PkgA/Sources/Foo/Foo.swift",
            "/PkgA/Sources/Foo/foo.txt",
            "/PkgA/Sources/Foo/bar.txt",
            "/PkgA/Sources/Bar/Bar.swift"
        )

        let observability = ObservabilitySystem.makeForTesting()

        let graph = try loadPackageGraph(
            fileSystem: fs,
            manifests: [
                Manifest.createRootManifest(
                    name: "PkgA",
                    path: .init("/PkgA"),
                    toolsVersion: .v5_2,
                    targets: [
                        TargetDescription(
                            name: "Foo",
                            resources: [
                                .init(rule: .copy, path: "foo.txt"),
                                .init(rule: .process(localization: .none), path: "bar.txt"),
                            ]
                        ),
                        TargetDescription(
                            name: "Bar"
                        ),
                    ]
                )
            ],
            observabilityScope: observability.topScope
        )

        XCTAssertNoDiagnostics(observability.diagnostics)

        let plan = try BuildPlan(
            buildParameters: mockBuildParameters(),
            graph: graph,
            fileSystem: fs,
            observabilityScope: observability.topScope
        )
        let result = try BuildPlanResult(plan: plan)

        let buildPath: AbsolutePath = result.plan.buildParameters.dataPath.appending(components: "debug")

        let fooTarget = try result.target(for: "Foo").swiftTarget()
        XCTAssertEqual(fooTarget.objects.map{ $0.pathString }, [
            buildPath.appending(components: "Foo.build", "Foo.swift.o").pathString,
            buildPath.appending(components: "Foo.build", "resource_bundle_accessor.swift.o").pathString,
        ])

        let resourceAccessor = fooTarget.sources.first{ $0.basename == "resource_bundle_accessor.swift" }!
        let contents: String = try fs.readFileContents(resourceAccessor)
        XCTAssertMatch(contents, .contains("extension Foundation.Bundle"))
        // Assert that `Bundle.main` is executed in the compiled binary (and not during compilation)
        // See https://bugs.swift.org/browse/SR-14555 and https://github.com/apple/swift-package-manager/pull/2972/files#r623861646
        XCTAssertMatch(contents, .contains("let mainPath = Bundle.main."))

        let barTarget = try result.target(for: "Bar").swiftTarget()
        XCTAssertEqual(barTarget.objects.map{ $0.pathString }, [
            buildPath.appending(components: "Bar.build", "Bar.swift.o").pathString,
        ])
    }

    func testSwiftWASIBundleAccessor() throws {
        // This has a Swift and ObjC target in the same package.
        let fs = InMemoryFileSystem(emptyFiles:
            "/PkgA/Sources/Foo/Foo.swift",
            "/PkgA/Sources/Foo/foo.txt",
            "/PkgA/Sources/Foo/bar.txt",
            "/PkgA/Sources/Bar/Bar.swift"
        )

        let observability = ObservabilitySystem.makeForTesting()

        let graph = try loadPackageGraph(
            fileSystem: fs,
            manifests: [
                Manifest.createRootManifest(
                    name: "PkgA",
                    path: .init("/PkgA"),
                    toolsVersion: .v5_2,
                    targets: [
                        TargetDescription(
                            name: "Foo",
                            resources: [
                                .init(rule: .copy, path: "foo.txt"),
                                .init(rule: .process(localization: .none), path: "bar.txt"),
                            ]
                        ),
                        TargetDescription(
                            name: "Bar"
                        ),
                    ]
                )
            ],
            observabilityScope: observability.topScope
        )

        XCTAssertNoDiagnostics(observability.diagnostics)

        let plan = try BuildPlan(
            buildParameters: mockBuildParameters(destinationTriple: .wasi),
            graph: graph,
            fileSystem: fs,
            observabilityScope: observability.topScope
        )
        let result = try BuildPlanResult(plan: plan)

        let buildPath: AbsolutePath = result.plan.buildParameters.dataPath.appending(components: "debug")

        let fooTarget = try result.target(for: "Foo").swiftTarget()
        XCTAssertEqual(fooTarget.objects.map{ $0.pathString }, [
            buildPath.appending(components: "Foo.build", "Foo.swift.o").pathString,
            buildPath.appending(components: "Foo.build", "resource_bundle_accessor.swift.o").pathString
        ])

        let resourceAccessor = fooTarget.sources.first{ $0.basename == "resource_bundle_accessor.swift" }!
        let contents: String = try fs.readFileContents(resourceAccessor)
        XCTAssertMatch(contents, .contains("extension Foundation.Bundle"))
        // Assert that `Bundle.main` is executed in the compiled binary (and not during compilation)
        // See https://bugs.swift.org/browse/SR-14555 and https://github.com/apple/swift-package-manager/pull/2972/files#r623861646
        XCTAssertMatch(contents, .contains("let mainPath = \""))

        let barTarget = try result.target(for: "Bar").swiftTarget()
        XCTAssertEqual(barTarget.objects.map{ $0.pathString }, [
            buildPath.appending(components: "Bar.build", "Bar.swift.o").pathString,
        ])
    }

    func testShouldLinkStaticSwiftStdlib() throws {
        let fs = InMemoryFileSystem(emptyFiles:
            "/Pkg/Sources/exe/main.swift",
            "/Pkg/Sources/lib/lib.swift"
        )

        let observability = ObservabilitySystem.makeForTesting()

        let graph = try loadPackageGraph(
            fileSystem: fs,
            manifests: [
                Manifest.createRootManifest(
                    name: "Pkg",
                    path: .init("/Pkg"),
                    targets: [
                        TargetDescription(name: "exe", dependencies: ["lib"]),
                        TargetDescription(name: "lib", dependencies: []),
                    ]),
            ],
            observabilityScope: observability.topScope
        )

        let supportingTriples: [TSCUtility.Triple] = [.x86_64Linux, .arm64Linux, .wasi]
        for triple in supportingTriples {
            let result = try BuildPlanResult(plan: BuildPlan(
                buildParameters: mockBuildParameters(shouldLinkStaticSwiftStdlib: true, destinationTriple: triple),
                graph: graph,
                fileSystem: fs,
                observabilityScope: observability.topScope
            ))

            let exe = try result.target(for: "exe").swiftTarget().compileArguments()
            XCTAssertMatch(exe, ["-static-stdlib"])
            let lib = try result.target(for: "lib").swiftTarget().compileArguments()
            XCTAssertMatch(lib, ["-static-stdlib"])
            let link = try result.buildProduct(for: "exe").linkArguments()
            XCTAssertMatch(link, ["-static-stdlib"])
        }
    }

    func testXCFrameworkBinaryTargets(platform: String, arch: String, destinationTriple: TSCUtility.Triple) throws {
        let Pkg: AbsolutePath = AbsolutePath("/Pkg")

        let fs = InMemoryFileSystem(emptyFiles:
            Pkg.appending(components: "Sources", "exe", "main.swift").pathString,
            Pkg.appending(components: "Sources", "Library", "Library.swift").pathString,
            Pkg.appending(components: "Sources", "CLibrary", "library.c").pathString,
            Pkg.appending(components: "Sources", "CLibrary", "include", "library.h").pathString
        )

        try! fs.createDirectory(AbsolutePath("/Pkg/Framework.xcframework"), recursive: true)
        try! fs.writeFileContents(
            AbsolutePath("/Pkg/Framework.xcframework/Info.plist"),
            bytes: ByteString(encodingAsUTF8: """
                <?xml version="1.0" encoding="UTF-8"?>
                <!DOCTYPE plist PUBLIC "-//Apple//DTD PLIST 1.0//EN" "http://www.apple.com/DTDs/PropertyList-1.0.dtd">
                <plist version="1.0">
                <dict>
                    <key>AvailableLibraries</key>
                    <array>
                        <dict>
                            <key>LibraryIdentifier</key>
                            <string>\(platform)-\(arch)</string>
                            <key>LibraryPath</key>
                            <string>Framework.framework</string>
                            <key>SupportedArchitectures</key>
                            <array>
                                <string>\(arch)</string>
                            </array>
                            <key>SupportedPlatform</key>
                            <string>\(platform)</string>
                        </dict>
                    </array>
                    <key>CFBundlePackageType</key>
                    <string>XFWK</string>
                    <key>XCFrameworkFormatVersion</key>
                    <string>1.0</string>
                </dict>
                </plist>
                """))

        try! fs.createDirectory(AbsolutePath("/Pkg/StaticLibrary.xcframework"), recursive: true)
        try! fs.writeFileContents(
            AbsolutePath("/Pkg/StaticLibrary.xcframework/Info.plist"),
            bytes: ByteString(encodingAsUTF8: """
                <?xml version="1.0" encoding="UTF-8"?>
                <!DOCTYPE plist PUBLIC "-//Apple//DTD PLIST 1.0//EN" "http://www.apple.com/DTDs/PropertyList-1.0.dtd">
                <plist version="1.0">
                <dict>
                    <key>AvailableLibraries</key>
                    <array>
                        <dict>
                            <key>LibraryIdentifier</key>
                            <string>\(platform)-\(arch)</string>
                            <key>HeadersPath</key>
                            <string>Headers</string>
                            <key>LibraryPath</key>
                            <string>libStaticLibrary.a</string>
                            <key>SupportedArchitectures</key>
                            <array>
                                <string>\(arch)</string>
                            </array>
                            <key>SupportedPlatform</key>
                            <string>\(platform)</string>
                        </dict>
                    </array>
                    <key>CFBundlePackageType</key>
                    <string>XFWK</string>
                    <key>XCFrameworkFormatVersion</key>
                    <string>1.0</string>
                </dict>
                </plist>
                """))

        let observability = ObservabilitySystem.makeForTesting()

        let graph = try loadPackageGraph(
            fileSystem: fs,
            manifests: [
                Manifest.createRootManifest(
                    name: "Pkg",
                    path: .init(Pkg.pathString),
                    products: [
                        ProductDescription(name: "exe", type: .executable, targets: ["exe"]),
                        ProductDescription(name: "Library", type: .library(.dynamic), targets: ["Library"]),
                        ProductDescription(name: "CLibrary", type: .library(.dynamic), targets: ["CLibrary"]),
                    ],
                    targets: [
                        TargetDescription(name: "exe", dependencies: ["Library"]),
                        TargetDescription(name: "Library", dependencies: ["Framework"]),
                        TargetDescription(name: "CLibrary", dependencies: ["StaticLibrary"]),
                        TargetDescription(name: "Framework", path: "Framework.xcframework", type: .binary),
                        TargetDescription(name: "StaticLibrary", path: "StaticLibrary.xcframework", type: .binary),
                    ]
                ),
            ],
            binaryArtifacts: [
                .plain("pkg"): [
                    "Framework": .init(kind: .xcframework, originURL: nil, path: AbsolutePath("/Pkg/Framework.xcframework")),
                    "StaticLibrary": .init(kind: .xcframework, originURL: nil, path: AbsolutePath("/Pkg/StaticLibrary.xcframework"))
                ]
            ],
            observabilityScope: observability.topScope
        )
        XCTAssertNoDiagnostics(observability.diagnostics)

        let result = try BuildPlanResult(plan: BuildPlan(
            buildParameters: mockBuildParameters(destinationTriple: destinationTriple),
            graph: graph,
            fileSystem: fs,
            observabilityScope: observability.topScope
        ))
        XCTAssertNoDiagnostics(observability.diagnostics)

        result.checkProductsCount(3)
        result.checkTargetsCount(3)

        let buildPath: AbsolutePath = result.plan.buildParameters.dataPath.appending(components: "debug")

        let libraryBasicArguments = try result.target(for: "Library").swiftTarget().compileArguments()
        XCTAssertMatch(libraryBasicArguments, [.anySequence, "-F", "\(buildPath)", .anySequence])

        let libraryLinkArguments = try result.buildProduct(for: "Library").linkArguments()
        XCTAssertMatch(libraryLinkArguments, [.anySequence, "-F", "\(buildPath)", .anySequence])
        XCTAssertMatch(libraryLinkArguments, [.anySequence, "-L", "\(buildPath)", .anySequence])
        XCTAssertMatch(libraryLinkArguments, [.anySequence, "-framework", "Framework", .anySequence])

        let exeCompileArguments = try result.target(for: "exe").swiftTarget().compileArguments()
        XCTAssertMatch(exeCompileArguments, [.anySequence, "-F", "\(buildPath)", .anySequence])

        let exeLinkArguments = try result.buildProduct(for: "exe").linkArguments()
        XCTAssertMatch(exeLinkArguments, [.anySequence, "-F", "\(buildPath)", .anySequence])
        XCTAssertMatch(exeLinkArguments, [.anySequence, "-L", "\(buildPath)", .anySequence])
        XCTAssertMatch(exeLinkArguments, [.anySequence, "-framework", "Framework", .anySequence])

        let clibraryBasicArguments = try result.target(for: "CLibrary").clangTarget().basicArguments(isCXX: false)
        XCTAssertMatch(clibraryBasicArguments, [.anySequence, "-F", "\(buildPath)", .anySequence])
        XCTAssertMatch(clibraryBasicArguments, [.anySequence, "-I", "\(Pkg.appending(components: "StaticLibrary.xcframework", "\(platform)-\(arch)", "Headers"))", .anySequence])

        let clibraryLinkArguments = try result.buildProduct(for: "CLibrary").linkArguments()
        XCTAssertMatch(clibraryLinkArguments, [.anySequence, "-F", "\(buildPath)", .anySequence])
        XCTAssertMatch(clibraryLinkArguments, [.anySequence, "-L", "\(buildPath)", .anySequence])
        XCTAssertMatch(clibraryLinkArguments, ["-lStaticLibrary"])

        let executablePathExtension = try result.buildProduct(for: "exe").binary.extension ?? ""
        XCTAssertMatch(executablePathExtension, "")

        let dynamicLibraryPathExtension = try result.buildProduct(for: "Library").binary.extension
        XCTAssertMatch(dynamicLibraryPathExtension, "dylib")
    }

    func testXCFrameworkBinaryTargets() throws {
        try testXCFrameworkBinaryTargets(platform: "macos", arch: "x86_64", destinationTriple: .macOS)

        let arm64Triple = try TSCUtility.Triple("arm64-apple-macosx")
        try testXCFrameworkBinaryTargets(platform: "macos", arch: "arm64", destinationTriple: arm64Triple)

        let arm64eTriple = try TSCUtility.Triple("arm64e-apple-macosx")
        try testXCFrameworkBinaryTargets(platform: "macos", arch: "arm64e", destinationTriple: arm64eTriple)
    }

    func testArtifactsArchiveBinaryTargets(artifactTriples:[TSCUtility.Triple], destinationTriple: TSCUtility.Triple) throws -> Bool {
        let fs = InMemoryFileSystem(emptyFiles: "/Pkg/Sources/exe/main.swift")

        let artifactName = "my-tool"
        let toolPath = AbsolutePath("/Pkg/MyTool.artifactbundle")
        try fs.createDirectory(toolPath, recursive: true)

        try fs.writeFileContents(
            toolPath.appending(component: "info.json"),
            bytes: ByteString(encodingAsUTF8: """
                {
                    "schemaVersion": "1.0",
                    "artifacts": {
                        "\(artifactName)": {
                            "type": "executable",
                            "version": "1.1.0",
                            "variants": [
                                {
                                    "path": "all-platforms/mytool",
                                    "supportedTriples": ["\(artifactTriples.map{ $0.tripleString }.joined(separator: "\", \""))"]
                                }
                            ]
                        }
                    }
                }
        """))

        let observability = ObservabilitySystem.makeForTesting()
        let graph = try loadPackageGraph(
            fileSystem: fs,
            manifests: [
                Manifest.createRootManifest(
                    name: "Pkg",
                    path: .init("/Pkg"),
                    products: [
                        ProductDescription(name: "exe", type: .executable, targets: ["exe"]),
                    ],
                    targets: [
                        TargetDescription(name: "exe", dependencies: ["MyTool"]),
                        TargetDescription(name: "MyTool", path: "MyTool.artifactbundle", type: .binary),
                    ]
                ),
            ],
            binaryArtifacts: [
                .plain("pkg"): [
                    "MyTool": .init(kind: .artifactsArchive, originURL: nil, path: toolPath),
                ]
            ],
            observabilityScope: observability.topScope
        )

        XCTAssertNoDiagnostics(observability.diagnostics)
        let result = try BuildPlanResult(plan: BuildPlan(
            buildParameters: mockBuildParameters(destinationTriple: destinationTriple),
            graph: graph,
            fileSystem: fs,
            observabilityScope: observability.topScope
        ))
        XCTAssertNoDiagnostics(observability.diagnostics)

        result.checkProductsCount(1)
        result.checkTargetsCount(1)

        let availableTools = try result.buildProduct(for: "exe").availableTools
        return availableTools.contains(where: { $0.key == artifactName })
    }

    func testArtifactsArchiveBinaryTargets() throws {
        XCTAssertTrue(try testArtifactsArchiveBinaryTargets(artifactTriples: [.macOS], destinationTriple: .macOS))

        do {
            let triples = try ["arm64-apple-macosx",  "x86_64-apple-macosx", "x86_64-unknown-linux-gnu"].map(TSCUtility.Triple.init)
            XCTAssertTrue(try testArtifactsArchiveBinaryTargets(artifactTriples: triples, destinationTriple: triples.first!))
        }

        do {
            let triples = try ["x86_64-unknown-linux-gnu"].map(TSCUtility.Triple.init)
            XCTAssertFalse(try testArtifactsArchiveBinaryTargets(artifactTriples: triples, destinationTriple: .macOS))
        }
    }

    func testAddressSanitizer() throws {
        try sanitizerTest(.address, expectedName: "address")
    }

    func testThreadSanitizer() throws {
        try sanitizerTest(.thread, expectedName: "thread")
    }

    func testUndefinedSanitizer() throws {
        try sanitizerTest(.undefined, expectedName: "undefined")
    }

    func testScudoSanitizer() throws {
        try sanitizerTest(.scudo, expectedName: "scudo")
    }

    private func sanitizerTest(_ sanitizer: PackageModel.Sanitizer, expectedName: String) throws {
        let fs = InMemoryFileSystem(emptyFiles:
            "/Pkg/Sources/exe/main.swift",
            "/Pkg/Sources/lib/lib.swift",
            "/Pkg/Sources/clib/clib.c",
            "/Pkg/Sources/clib/include/clib.h"
        )

        let observability = ObservabilitySystem.makeForTesting()
        let graph = try loadPackageGraph(
            fileSystem: fs,
            manifests: [
                Manifest.createRootManifest(
                    name: "Pkg",
                    path: .init("/Pkg"),
                    targets: [
                        TargetDescription(name: "exe", dependencies: ["lib", "clib"]),
                        TargetDescription(name: "lib", dependencies: []),
                        TargetDescription(name: "clib", dependencies: []),
                    ]),
            ],
            observabilityScope: observability.topScope
        )
        XCTAssertNoDiagnostics(observability.diagnostics)

        // Unrealistic: we can't enable all of these at once on all platforms.
        // This test codifies current behavior, not ideal behavior, and
        // may need to be amended if we change it.
        var parameters = mockBuildParameters(shouldLinkStaticSwiftStdlib: true)
        parameters.sanitizers = EnabledSanitizers([sanitizer])

        let result = try BuildPlanResult(plan: BuildPlan(
            buildParameters: parameters,
            graph: graph,
            fileSystem: fs,
            observabilityScope: observability.topScope
        ))

        result.checkProductsCount(1)
        result.checkTargetsCount(3)

        let exe = try result.target(for: "exe").swiftTarget().compileArguments()
        XCTAssertMatch(exe, ["-sanitize=\(expectedName)"])

        let lib = try result.target(for: "lib").swiftTarget().compileArguments()
        XCTAssertMatch(lib, ["-sanitize=\(expectedName)"])

        let clib  = try result.target(for: "clib").clangTarget().basicArguments(isCXX: false)
        XCTAssertMatch(clib, ["-fsanitize=\(expectedName)"])

        XCTAssertMatch(try result.buildProduct(for: "exe").linkArguments(), ["-sanitize=\(expectedName)"])
    }
}<|MERGE_RESOLUTION|>--- conflicted
+++ resolved
@@ -2162,1901 +2162,6 @@
             fileSystem: fs,
             observabilityScope: observability.topScope
         ))
-<<<<<<< HEAD
-        result.checkProductsCount(1)
-        result.checkTargetsCount(4)
-        XCTAssertTrue(result.targetMap.values.contains { $0.target.name == "Logging" && $0.target.moduleAliases == nil })
-        XCTAssertTrue(result.targetMap.values.contains { $0.target.name == "MetricsLogging" && $0.target.moduleAliases?["Logging"] == "MetricsLogging" })
-        XCTAssertTrue(result.targetMap.values.contains { $0.target.name == "App" && $0.target.moduleAliases == nil })
-    }
-
-    func testModuleAliasingInvalidSourcesUpstream() throws {
-        let fs = InMemoryFileSystem(emptyFiles:
-                                        "/thisPkg/Sources/exe/main.swift",
-                                    "/thisPkg/Sources/Logging/file.swift",
-                                    "/fooPkg/Sources/Utils/fileUtils.swift",
-                                    "/fooPkg/Sources/Logging/fileLogging.m",
-                                    "/fooPkg/Sources/Logging/include/fileLogging.h"
-        )
-        let observability = ObservabilitySystem.makeForTesting()
-        XCTAssertThrowsError(try loadPackageGraph(
-            fileSystem: fs,
-            manifests: [
-                Manifest.createRootManifest(
-                    name: "fooPkg",
-                    path: .init("/fooPkg"),
-                    products: [
-                        ProductDescription(name: "Utils", type: .library(.automatic), targets: ["Utils"]),
-                    ],
-                    targets: [
-                        TargetDescription(name: "Utils", dependencies: ["Logging"]),
-                        TargetDescription(name: "Logging", dependencies: []),
-                    ]),
-                Manifest.createRootManifest(
-                    name: "thisPkg",
-                    path: .init("/thisPkg"),
-                    dependencies: [
-                        .localSourceControl(path: .init("/fooPkg"), requirement: .upToNextMajor(from: "1.0.0")),
-                    ],
-                    targets: [
-                        TargetDescription(name: "exe",
-                                          dependencies: ["Logging",
-                                                         .product(name: "Utils",
-                                                                  package: "fooPkg",
-                                                                  moduleAliases: ["Logging": "FooLogging"])
-                                          ]),
-                        TargetDescription(name: "Logging", dependencies: []),
-                    ]),
-            ],
-            observabilityScope: observability.topScope
-        )) { error in
-            var diagnosed = false
-            if let realError = error as? PackageGraphError,
-                    realError.description == "module aliasing can only be used for Swift based targets; non-Swift sources found in target 'Logging' for product 'Utils' from package 'foopkg'" {
-                diagnosed = true
-            }
-            XCTAssertTrue(diagnosed)
-        }
-    }
-
-    func testModuleAliasingInvalidSourcesNestedUpstream() throws {
-        let fs = InMemoryFileSystem(emptyFiles:
-                                        "/thisPkg/Sources/exe/main.swift",
-                                    "/thisPkg/Sources/Logging/file.swift",
-                                    "/fooPkg/Sources/Utils/fileUtils.swift",
-                                    "/barPkg/Sources/Logging/fileLogging.m",
-                                    "/barPkg/Sources/Logging/include/fileLogging.h"
-        )
-
-        let observability = ObservabilitySystem.makeForTesting()
-        XCTAssertThrowsError(try loadPackageGraph(
-            fileSystem: fs,
-            manifests: [
-                Manifest.createRootManifest(
-                    name: "barPkg",
-                    path: .init("/barPkg"),
-                    products: [
-                        ProductDescription(name: "Logging", type: .library(.automatic), targets: ["Logging"]),
-                    ],
-                    targets: [
-                        TargetDescription(name: "Logging", dependencies: []),
-                    ]),
-                Manifest.createRootManifest(
-                    name: "fooPkg",
-                    path: .init("/fooPkg"),
-                    dependencies: [
-                        .localSourceControl(path: .init("/barPkg"), requirement: .upToNextMajor(from: "1.0.0")),
-                    ],
-                    products: [
-                        ProductDescription(name: "Utils", type: .library(.automatic), targets: ["Utils"]),
-                    ],
-                    targets: [
-                        TargetDescription(name: "Utils",
-                                          dependencies: [.product(name: "Logging", package: "barPkg")]),
-                    ]),
-                Manifest.createRootManifest(
-                    name: "thisPkg",
-                    path: .init("/thisPkg"),
-                    dependencies: [
-                        .localSourceControl(path: .init("/fooPkg"), requirement: .upToNextMajor(from: "1.0.0")),
-                    ],
-                    targets: [
-                        TargetDescription(name: "exe",
-                                          dependencies: ["Logging",
-                                                         .product(name: "Utils",
-                                                                  package: "fooPkg",
-                                                                  moduleAliases: ["Logging": "FooLogging"])
-                                          ]),
-                        TargetDescription(name: "Logging", dependencies: []),
-                    ]),
-            ],
-            observabilityScope: observability.topScope
-        )) { error in
-            var diagnosed = false
-            if let realError = error as? PackageGraphError,
-                    realError.description == "module aliasing can only be used for Swift based targets; non-Swift sources found in target 'Logging' for product 'Logging' from package 'barpkg'" {
-                diagnosed = true
-            }
-            XCTAssertTrue(diagnosed)
-        }
-    }
-
-    func testModuleAliasingInvalidSourcesInNonAliasedModulesUpstream() throws {
-        let fs = InMemoryFileSystem(emptyFiles:
-                                        "/thisPkg/Sources/exe/main.swift",
-                                    "/thisPkg/Sources/Logging/file.swift",
-                                    "/fooPkg/Sources/Utils/fileUtils.swift",
-                                    "/fooPkg/Sources/Logging/fileLogging.swift",
-                                    "/fooPkg/Sources/Logging/guidelines.txt",
-                                    "/fooPkg/Sources/Perf/filePerf.m",
-                                    "/fooPkg/Sources/Perf/include/filePerf.h"
-        )
-        let observability = ObservabilitySystem.makeForTesting()
-        XCTAssertNoThrow(try loadPackageGraph(
-            fileSystem: fs,
-            manifests: [
-                Manifest.createRootManifest(
-                    name: "fooPkg",
-                    path: .init("/fooPkg"),
-                    products: [
-                        ProductDescription(name: "Utils", type: .library(.automatic), targets: ["Utils"]),
-                        ProductDescription(name: "Perf", type: .library(.automatic), targets: ["Perf"]),
-                    ],
-                    targets: [
-                        TargetDescription(name: "Utils", dependencies: ["Logging"]),
-                        TargetDescription(name: "Logging", dependencies: []),
-                        TargetDescription(name: "Perf", dependencies: []),
-                    ]),
-                Manifest.createRootManifest(
-                    name: "thisPkg",
-                    path: .init("/thisPkg"),
-                    dependencies: [
-                        .localSourceControl(path: .init("/fooPkg"), requirement: .upToNextMajor(from: "1.0.0")),
-                    ],
-                    targets: [
-                        TargetDescription(name: "exe",
-                                          dependencies: ["Logging",
-                                                         .product(name: "Utils",
-                                                                  package: "fooPkg",
-                                                                  moduleAliases: ["Logging": "FooLogging"])
-                                          ]),
-                        TargetDescription(name: "Logging", dependencies: []),
-                    ]),
-            ],
-            observabilityScope: observability.topScope
-        ))
-    }
-
-    func testModuleAliasingInvalidSourcesInNonAliasedModulesNestedUpstream() throws {
-        let fs = InMemoryFileSystem(emptyFiles:
-                                        "/thisPkg/Sources/exe/main.swift",
-                                    "/thisPkg/Sources/Logging/file.swift",
-                                    "/fooPkg/Sources/Utils/fileUtils.swift",
-                                    "/barPkg/Sources/Logging/fileLogging.swift",
-                                    "/barPkg/Sources/Logging/readme.md",
-                                    "/barPkg/Sources/Perf/filePerf.m",
-                                    "/barPkg/Sources/Perf/include/filePerf.h"
-        )
-
-        let observability = ObservabilitySystem.makeForTesting()
-        XCTAssertNoThrow(try loadPackageGraph(
-            fileSystem: fs,
-            manifests: [
-                Manifest.createRootManifest(
-                    name: "barPkg",
-                    path: .init("/barPkg"),
-                    products: [
-                        ProductDescription(name: "Logging", type: .library(.automatic), targets: ["Logging"]),
-                        ProductDescription(name: "Perf", type: .library(.automatic), targets: ["Perf"]),
-                    ],
-                    targets: [
-                        TargetDescription(name: "Logging", dependencies: []),
-                        TargetDescription(name: "Perf", dependencies: []),
-                    ]),
-                Manifest.createRootManifest(
-                    name: "fooPkg",
-                    path: .init("/fooPkg"),
-                    dependencies: [
-                        .localSourceControl(path: .init("/barPkg"), requirement: .upToNextMajor(from: "1.0.0")),
-                    ],
-                    products: [
-                        ProductDescription(name: "Utils", type: .library(.automatic), targets: ["Utils"]),
-                    ],
-                    targets: [
-                        TargetDescription(name: "Utils",
-                                          dependencies: [.product(name: "Logging", package: "barPkg")]),
-                    ]),
-                Manifest.createRootManifest(
-                    name: "thisPkg",
-                    path: .init("/thisPkg"),
-                    dependencies: [
-                        .localSourceControl(path: .init("/fooPkg"), requirement: .upToNextMajor(from: "1.0.0")),
-                    ],
-                    targets: [
-                        TargetDescription(name: "exe",
-                                          dependencies: ["Logging",
-                                                         .product(name: "Utils",
-                                                                  package: "fooPkg",
-                                                                  moduleAliases: ["Logging": "FooLogging"])
-                                          ]),
-                        TargetDescription(name: "Logging", dependencies: []),
-                    ]),
-            ],
-            observabilityScope: observability.topScope
-        ))
-    }
-
-    func testModuleAliasingDuplicateTargetNameInNestedUpstream() throws {
-        let fs = InMemoryFileSystem(emptyFiles:
-                                        "/thisPkg/Sources/exe/main.swift",
-                                    "/thisPkg/Sources/Logging/file.swift",
-                                    "/fooPkg/Sources/Utils/fileUtils.swift",
-                                    "/barPkg/Sources/Logging/fileLogging.swift"
-        )
-        let observability = ObservabilitySystem.makeForTesting()
-        let graph = try loadPackageGraph(
-            fileSystem: fs,
-            manifests: [
-                Manifest.createRootManifest(
-                    name: "barPkg",
-                    path: .init("/barPkg"),
-                    products: [
-                        ProductDescription(name: "Logging", type: .library(.automatic), targets: ["Logging"]),
-                    ],
-                    targets: [
-                        TargetDescription(name: "Logging", dependencies: []),
-                    ]),
-                Manifest.createRootManifest(
-                    name: "fooPkg",
-                    path: .init("/fooPkg"),
-                    dependencies: [
-                        .localSourceControl(path: .init("/barPkg"), requirement: .upToNextMajor(from: "1.0.0")),
-                    ],
-                    products: [
-                        ProductDescription(name: "Utils", type: .library(.automatic), targets: ["Utils"]),
-                    ],
-                    targets: [
-                        TargetDescription(name: "Utils",
-                                          dependencies: [.product(name: "Logging", package: "barPkg")]),
-                    ]),
-                Manifest.createRootManifest(
-                    name: "thisPkg",
-                    path: .init("/thisPkg"),
-                    dependencies: [
-                        .localSourceControl(path: .init("/fooPkg"), requirement: .upToNextMajor(from: "1.0.0")),
-                    ],
-                    targets: [
-                        TargetDescription(name: "exe",
-                                          dependencies: ["Logging",
-                                                         .product(name: "Utils",
-                                                                  package: "fooPkg",
-                                                                  moduleAliases: ["Logging": "FooLogging"])
-                                          ]),
-                        TargetDescription(name: "Logging", dependencies: []),
-                    ]),
-            ],
-            observabilityScope: observability.topScope
-        )
-        XCTAssertNoDiagnostics(observability.diagnostics)
-        
-        let result = try BuildPlanResult(plan: try BuildPlan(
-            buildParameters: mockBuildParameters(shouldLinkStaticSwiftStdlib: true),
-            graph: graph,
-            fileSystem: fs,
-            observabilityScope: observability.topScope
-        ))
-        
-        result.checkProductsCount(1)
-        result.checkTargetsCount(4)
-        
-        XCTAssertTrue(result.targetMap.values.contains { $0.target.name == "Utils" && $0.target.moduleAliases?["Logging"] == "FooLogging" })
-        XCTAssertTrue(result.targetMap.values.contains { $0.target.name == "FooLogging" && $0.target.moduleAliases?["Logging"] == "FooLogging" })
-        XCTAssertTrue(result.targetMap.values.contains { $0.target.name == "Logging" && $0.target.moduleAliases == nil })
-    }
-
-    func testModuleAliasingOverrideMultipleAliases() throws {
-        let fs = InMemoryFileSystem(emptyFiles:
-                                        "/thisPkg/Sources/exe/main.swift",
-                                    "/thisPkg/Sources/Logging/file1.swift",
-                                    "/thisPkg/Sources/Math/file2.swift",
-                                    "/fooPkg/Sources/Utils/fileUtils.swift",
-                                    "/barPkg/Sources/Logging/fileLogging.swift",
-                                    "/barPkg/Sources/Math/fileMath.swift"
-        )
-
-        let observability = ObservabilitySystem.makeForTesting()
-        let graph = try loadPackageGraph(
-            fileSystem: fs,
-            manifests: [
-                Manifest.createFileSystemManifest(
-                    name: "barPkg",
-                    path: .init("/barPkg"),
-                    products: [
-                        ProductDescription(name: "LoggingProd", type: .library(.automatic), targets: ["Logging"]),
-                        ProductDescription(name: "MathProd", type: .library(.automatic), targets: ["Math"]),
-                    ],
-                    targets: [
-                        TargetDescription(name: "Logging", dependencies: []),
-                        TargetDescription(name: "Math", dependencies: []),
-                    ]),
-                Manifest.createFileSystemManifest(
-                    name: "fooPkg",
-                    path: .init("/fooPkg"),
-                    dependencies: [
-                        .localSourceControl(path: .init("/barPkg"), requirement: .upToNextMajor(from: "1.0.0")),
-                    ],
-                    products: [
-                        ProductDescription(name: "Utils", type: .library(.automatic), targets: ["Utils"]),
-                    ],
-                    targets: [
-                        TargetDescription(name: "Utils",
-                                          dependencies: [.product(name: "LoggingProd",
-                                                                  package: "barPkg",
-                                                                  moduleAliases: ["Logging": "BarLogging"]
-                                                                 ),
-                                                         .product(name: "MathProd",
-                                                                  package: "barPkg",
-                                                                  moduleAliases: ["Math": "BarMath"])
-                                          ]),
-                    ]),
-                Manifest.createRootManifest(
-                    name: "thisPkg",
-                    path: .init("/thisPkg"),
-                    dependencies: [
-                        .localSourceControl(path: .init("/fooPkg"), requirement: .upToNextMajor(from: "1.0.0")),
-                    ],
-                    targets: [
-                        TargetDescription(name: "exe",
-                                          dependencies: ["Logging",
-                                                         "Math",
-                                                         .product(name: "Utils",
-                                                                  package: "fooPkg",
-                                                                  moduleAliases: ["Logging": "FooLogging", "Math": "FooMath"])
-                                                        ]),
-                        TargetDescription(name: "Logging", dependencies: []),
-                        TargetDescription(name: "Math", dependencies: []),
-                    ]),
-            ],
-            observabilityScope: observability.topScope
-        )
-        XCTAssertNoDiagnostics(observability.diagnostics)
-
-        let result = try BuildPlanResult(plan: try BuildPlan(
-            buildParameters: mockBuildParameters(shouldLinkStaticSwiftStdlib: true),
-            graph: graph,
-            fileSystem: fs,
-            observabilityScope: observability.topScope
-        ))
-
-        result.checkProductsCount(1)
-        result.checkTargetsCount(6)
-
-        XCTAssertTrue(result.targetMap.values.contains { $0.target.name == "Utils" && $0.target.moduleAliases?["Logging"] == "FooLogging" && $0.target.moduleAliases?["Math"] == "FooMath" })
-        XCTAssertTrue(result.targetMap.values.contains { $0.target.name == "FooLogging" && $0.target.moduleAliases?["Logging"] == "FooLogging" })
-        XCTAssertFalse(result.targetMap.values.contains { $0.target.name == "BarLogging" && $0.target.moduleAliases?["Logging"] == "BarLogging" })
-        XCTAssertTrue(result.targetMap.values.contains { $0.target.name == "FooMath" && $0.target.moduleAliases?["Math"] == "FooMath" })
-        XCTAssertFalse(result.targetMap.values.contains { $0.target.name == "BarMath" && $0.target.moduleAliases?["Math"] == "BarMath" })
-        XCTAssertTrue(result.targetMap.values.contains { $0.target.name == "Logging" && $0.target.moduleAliases == nil })
-        XCTAssertTrue(result.targetMap.values.contains { $0.target.name == "Math" && $0.target.moduleAliases == nil })
-    }
-
-    func testModuleAliasingAliasSkipUpstreamTargets() throws {
-        let fs = InMemoryFileSystem(emptyFiles:
-                                        "/appPkg/Sources/App/main.swift",
-                                    "/appPkg/Sources/Foo/file.swift",
-                                    "/xPkg/Sources/X/file.swift",
-                                    "/yPkg/Sources/Y/file.swift",
-                                    "/zPkg/Sources/Z/file.swift",
-                                    "/zPkg/Sources/Foo/file.swift",
-                                    "/aPkg/Sources/A/file.swift",
-                                    "/bPkg/Sources/B/file.swift",
-                                    "/cPkg/Sources/C/file.swift",
-                                    "/cPkg/Sources/Foo/file.swift",
-                                    "/dPkg/Sources/D/file.swift"
-        )
-
-        let observability = ObservabilitySystem.makeForTesting()
-        let graph = try loadPackageGraph(
-            fileSystem: fs,
-            manifests: [
-                Manifest.createFileSystemManifest(
-                    name: "cPkg",
-                    path: .init("/cPkg"),
-                    products: [
-                        ProductDescription(name: "C", type: .library(.automatic), targets: ["C"]),
-                    ],
-                    targets: [
-                        TargetDescription(name: "C", dependencies: ["Foo"]),
-                        TargetDescription(name: "Foo", dependencies: []),
-                    ]),
-                Manifest.createFileSystemManifest(
-                    name: "dPkg",
-                    path: .init("/dPkg"),
-                    products: [
-                        ProductDescription(name: "D", type: .library(.automatic), targets: ["D"]),
-                    ],
-                    targets: [
-                        TargetDescription(name: "D", dependencies: []),
-                    ]),
-                Manifest.createFileSystemManifest(
-                    name: "bPkg",
-                    path: .init("/bPkg"),
-                    dependencies: [
-                        .localSourceControl(path: .init("/cPkg"), requirement: .upToNextMajor(from: "1.0.0")),
-                        .localSourceControl(path: .init("/dPkg"), requirement: .upToNextMajor(from: "1.0.0")),
-                    ],
-                    products: [
-                        ProductDescription(name: "B", type: .library(.automatic), targets: ["B"]),
-                    ],
-                    targets: [
-                        TargetDescription(name: "B",
-                                          dependencies: [
-                                            .product(name: "C",
-                                                     package: "cPkg"),
-                                            .product(name: "D",
-                                                     package: "dPkg")
-                                          ]),
-                    ]),
-                Manifest.createFileSystemManifest(
-                    name: "aPkg",
-                    path: .init("/aPkg"),
-                    dependencies: [
-                        .localSourceControl(path: .init("/bPkg"), requirement: .upToNextMajor(from: "1.0.0")),
-                    ],
-                    products: [
-                        ProductDescription(name: "A", type: .library(.automatic), targets: ["A"]),
-                    ],
-                    targets: [
-                        TargetDescription(name: "A",
-                                          dependencies: [.product(name: "B",
-                                                                  package: "bPkg"
-                                                                 )
-                                          ]),
-                    ]),
-                Manifest.createFileSystemManifest(
-                    name: "zPkg",
-                    path: .init("/zPkg"),
-                    products: [
-                        ProductDescription(name: "Z", type: .library(.automatic), targets: ["Z"]),
-                    ],
-                    targets: [
-                        TargetDescription(name: "Z", dependencies: ["Foo"]),
-                        TargetDescription(name: "Foo", dependencies: []),
-                    ]),
-                Manifest.createFileSystemManifest(
-                    name: "yPkg",
-                    path: .init("/yPkg"),
-                    dependencies: [
-                        .localSourceControl(path: .init("/zPkg"), requirement: .upToNextMajor(from: "1.0.0")),
-                    ],
-                    products: [
-                        ProductDescription(name: "Y", type: .library(.automatic), targets: ["Y"]),
-                    ],
-                    targets: [
-                        TargetDescription(name: "Y",
-                                          dependencies: [
-                                            .product(name: "Z",
-                                                     package: "zPkg"
-                                          )]),
-                    ]),
-                Manifest.createFileSystemManifest(
-                    name: "xPkg",
-                    path: .init("/xPkg"),
-                    dependencies: [
-                        .localSourceControl(path: .init("/yPkg"), requirement: .upToNextMajor(from: "1.0.0")),
-                    ],
-                    products: [
-                        ProductDescription(name: "X", type: .library(.automatic), targets: ["X"]),
-                    ],
-                    targets: [
-                        TargetDescription(name: "X",
-                                          dependencies: [.product(name: "Y",
-                                                                  package: "yPkg"
-                                                                 )
-                                          ]),
-                    ]),
-                Manifest.createRootManifest(
-                    name: "appPkg",
-                    path: .init("/appPkg"),
-                    dependencies: [
-                        .localSourceControl(path: .init("/aPkg"), requirement: .upToNextMajor(from: "1.0.0")),
-                        .localSourceControl(path: .init("/xPkg"), requirement: .upToNextMajor(from: "1.0.0")),
-                    ],
-                    targets: [
-                        TargetDescription(name: "App",
-                                          dependencies: [ "Foo",
-                                                         .product(name: "A",
-                                                                  package: "aPkg",
-                                                                  moduleAliases: ["Foo": "FooA"]),
-                                                         .product(name: "X",
-                                                                  package: "xPkg",
-                                                                  moduleAliases: ["Foo": "FooX"])
-                                                        ]
-                                         ),
-                        TargetDescription(name: "Foo", dependencies: []),
-                    ]),
-            ],
-            observabilityScope: observability.topScope
-        )
-        XCTAssertNoDiagnostics(observability.diagnostics)
-
-        let result = try BuildPlanResult(plan: try BuildPlan(
-            buildParameters: mockBuildParameters(shouldLinkStaticSwiftStdlib: true),
-            graph: graph,
-            fileSystem: fs,
-            observabilityScope: observability.topScope
-        ))
-
-        result.checkProductsCount(1)
-        result.checkTargetsCount(11)
-
-        XCTAssertTrue(result.targetMap.values.contains { $0.target.name == "D" && $0.target.moduleAliases == nil })
-        XCTAssertTrue(result.targetMap.values.contains { $0.target.name == "FooA" && $0.target.moduleAliases?["Foo"] == "FooA" })
-        XCTAssertTrue(result.targetMap.values.contains { $0.target.name == "C" && $0.target.moduleAliases?["Foo"] == "FooA" })
-        XCTAssertTrue(result.targetMap.values.contains { $0.target.name == "B" && $0.target.moduleAliases?["Foo"] == "FooA" })
-        XCTAssertTrue(result.targetMap.values.contains { $0.target.name == "A" && $0.target.moduleAliases?["Foo"] == "FooA" })
-        XCTAssertTrue(result.targetMap.values.contains { $0.target.name == "FooX" && $0.target.moduleAliases?["Foo"] == "FooX" })
-        XCTAssertTrue(result.targetMap.values.contains { $0.target.name == "Z" && $0.target.moduleAliases?["Foo"] == "FooX" })
-        XCTAssertTrue(result.targetMap.values.contains { $0.target.name == "Y" && $0.target.moduleAliases?["Foo"] == "FooX" })
-        XCTAssertTrue(result.targetMap.values.contains { $0.target.name == "X" && $0.target.moduleAliases?["Foo"] == "FooX" })
-        XCTAssertTrue(result.targetMap.values.contains { $0.target.name == "App" && $0.target.moduleAliases == nil })
-    }
-
-    func testModuleAliasingAllConflictingAliasesFromMultiProducts() throws {
-        let fs = InMemoryFileSystem(emptyFiles:
-                                        "/aPkg/Sources/A/main.swift",
-                                    "/aPkg/Sources/A/file.swift",
-                                    "/bPkg/Sources/B/file.swift",
-                                    "/bPkg/Sources/Utils/file.swift",
-                                    "/cPkg/Sources/C/file.swift",
-                                    "/cPkg/Sources/Log/file.swift",
-                                    "/dPkg/Sources/D/file.swift",
-                                    "/dPkg/Sources/Utils/file.swift",
-                                    "/dPkg/Sources/Log/file.swift",
-                                    "/gPkg/Sources/G/file.swift"
-        )
-
-        let observability = ObservabilitySystem.makeForTesting()
-        let graph = try loadPackageGraph(
-            fileSystem: fs,
-            manifests: [
-                Manifest.createFileSystemManifest(
-                    name: "gPkg",
-                    path: .init("/gPkg"),
-                    dependencies: [
-                        .localSourceControl(path: .init("/dPkg"), requirement: .upToNextMajor(from: "1.0.0")),
-                    ],
-                    products: [
-                        ProductDescription(name: "G", type: .library(.automatic), targets: ["G"]),
-                    ],
-                    targets: [
-                        TargetDescription(name: "G",
-                                          dependencies: [.product(name: "D",
-                                                                  package: "dPkg"
-                                                                 )
-                                          ]),
-                    ]),
-                Manifest.createFileSystemManifest(
-                    name: "dPkg",
-                    path: .init("/dPkg"),
-                    products: [
-                        ProductDescription(name: "D", type: .library(.automatic), targets: ["D"]),
-                    ],
-                    targets: [
-                        TargetDescription(name: "D", dependencies: ["Utils", "Log"]),
-                        TargetDescription(name: "Utils", dependencies: []),
-                        TargetDescription(name: "Log", dependencies: []),
-                    ]),
-                Manifest.createFileSystemManifest(
-                    name: "cPkg",
-                    path: .init("/cPkg"),
-                    dependencies: [
-                        .localSourceControl(path: .init("/dPkg"), requirement: .upToNextMajor(from: "1.0.0")),
-                    ],
-                    products: [
-                        ProductDescription(name: "C", type: .library(.automatic), targets: ["C"]),
-                        ProductDescription(name: "LogInC", type: .library(.automatic), targets: ["Log"]),
-                    ],
-                    targets: [
-                        TargetDescription(name: "C", dependencies: ["Log"]),
-                        TargetDescription(name: "Log",
-                                          dependencies: [
-                                            .product(name: "D",
-                                                     package: "dPkg",
-                                                     moduleAliases: ["Log" : "ZLog"]
-                                                    ),
-                                          ]),
-                    ]),
-                Manifest.createFileSystemManifest(
-                    name: "bPkg",
-                    path: .init("/bPkg"),
-                    dependencies: [
-                        .localSourceControl(path: .init("/cPkg"), requirement: .upToNextMajor(from: "1.0.0")),
-                    ],
-                    products: [
-                        ProductDescription(name: "B", type: .library(.automatic), targets: ["B"]),
-                    ],
-                    targets: [
-                        TargetDescription(name: "B",
-                                          dependencies: [
-                                            "Utils",
-                                            .product(name: "C",
-                                                     package: "cPkg",
-                                                     moduleAliases: ["Utils": "YUtils",
-                                                                     "Log": "YLog"
-                                                                    ]
-                                            ),
-                                          ]),
-                        TargetDescription(name: "Utils", dependencies: [])
-                    ]),
-                Manifest.createRootManifest(
-                    name: "aPkg",
-                    path: .init("/aPkg"),
-                    dependencies: [
-                        .localSourceControl(path: .init("/bPkg"), requirement: .upToNextMajor(from: "1.0.0")),
-                        .localSourceControl(path: .init("/gPkg"), requirement: .upToNextMajor(from: "1.0.0")),
-                    ],
-                    targets: [
-                        TargetDescription(name: "A",
-                                          dependencies: [ //"Utils",
-                                            .product(name: "G",
-                                                     package: "gPkg"),
-                                            .product(name: "B",
-                                                     package: "bPkg",
-                                                     moduleAliases: ["Utils": "XUtils",
-                                                                     "Log": "XLog"]
-                                                    ),
-                                          ]
-                                         ),
-                    ]
-                ),
-            ],
-            observabilityScope: observability.topScope
-        )
-        XCTAssertNoDiagnostics(observability.diagnostics)
-
-        let result = try BuildPlanResult(plan: try BuildPlan(
-            buildParameters: mockBuildParameters(shouldLinkStaticSwiftStdlib: true),
-            graph: graph,
-            fileSystem: fs,
-            observabilityScope: observability.topScope
-        ))
-
-        result.checkProductsCount(1)
-        result.checkTargetsCount(9)
-        XCTAssertTrue(result.targetMap.values.contains { $0.target.name == "A" && $0.target.moduleAliases == nil })
-        XCTAssertTrue(result.targetMap.values.contains { $0.target.name == "B" && $0.target.moduleAliases?["Utils"] == "XUtils" && $0.target.moduleAliases?["Log"] == "XLog" && $0.target.moduleAliases?.count == 2 })
-        XCTAssertTrue(result.targetMap.values.contains { $0.target.name == "XUtils" && $0.target.moduleAliases?["Utils"] == "XUtils" && $0.target.moduleAliases?.count == 1 })
-        XCTAssertTrue(result.targetMap.values.contains { $0.target.name == "C" && $0.target.moduleAliases?["Log"] == "XLog" && $0.target.moduleAliases?["Utils"] == "YUtils" && $0.target.moduleAliases?.count == 2 })
-        XCTAssertTrue(result.targetMap.values.contains { $0.target.name == "XLog" && $0.target.moduleAliases?["Log"] == "XLog" && $0.target.moduleAliases?["Utils"] == "YUtils" && $0.target.moduleAliases?.count == 2 })
-        XCTAssertTrue(result.targetMap.values.contains { $0.target.name == "D" && $0.target.moduleAliases?["Utils"] == "YUtils" && $0.target.moduleAliases?["Log"] == "ZLog" && $0.target.moduleAliases?.count == 2})
-        XCTAssertTrue(result.targetMap.values.contains { $0.target.name == "YUtils" && $0.target.moduleAliases?["Utils"] == "YUtils" && $0.target.moduleAliases?.count == 1 })
-        XCTAssertTrue(result.targetMap.values.contains { $0.target.name == "ZLog" && $0.target.moduleAliases?["Log"] == "ZLog" && $0.target.moduleAliases?.count == 1 })
-        XCTAssertTrue(result.targetMap.values.contains { $0.target.name == "G" && $0.target.moduleAliases?["Utils"] == "YUtils" && $0.target.moduleAliases?["Log"] == "ZLog" && $0.target.moduleAliases?.count == 2})
-    }
-
-    func testModuleAliasingSomeConflictingAliasesInMultiProducts() throws {
-        let fs = InMemoryFileSystem(emptyFiles:
-                                        "/aPkg/Sources/A/main.swift",
-                                    "/aPkg/Sources/A/file.swift",
-                                    "/bPkg/Sources/B/file.swift",
-                                    "/cPkg/Sources/C/file.swift",
-                                    "/dPkg/Sources/D/file.swift",
-                                    "/dPkg/Sources/Utils/file.swift",
-                                    "/dPkg/Sources/Log/file.swift",
-                                    "/gPkg/Sources/G/file.swift",
-                                    "/hPkg/Sources/Utils/file.swift"
-        )
-
-        let observability = ObservabilitySystem.makeForTesting()
-        let graph = try loadPackageGraph(
-            fileSystem: fs,
-            manifests: [
-                Manifest.createFileSystemManifest(
-                    name: "hPkg",
-                    path: .init("/hPkg"),
-                    dependencies: [
-                    ],
-                    products: [
-                        ProductDescription(name: "H", type: .library(.automatic), targets: ["Utils"]),
-                    ],
-                    targets: [
-                        TargetDescription(name: "Utils",
-                                          dependencies: []),
-                    ]),
-                Manifest.createFileSystemManifest(
-                    name: "gPkg",
-                    path: .init("/gPkg"),
-                    dependencies: [
-                        .localSourceControl(path: .init("/hPkg"), requirement: .upToNextMajor(from: "1.0.0")),
-                    ],
-                    products: [
-                        ProductDescription(name: "G", type: .library(.automatic), targets: ["G"]),
-                    ],
-                    targets: [
-                        TargetDescription(name: "G",
-                                          dependencies: [.product(name: "H",
-                                                                  package: "hPkg"
-                                                                 )
-                                          ]),
-                    ]),
-                Manifest.createFileSystemManifest(
-                    name: "dPkg",
-                    path: .init("/dPkg"),
-                    products: [
-                        ProductDescription(name: "D", type: .library(.automatic), targets: ["D"]),
-                    ],
-                    targets: [
-                        TargetDescription(name: "D", dependencies: ["Utils", "Log"]),
-                        TargetDescription(name: "Utils", dependencies: []),
-                        TargetDescription(name: "Log", dependencies: []),
-                    ]),
-                Manifest.createFileSystemManifest(
-                    name: "cPkg",
-                    path: .init("/cPkg"),
-                    dependencies: [
-                        .localSourceControl(path: .init("/dPkg"), requirement: .upToNextMajor(from: "1.0.0")),
-                    ],
-                    products: [
-                        ProductDescription(name: "C", type: .library(.automatic), targets: ["C"]),
-                    ],
-                    targets: [
-                        TargetDescription(name: "C",
-                                          dependencies: [
-                                            .product(name: "D",
-                                                     package: "dPkg",
-                                                     moduleAliases: ["Log" : "ZLog"]
-                                                    ),
-                                          ]),
-                    ]),
-                Manifest.createFileSystemManifest(
-                    name: "bPkg",
-                    path: .init("/bPkg"),
-                    dependencies: [
-                        .localSourceControl(path: .init("/cPkg"), requirement: .upToNextMajor(from: "1.0.0")),
-                    ],
-                    products: [
-                        ProductDescription(name: "B", type: .library(.automatic), targets: ["B"]),
-                    ],
-                    targets: [
-                        TargetDescription(name: "B",
-                                          dependencies: [
-                                            .product(name: "C",
-                                                     package: "cPkg",
-                                                     moduleAliases: ["Utils": "YUtils",
-                                                                     "Log": "YLog"
-                                                                    ]
-                                            ),
-                                          ]),
-                    ]),
-                Manifest.createRootManifest(
-                    name: "aPkg",
-                    path: .init("/aPkg"),
-                    dependencies: [
-                        .localSourceControl(path: .init("/bPkg"), requirement: .upToNextMajor(from: "1.0.0")),
-                        .localSourceControl(path: .init("/gPkg"), requirement: .upToNextMajor(from: "1.0.0")),
-                    ],
-                    targets: [
-                        TargetDescription(name: "A",
-                                          dependencies: [
-                                            .product(name: "B",
-                                                     package: "bPkg",
-                                                     moduleAliases: ["Utils": "XUtils",
-                                                                     "Log": "XLog"]
-                                                    ),
-                                            .product(name: "G",
-                                                     package: "gPkg",
-                                                     moduleAliases: ["Utils": "GUtils",
-                                                                     "Log": "GLog"]),
-                                          ]
-                                         ),
-                    ]
-                ),
-            ],
-            observabilityScope: observability.topScope
-        )
-        XCTAssertNoDiagnostics(observability.diagnostics)
-
-        let result = try BuildPlanResult(plan: try BuildPlan(
-            buildParameters: mockBuildParameters(shouldLinkStaticSwiftStdlib: true),
-            graph: graph,
-            fileSystem: fs,
-            observabilityScope: observability.topScope
-        ))
-
-        result.checkProductsCount(1)
-        result.checkTargetsCount(8)
-
-        XCTAssertTrue(result.targetMap.values.contains { $0.target.name == "A" && $0.target.moduleAliases?["Log"] == "XLog" && $0.target.moduleAliases?.count == 1 })
-        XCTAssertTrue(result.targetMap.values.contains { $0.target.name == "B" && $0.target.moduleAliases?["Utils"] == "XUtils" && $0.target.moduleAliases?["Log"] == "XLog" && $0.target.moduleAliases?.count == 2 })
-        XCTAssertTrue(result.targetMap.values.contains { $0.target.name == "C" && $0.target.moduleAliases?["Log"] == "XLog" && $0.target.moduleAliases?["Utils"] == "XUtils" && $0.target.moduleAliases?.count == 2 })
-        XCTAssertTrue(result.targetMap.values.contains { $0.target.name == "D" && $0.target.moduleAliases?["Utils"] == "XUtils" && $0.target.moduleAliases?["Log"] == "XLog" && $0.target.moduleAliases?.count == 2})
-        XCTAssertTrue(result.targetMap.values.contains { $0.target.name == "XUtils" && $0.target.moduleAliases?["Utils"] == "XUtils" && $0.target.moduleAliases?.count == 1 })
-        XCTAssertTrue(result.targetMap.values.contains { $0.target.name == "XLog" && $0.target.moduleAliases?["Log"] == "XLog" && $0.target.moduleAliases?.count == 1 })
-        XCTAssertTrue(result.targetMap.values.contains { $0.target.name == "G" && $0.target.moduleAliases?["Utils"] == "GUtils" && $0.target.moduleAliases?.count == 1})
-        XCTAssertTrue(result.targetMap.values.contains { $0.target.name == "GUtils" && $0.target.moduleAliases?["Utils"] == "GUtils" && $0.target.moduleAliases?.count == 1})
-    }
-
-    func testModuleAliasingMergeAliasesOfSameTargets() throws {
-        let fs = InMemoryFileSystem(emptyFiles:
-                                        "/aPkg/Sources/A/main.swift",
-                                    "/aPkg/Sources/A/file.swift",
-                                    "/bPkg/Sources/B/file.swift",
-                                    "/cPkg/Sources/C/file.swift",
-                                    "/dPkg/Sources/D/file.swift",
-                                    "/dPkg/Sources/Utils/file.swift",
-                                    "/dPkg/Sources/Log/file.swift",
-                                    "/gPkg/Sources/G/file.swift",
-                                    "/hPkg/Sources/H/file.swift"
-        )
-
-        let observability = ObservabilitySystem.makeForTesting()
-        let graph = try loadPackageGraph(
-            fileSystem: fs,
-            manifests: [
-                Manifest.createFileSystemManifest(
-                    name: "hPkg",
-                    path: .init("/hPkg"),
-                    dependencies: [
-                        .localSourceControl(path: .init("/dPkg"), requirement: .upToNextMajor(from: "1.0.0")),
-                    ],
-                    products: [
-                        ProductDescription(name: "H", type: .library(.automatic), targets: ["H"]),
-                    ],
-                    targets: [
-                        TargetDescription(name: "H",
-                                          dependencies: [.product(name: "D",
-                                                                  package: "dPkg"
-                                                                 )
-                                          ]),
-                    ]),
-                Manifest.createFileSystemManifest(
-                    name: "gPkg",
-                    path: .init("/gPkg"),
-                    dependencies: [
-                        .localSourceControl(path: .init("/hPkg"), requirement: .upToNextMajor(from: "1.0.0")),
-                    ],
-                    products: [
-                        ProductDescription(name: "G", type: .library(.automatic), targets: ["G"]),
-                    ],
-                    targets: [
-                        TargetDescription(name: "G",
-                                          dependencies: [.product(name: "H",
-                                                                  package: "hPkg",
-                                                                  moduleAliases: [
-                                                                    "Utils": "GUtils",
-                                                                    "Log": "GLog"
-                                                                  ]
-                                                                 )
-                                          ]),
-                    ]),
-                Manifest.createFileSystemManifest(
-                    name: "dPkg",
-                    path: .init("/dPkg"),
-                    products: [
-                        ProductDescription(name: "D", type: .library(.automatic), targets: ["D"]),
-                    ],
-                    targets: [
-                        TargetDescription(name: "D", dependencies: ["Utils", "Log"]),
-                        TargetDescription(name: "Utils", dependencies: []),
-                        TargetDescription(name: "Log", dependencies: []),
-                    ]),
-                Manifest.createFileSystemManifest(
-                    name: "cPkg",
-                    path: .init("/cPkg"),
-                    dependencies: [
-                        .localSourceControl(path: .init("/dPkg"), requirement: .upToNextMajor(from: "1.0.0")),
-                    ],
-                    products: [
-                        ProductDescription(name: "C", type: .library(.automatic), targets: ["C"]),
-                    ],
-                    targets: [
-                        TargetDescription(name: "C",
-                                          dependencies: [
-                                            .product(name: "D",
-                                                     package: "dPkg",
-                                                     moduleAliases: ["Log" : "ZLog"]
-                                                    ),
-                                          ]),
-                    ]),
-                Manifest.createFileSystemManifest(
-                    name: "bPkg",
-                    path: .init("/bPkg"),
-                    dependencies: [
-                        .localSourceControl(path: .init("/cPkg"), requirement: .upToNextMajor(from: "1.0.0")),
-                    ],
-                    products: [
-                        ProductDescription(name: "B", type: .library(.automatic), targets: ["B"]),
-                    ],
-                    targets: [
-                        TargetDescription(name: "B",
-                                          dependencies: [
-                                            .product(name: "C",
-                                                     package: "cPkg",
-                                                     moduleAliases: ["Utils": "YUtils",
-                                                                     "Log": "YLog"
-                                                                    ]
-                                            ),
-                                          ]),
-                    ]),
-                Manifest.createRootManifest(
-                    name: "aPkg",
-                    path: .init("/aPkg"),
-                    dependencies: [
-                        .localSourceControl(path: .init("/bPkg"), requirement: .upToNextMajor(from: "1.0.0")),
-                        .localSourceControl(path: .init("/gPkg"), requirement: .upToNextMajor(from: "1.0.0")),
-                    ],
-                    targets: [
-                        TargetDescription(name: "A",
-                                          dependencies: [
-                                            .product(name: "G",
-                                                     package: "gPkg"),
-                                            .product(name: "B",
-                                                     package: "bPkg",
-                                                     moduleAliases: ["Utils": "XUtils",
-                                                                     "Log": "XLog"]
-                                                    ),
-                                            ]
-                                         ),
-                    ]
-                ),
-            ],
-            observabilityScope: observability.topScope
-        )
-        XCTAssertNoDiagnostics(observability.diagnostics)
-
-        let result = try BuildPlanResult(plan: try BuildPlan(
-            buildParameters: mockBuildParameters(shouldLinkStaticSwiftStdlib: true),
-            graph: graph,
-            fileSystem: fs,
-            observabilityScope: observability.topScope
-        ))
-
-        result.checkProductsCount(1)
-        result.checkTargetsCount(8)
-        XCTAssertTrue(result.targetMap.values.contains { $0.target.name == "A" && $0.target.moduleAliases?["Utils"] == "XUtils" && $0.target.moduleAliases?["Log"] == "XLog" && $0.target.moduleAliases?.count == 2 })
-        XCTAssertTrue(result.targetMap.values.contains { $0.target.name == "B" && $0.target.moduleAliases?["Utils"] == "XUtils" && $0.target.moduleAliases?["Log"] == "XLog" && $0.target.moduleAliases?.count == 2 })
-        XCTAssertTrue(result.targetMap.values.contains { $0.target.name == "C" && $0.target.moduleAliases?["Log"] == "XLog" && $0.target.moduleAliases?["Utils"] == "XUtils" && $0.target.moduleAliases?.count == 2 })
-        XCTAssertTrue(result.targetMap.values.contains { $0.target.name == "D" && $0.target.moduleAliases?["Utils"] == "XUtils" && $0.target.moduleAliases?["Log"] == "XLog" && $0.target.moduleAliases?.count == 2})
-        XCTAssertTrue(result.targetMap.values.contains { $0.target.name == "XUtils" && $0.target.moduleAliases?["Utils"] == "XUtils" && $0.target.moduleAliases?.count == 1 })
-        XCTAssertTrue(result.targetMap.values.contains { $0.target.name == "XLog" && $0.target.moduleAliases?["Log"] == "XLog" && $0.target.moduleAliases?.count == 1 })
-        XCTAssertTrue(result.targetMap.values.contains { $0.target.name == "G" && $0.target.moduleAliases?["Utils"] == "XUtils" && $0.target.moduleAliases?["Log"] == "XLog" && $0.target.moduleAliases?.count == 2})
-    }
-
-    func testModuleAliasingOverrideSameNameTargetAndDepWithAliases() throws {
-        let fs = InMemoryFileSystem(emptyFiles:
-                                        "/appPkg/Sources/App/main.swift",
-                                    "/appPkg/Sources/Utils/file1.swift",
-                                    "/appPkg/Sources/Render/file2.swift",
-                                    "/libPkg/Sources/Lib/fileLib.swift",
-                                    "/gamePkg/Sources/Game/fileGame.swift",
-                                    "/gamePkg/Sources/Render/fileRender.swift",
-                                    "/gamePkg/Sources/Utils/fileUtils.swift",
-                                    "/drawPkg/Sources/Render/fileDraw.swift"
-        )
-
-        let observability = ObservabilitySystem.makeForTesting()
-        let graph = try loadPackageGraph(
-            fileSystem: fs,
-            manifests: [
-                Manifest.createFileSystemManifest(
-                    name: "drawPkg",
-                    path: .init("/drawPkg"),
-                    products: [
-                        ProductDescription(name: "DrawProd", type: .library(.automatic), targets: ["Render"]),
-                    ],
-                    targets: [
-                        TargetDescription(name: "Render", dependencies: []),
-                    ]),
-                Manifest.createFileSystemManifest(
-                    name: "gamePkg",
-                    path: .init("/gamePkg"),
-                    dependencies: [
-                        .localSourceControl(path: .init("/drawPkg"), requirement: .upToNextMajor(from: "1.0.0")),
-                    ],
-                    products: [
-                        ProductDescription(name: "Game", type: .library(.automatic), targets: ["Game"]),
-                        ProductDescription(name: "UtilsProd", type: .library(.automatic), targets: ["Utils"]),
-                        ProductDescription(name: "RenderProd", type: .library(.automatic), targets: ["Render"]),
-                    ],
-                    targets: [
-                        TargetDescription(name: "Game", dependencies: ["Utils"]),
-                        TargetDescription(name: "Utils", dependencies: []),
-                        TargetDescription(name: "Render",
-                                          dependencies: [
-                                            .product(name: "DrawProd",
-                                                     package: "drawPkg",
-                                                     moduleAliases: ["Render": "DrawRender"]
-                                          )]),
-                    ]),
-                Manifest.createFileSystemManifest(
-                    name: "libPkg",
-                    path: .init("/libPkg"),
-                    dependencies: [
-                        .localSourceControl(path: .init("/gamePkg"), requirement: .upToNextMajor(from: "1.0.0")),
-                    ],
-                    products: [
-                        ProductDescription(name: "LibProd", type: .library(.automatic), targets: ["Lib"]),
-                    ],
-                    targets: [
-                        TargetDescription(name: "Lib",
-                                          dependencies: [.product(name: "Game",
-                                                                  package: "gamePkg",
-                                                                  moduleAliases: ["Utils": "GameUtils"]
-                                                                 ),
-                                                         .product(name: "UtilsProd",
-                                                                  package: "gamePkg",
-                                                                  moduleAliases: ["Utils": "GameUtils"]
-                                                                 ),
-                                                         .product(name: "RenderProd",
-                                                                  package: "gamePkg",
-                                                                  moduleAliases: ["Render": "GameRender"]
-                                                                 )
-                                          ]),
-                    ]),
-                Manifest.createRootManifest(
-                    name: "appPkg",
-                    path: .init("/appPkg"),
-                    dependencies: [
-                        .localSourceControl(path: .init("/libPkg"), requirement: .upToNextMajor(from: "1.0.0")),
-                    ],
-                    targets: [
-                        TargetDescription(name: "App",
-                                          dependencies: ["Utils",
-                                                         "Render",
-                                                         .product(name: "LibProd",
-                                                                  package: "libPkg",
-                                                                  moduleAliases: ["Utils": "LibUtils", "Render": "LibRender"]
-                                                        )]),
-                        TargetDescription(name: "Utils", dependencies: []),
-                        TargetDescription(name: "Render", dependencies: []),
-                    ]),
-            ],
-            observabilityScope: observability.topScope
-        )
-        XCTAssertNoDiagnostics(observability.diagnostics)
-
-        let result = try BuildPlanResult(plan: try BuildPlan(
-            buildParameters: mockBuildParameters(shouldLinkStaticSwiftStdlib: true),
-            graph: graph,
-            fileSystem: fs,
-            observabilityScope: observability.topScope
-        ))
-
-        result.checkProductsCount(1)
-        result.checkTargetsCount(8)
-
-        XCTAssertTrue(result.targetMap.values.contains { $0.target.name == "Lib" && $0.target.moduleAliases?["Utils"] == "LibUtils" && $0.target.moduleAliases?["Render"] == "LibRender" })
-        XCTAssertTrue(result.targetMap.values.contains { $0.target.name == "LibRender" && $0.target.moduleAliases?["Render"] == "LibRender" })
-        XCTAssertTrue(result.targetMap.values.contains { $0.target.name == "LibUtils" && $0.target.moduleAliases?["Utils"] == "LibUtils" })
-        XCTAssertTrue(result.targetMap.values.contains { $0.target.name == "Game" && $0.target.moduleAliases?["Utils"] == "LibUtils" && $0.target.moduleAliases?["Render"] == nil })
-        XCTAssertTrue(result.targetMap.values.contains { $0.target.name == "DrawRender" && $0.target.moduleAliases?["Render"] == "DrawRender" })
-        XCTAssertTrue(result.targetMap.values.contains { $0.target.name == "Render" && $0.target.moduleAliases == nil })
-        XCTAssertTrue(result.targetMap.values.contains { $0.target.name == "Utils" && $0.target.moduleAliases == nil })
-        XCTAssertTrue(result.targetMap.values.contains { $0.target.name == "App" && $0.target.moduleAliases == nil })
-    }
-
-    func testModuleAliasingAddOverrideAliasesUpstream() throws {
-        let fs = InMemoryFileSystem(emptyFiles:
-                                        "/appPkg/Sources/App/main.swift",
-                                    "/appPkg/Sources/Utils/file1.swift",
-                                    "/appPkg/Sources/Render/file2.swift",
-                                    "/libPkg/Sources/Lib/fileLib.swift",
-                                    "/gamePkg/Sources/Render/fileRender.swift",
-                                    "/gamePkg/Sources/Utils/fileUtils.swift",
-                                    "/drawPkg/Sources/Render/fileDraw.swift"
-        )
-
-        let observability = ObservabilitySystem.makeForTesting()
-        let graph = try loadPackageGraph(
-            fileSystem: fs,
-            manifests: [
-                Manifest.createFileSystemManifest(
-                    name: "drawPkg",
-                    path: .init("/drawPkg"),
-                    products: [
-                        ProductDescription(name: "DrawProd", type: .library(.automatic), targets: ["Render"]),
-                    ],
-                    targets: [
-                        TargetDescription(name: "Render", dependencies: []),
-                    ]),
-                Manifest.createFileSystemManifest(
-                    name: "gamePkg",
-                    path: .init("/gamePkg"),
-                    dependencies: [
-                        .localSourceControl(path: .init("/drawPkg"), requirement: .upToNextMajor(from: "1.0.0")),
-                    ],
-                    products: [
-                        ProductDescription(name: "Game", type: .library(.automatic), targets: ["Utils"]),
-                        ProductDescription(name: "UtilsProd", type: .library(.automatic), targets: ["Utils"]),
-                        ProductDescription(name: "RenderProd", type: .library(.automatic), targets: ["Render"]),
-                    ],
-                    targets: [
-                        TargetDescription(name: "Game", dependencies: ["Utils"]),
-                        TargetDescription(name: "Utils", dependencies: []),
-                        TargetDescription(name: "Render",
-                                          dependencies: [
-                                            .product(name: "DrawProd",
-                                                     package: "drawPkg",
-                                                     moduleAliases: ["Render": "DrawRender"]
-                                          )]),
-                    ]),
-                Manifest.createFileSystemManifest(
-                    name: "libPkg",
-                    path: .init("/libPkg"),
-                    dependencies: [
-                        .localSourceControl(path: .init("/gamePkg"), requirement: .upToNextMajor(from: "1.0.0")),
-                    ],
-                    products: [
-                        ProductDescription(name: "LibProd", type: .library(.automatic), targets: ["Lib"]),
-                    ],
-                    targets: [
-                        TargetDescription(name: "Lib",
-                                          dependencies: [.product(name: "UtilsProd",
-                                                                  package: "gamePkg",
-                                                                  moduleAliases: ["Utils": "GameUtils"]
-                                                                 ),
-                                                         .product(name: "RenderProd",
-                                                                  package: "gamePkg",
-                                                                  moduleAliases: ["Render": "GameRender"]
-                                                                 )
-                                          ]),
-                    ]),
-                Manifest.createRootManifest(
-                    name: "appPkg",
-                    path: .init("/appPkg"),
-                    dependencies: [
-                        .localSourceControl(path: .init("/libPkg"), requirement: .upToNextMajor(from: "1.0.0")),
-                    ],
-                    targets: [
-                        TargetDescription(name: "App",
-                                          dependencies: ["Utils",
-                                                         "Render",
-                                                         .product(name: "LibProd",
-                                                                  package: "libPkg"
-                                                        )]),
-                        TargetDescription(name: "Utils", dependencies: []),
-                        TargetDescription(name: "Render", dependencies: []),
-                    ]),
-            ],
-            observabilityScope: observability.topScope
-        )
-        XCTAssertNoDiagnostics(observability.diagnostics)
-
-        let result = try BuildPlanResult(plan: try BuildPlan(
-            buildParameters: mockBuildParameters(shouldLinkStaticSwiftStdlib: true),
-            graph: graph,
-            fileSystem: fs,
-            observabilityScope: observability.topScope
-        ))
-
-        result.checkProductsCount(1)
-        result.checkTargetsCount(7)
-
-        XCTAssertTrue(result.targetMap.values.contains { $0.target.name == "Lib" && $0.target.moduleAliases?["Utils"] == "GameUtils" && $0.target.moduleAliases?["Render"] == "GameRender" })
-        XCTAssertTrue(result.targetMap.values.contains { $0.target.name == "GameRender" && $0.target.moduleAliases?["Render"] == "GameRender" })
-        XCTAssertTrue(result.targetMap.values.contains { $0.target.name == "GameUtils" && $0.target.moduleAliases?["Utils"] == "GameUtils" })
-        XCTAssertTrue(result.targetMap.values.contains { $0.target.name == "DrawRender" && $0.target.moduleAliases?["Render"] == "DrawRender" })
-        XCTAssertTrue(result.targetMap.values.contains { $0.target.name == "Render" && $0.target.moduleAliases == nil })
-        XCTAssertTrue(result.targetMap.values.contains { $0.target.name == "Utils" && $0.target.moduleAliases == nil })
-        XCTAssertTrue(result.targetMap.values.contains { $0.target.name == "App" && $0.target.moduleAliases == nil })
-    }
-
-    func testModuleAliasingOverrideUpstreamTargetsWithAliases() throws {
-        let fs = InMemoryFileSystem(emptyFiles:
-                                        "/appPkg/Sources/App/main.swift",
-                                    "/appPkg/Sources/Utils/file1.swift",
-                                    "/appPkg/Sources/Render/file2.swift",
-                                    "/libPkg/Sources/Lib/fileLib.swift",
-                                    "/gamePkg/Sources/Scene/fileScene.swift",
-                                    "/gamePkg/Sources/Render/fileRender.swift",
-                                    "/gamePkg/Sources/Utils/fileUtils.swift",
-                                    "/drawPkg/Sources/Render/fileDraw.swift"
-        )
-
-        let observability = ObservabilitySystem.makeForTesting()
-        let graph = try loadPackageGraph(
-            fileSystem: fs,
-            manifests: [
-                Manifest.createFileSystemManifest(
-                    name: "drawPkg",
-                    path: .init("/drawPkg"),
-                    products: [
-                        ProductDescription(name: "DrawProd", type: .library(.automatic), targets: ["Render"]),
-                    ],
-                    targets: [
-                        TargetDescription(name: "Render", dependencies: []),
-                    ]),
-                Manifest.createFileSystemManifest(
-                    name: "gamePkg",
-                    path: .init("/gamePkg"),
-                    dependencies: [
-                        .localSourceControl(path: .init("/drawPkg"), requirement: .upToNextMajor(from: "1.0.0")),
-                    ],
-                    products: [
-                        ProductDescription(name: "Game", type: .library(.automatic), targets: ["Utils"]),
-                        ProductDescription(name: "UtilsProd", type: .library(.automatic), targets: ["Utils"]),
-                        ProductDescription(name: "RenderProd", type: .library(.automatic), targets: ["Render"]),
-                        ProductDescription(name: "SceneProd", type: .library(.automatic), targets: ["Scene"]),
-                    ],
-                    targets: [
-                        TargetDescription(name: "Game", dependencies: ["Utils"]),
-                        TargetDescription(name: "Utils", dependencies: []),
-                        TargetDescription(name: "Render", dependencies: []),
-                        TargetDescription(name: "Scene",
-                                          dependencies: [
-                                            .product(name: "DrawProd",
-                                                     package: "drawPkg",
-                                                     moduleAliases: ["Render": "DrawRender"]
-                                          )]),
-                    ]),
-                Manifest.createFileSystemManifest(
-                    name: "libPkg",
-                    path: .init("/libPkg"),
-                    dependencies: [
-                        .localSourceControl(path: .init("/gamePkg"), requirement: .upToNextMajor(from: "1.0.0")),
-                    ],
-                    products: [
-                        ProductDescription(name: "LibProd", type: .library(.automatic), targets: ["Lib"]),
-                    ],
-                    targets: [
-                        TargetDescription(name: "Lib",
-                                          dependencies: [.product(name: "UtilsProd",
-                                                                  package: "gamePkg",
-                                                                  moduleAliases: ["Utils": "GameUtils"]
-                                                                 ),
-                                                         .product(name: "RenderProd",
-                                                                  package: "gamePkg",
-                                                                  moduleAliases: ["Render": "GameRender"]
-                                                                 ),
-                                                         .product(name: "SceneProd",
-                                                                  package: "gamePkg"
-                                                                 )
-                                          ]),
-                    ]),
-                Manifest.createRootManifest(
-                    name: "appPkg",
-                    path: .init("/appPkg"),
-                    dependencies: [
-                        .localSourceControl(path: .init("/libPkg"), requirement: .upToNextMajor(from: "1.0.0")),
-                    ],
-                    targets: [
-                        TargetDescription(name: "App",
-                                          dependencies: ["Utils",
-                                                         "Render",
-                                                         .product(name: "LibProd",
-                                                                  package: "libPkg"
-                                                        )]),
-                        TargetDescription(name: "Utils", dependencies: []),
-                        TargetDescription(name: "Render", dependencies: []),
-                    ]),
-            ],
-            observabilityScope: observability.topScope
-        )
-        XCTAssertNoDiagnostics(observability.diagnostics)
-
-        let result = try BuildPlanResult(plan: try BuildPlan(
-            buildParameters: mockBuildParameters(shouldLinkStaticSwiftStdlib: true),
-            graph: graph,
-            fileSystem: fs,
-            observabilityScope: observability.topScope
-        ))
-
-        result.checkProductsCount(1)
-        result.checkTargetsCount(8)
-
-        XCTAssertTrue(result.targetMap.values.contains { $0.target.name == "Lib" && $0.target.moduleAliases?["Utils"] == "GameUtils" && $0.target.moduleAliases?["Render"] == "GameRender" })
-        XCTAssertTrue(result.targetMap.values.contains { $0.target.name == "GameRender" && $0.target.moduleAliases?["Render"] == "GameRender" })
-        XCTAssertTrue(result.targetMap.values.contains { $0.target.name == "GameUtils" && $0.target.moduleAliases?["Utils"] == "GameUtils" })
-        XCTAssertTrue(result.targetMap.values.contains { $0.target.name == "Scene" && $0.target.moduleAliases?["Render"] == "DrawRender" })
-        XCTAssertTrue(result.targetMap.values.contains { $0.target.name == "DrawRender" && $0.target.moduleAliases?["Render"] == "DrawRender" })
-        XCTAssertTrue(result.targetMap.values.contains { $0.target.name == "Render" && $0.target.moduleAliases == nil })
-        XCTAssertTrue(result.targetMap.values.contains { $0.target.name == "Utils" && $0.target.moduleAliases == nil })
-        XCTAssertTrue(result.targetMap.values.contains { $0.target.name == "App" && $0.target.moduleAliases == nil })
-    }
-
-    func testModuleAliasingOverrideUpstreamTargetsWithAliasesMultipleAliasesInProduct() throws {
-        let fs = InMemoryFileSystem(emptyFiles:
-                                        "/appPkg/Sources/App/main.swift",
-                                    "/appPkg/Sources/Utils/file1.swift",
-                                    "/appPkg/Sources/Render/file2.swift",
-                                    "/libPkg/Sources/Lib/fileLib.swift",
-                                    "/gamePkg/Sources/Game/fileGame.swift",
-                                    "/gamePkg/Sources/Utils/fileUtils.swift",
-                                    "/drawPkg/Sources/Render/fileDraw.swift"
-        )
-
-        let observability = ObservabilitySystem.makeForTesting()
-        let graph = try loadPackageGraph(
-            fileSystem: fs,
-            manifests: [
-                Manifest.createFileSystemManifest(
-                    name: "drawPkg",
-                    path: .init("/drawPkg"),
-                    products: [
-                        ProductDescription(name: "DrawProd", type: .library(.automatic), targets: ["Render"]),
-                    ],
-                    targets: [
-                        TargetDescription(name: "Render", dependencies: []),
-                    ]),
-                Manifest.createFileSystemManifest(
-                    name: "gamePkg",
-                    path: .init("/gamePkg"),
-                    dependencies: [
-                        .localSourceControl(path: .init("/drawPkg"), requirement: .upToNextMajor(from: "1.0.0")),
-                    ],
-                    products: [
-                        ProductDescription(name: "GameProd", type: .library(.automatic), targets: ["Game"]),
-                        ProductDescription(name: "UtilsProd", type: .library(.automatic), targets: ["Utils"]),
-                    ],
-                    targets: [
-                        TargetDescription(name: "Game",
-                                          dependencies: [
-                                            "Utils",
-                                            .product(name: "DrawProd",
-                                                     package: "drawPkg",
-                                                     moduleAliases: ["Render": "DrawRender"])
-                                          ]),
-                        TargetDescription(name: "Utils",
-                                          dependencies: [
-                                            .product(name: "DrawProd",
-                                                     package: "drawPkg",
-                                                     moduleAliases: ["Render": "DrawRender"])
-                                          ]),
-                    ]),
-                Manifest.createFileSystemManifest(
-                    name: "libPkg",
-                    path: .init("/libPkg"),
-                    dependencies: [
-                        .localSourceControl(path: .init("/gamePkg"), requirement: .upToNextMajor(from: "1.0.0")),
-                    ],
-                    products: [
-                        ProductDescription(name: "LibProd", type: .library(.automatic), targets: ["Lib"]),
-                    ],
-                    targets: [
-                        TargetDescription(name: "Lib",
-                                          dependencies: [.product(name: "GameProd",
-                                                                  package: "gamePkg"
-                                                                 ),
-                                                         .product(name: "UtilsProd",
-                                                                  package: "gamePkg",
-                                                                  moduleAliases: ["Utils": "GameUtils", "Render": "GameRender"]
-                                                                 ),
-                                          ]),
-                    ]),
-                Manifest.createRootManifest(
-                    name: "appPkg",
-                    path: .init("/appPkg"),
-                    dependencies: [
-                        .localSourceControl(path: .init("/libPkg"), requirement: .upToNextMajor(from: "1.0.0")),
-                    ],
-                    targets: [
-                        TargetDescription(name: "App",
-                                          dependencies: ["Utils",
-                                                         "Render",
-                                                         .product(name: "LibProd",
-                                                                  package: "libPkg",
-                                                                  moduleAliases: ["Utils": "LibUtils", "Render": "LibRender"]
-                                                        )]),
-                        TargetDescription(name: "Utils", dependencies: []),
-                        TargetDescription(name: "Render", dependencies: []),
-                    ]),
-            ],
-            observabilityScope: observability.topScope
-        )
-        XCTAssertNoDiagnostics(observability.diagnostics)
-
-        let result = try BuildPlanResult(plan: try BuildPlan(
-            buildParameters: mockBuildParameters(shouldLinkStaticSwiftStdlib: true),
-            graph: graph,
-            fileSystem: fs,
-            observabilityScope: observability.topScope
-        ))
-
-        result.checkProductsCount(1)
-        result.checkTargetsCount(7)
-
-        XCTAssertTrue(result.targetMap.values.contains { $0.target.name == "Lib" && $0.target.moduleAliases?["Utils"] == "LibUtils" && $0.target.moduleAliases?["Render"] == "LibRender" })
-        XCTAssertTrue(result.targetMap.values.contains { $0.target.name == "LibRender" && $0.target.moduleAliases?["Render"] == "LibRender" })
-        XCTAssertTrue(result.targetMap.values.contains { $0.target.name == "LibUtils" && $0.target.moduleAliases?["Utils"] == "LibUtils" })
-        XCTAssertFalse(result.targetMap.values.contains { $0.target.name == "DrawRender" || $0.target.moduleAliases?["Render"] == "DrawRender" })
-        XCTAssertTrue(result.targetMap.values.contains {  $0.target.name == "Game" && $0.target.moduleAliases?["Utils"] == "LibUtils" })
-        XCTAssertTrue(result.targetMap.values.contains { $0.target.name == "Render" && $0.target.moduleAliases == nil })
-        XCTAssertTrue(result.targetMap.values.contains { $0.target.name == "Utils" && $0.target.moduleAliases == nil })
-    }
-
-    func testModuleAliasingOverrideUpstreamTargetsWithAliasesDownstream() throws {
-        let fs = InMemoryFileSystem(emptyFiles:
-                                        "/appPkg/Sources/App/main.swift",
-                                    "/appPkg/Sources/Utils/file1.swift",
-                                    "/appPkg/Sources/Render/file2.swift",
-                                    "/libPkg/Sources/Lib/fileLib.swift",
-                                    "/gamePkg/Sources/Scene/fileScene.swift",
-                                    "/gamePkg/Sources/Render/fileRender.swift",
-                                    "/gamePkg/Sources/Utils/fileUtils.swift",
-                                    "/gamePkg/Sources/Game/fileGame.swift",
-                                    "/drawPkg/Sources/Render/fileDraw.swift"
-        )
-
-        let observability = ObservabilitySystem.makeForTesting()
-        let graph = try loadPackageGraph(
-            fileSystem: fs,
-            manifests: [
-                Manifest.createFileSystemManifest(
-                    name: "drawPkg",
-                    path: .init("/drawPkg"),
-                    products: [
-                        ProductDescription(name: "DrawProd", type: .library(.automatic), targets: ["Render"]),
-                    ],
-                    targets: [
-                        TargetDescription(name: "Render", dependencies: []),
-                    ]),
-                Manifest.createFileSystemManifest(
-                    name: "gamePkg",
-                    path: .init("/gamePkg"),
-                    dependencies: [
-                        .localSourceControl(path: .init("/drawPkg"), requirement: .upToNextMajor(from: "1.0.0")),
-                    ],
-                    products: [
-                        ProductDescription(name: "Game", type: .library(.automatic), targets: ["Game"]),
-                        ProductDescription(name: "UtilsProd", type: .library(.automatic), targets: ["Utils"]),
-                        ProductDescription(name: "RenderProd", type: .library(.automatic), targets: ["Render"]),
-                        ProductDescription(name: "SceneProd", type: .library(.automatic), targets: ["Scene"]),
-                    ],
-                    targets: [
-                        TargetDescription(name: "Game", dependencies: ["Utils"]),
-                        TargetDescription(name: "Utils", dependencies: []),
-                        TargetDescription(name: "Render", dependencies: []),
-                        TargetDescription(name: "Scene",
-                                          dependencies: [
-                                            .product(name: "DrawProd",
-                                                     package: "drawPkg",
-                                                     moduleAliases: ["Render": "DrawRender"]
-                                          )]),
-                    ]),
-                Manifest.createFileSystemManifest(
-                    name: "libPkg",
-                    path: .init("/libPkg"),
-                    dependencies: [
-                        .localSourceControl(path: .init("/gamePkg"), requirement: .upToNextMajor(from: "1.0.0")),
-                    ],
-                    products: [
-                        ProductDescription(name: "LibProd", type: .library(.automatic), targets: ["Lib"]),
-                    ],
-                    targets: [
-                        TargetDescription(name: "Lib",
-                                          dependencies: [.product(name: "Game",
-                                                                  package: "gamePkg"
-                                                                 ),
-                                                         .product(name: "UtilsProd",
-                                                                  package: "gamePkg",
-                                                                  moduleAliases: ["Utils": "GameUtils"]
-                                                                 ),
-                                                         .product(name: "RenderProd",
-                                                                  package: "gamePkg",
-                                                                  moduleAliases: ["Render": "GameRender"]
-                                                                 ),
-                                                         .product(name: "SceneProd",
-                                                                  package: "gamePkg"
-                                                                 )
-                                          ]),
-                    ]),
-                Manifest.createRootManifest(
-                    name: "appPkg",
-                    path: .init("/appPkg"),
-                    dependencies: [
-                        .localSourceControl(path: .init("/libPkg"), requirement: .upToNextMajor(from: "1.0.0")),
-                    ],
-                    targets: [
-                        TargetDescription(name: "App",
-                                          dependencies: ["Utils",
-                                                         "Render",
-                                                         .product(name: "LibProd",
-                                                                  package: "libPkg",
-                                                                  moduleAliases: ["Utils": "LibUtils", "Render": "LibRender"]
-                                                        )]),
-                        TargetDescription(name: "Utils", dependencies: []),
-                        TargetDescription(name: "Render", dependencies: []),
-                    ]),
-            ],
-            observabilityScope: observability.topScope
-        )
-        XCTAssertNoDiagnostics(observability.diagnostics)
-
-        let result = try BuildPlanResult(plan: try BuildPlan(
-            buildParameters: mockBuildParameters(shouldLinkStaticSwiftStdlib: true),
-            graph: graph,
-            fileSystem: fs,
-            observabilityScope: observability.topScope
-        ))
-
-        result.checkProductsCount(1)
-        result.checkTargetsCount(9)
-
-        XCTAssertTrue(result.targetMap.values.contains { $0.target.name == "Lib" && $0.target.moduleAliases?["Utils"] == "LibUtils" && $0.target.moduleAliases?["Render"] == "LibRender" })
-        XCTAssertTrue(result.targetMap.values.contains { $0.target.name == "LibRender" && $0.target.moduleAliases?["Render"] == "LibRender" })
-        XCTAssertTrue(result.targetMap.values.contains { $0.target.name == "LibUtils" && $0.target.moduleAliases?["Utils"] == "LibUtils" })
-        XCTAssertTrue(result.targetMap.values.contains { $0.target.name == "Game" && $0.target.moduleAliases?["Utils"] == "LibUtils" })
-        XCTAssertTrue(result.targetMap.values.contains { $0.target.name == "Scene" && $0.target.moduleAliases?["Render"] == "DrawRender" })
-        XCTAssertTrue(result.targetMap.values.contains { $0.target.name == "DrawRender" && $0.target.moduleAliases?["Render"] == "DrawRender" })
-        XCTAssertTrue(result.targetMap.values.contains { $0.target.name == "Render" && $0.target.moduleAliases == nil })
-        XCTAssertTrue(result.targetMap.values.contains { $0.target.name == "Utils" && $0.target.moduleAliases == nil })
-        XCTAssertTrue(result.targetMap.values.contains { $0.target.name == "App" && $0.target.moduleAliases == nil })
-    }
-
-    func testModuleAliasingSameTargetFromUpstreamWithoutAlias() throws {
-        let fs = InMemoryFileSystem(emptyFiles:
-                                        "/thisPkg/Sources/exe/main.swift",
-                                    "/thisPkg/Sources/MyLogging/file.swift",
-                                    "/fooPkg/Sources/Utils/fileUtils.swift",
-                                    "/barPkg/Sources/Logging/fileLogging.swift"
-        )
-        
-        let observability = ObservabilitySystem.makeForTesting()
-        let graph = try loadPackageGraph(
-            fileSystem: fs,
-            manifests: [
-                Manifest.createFileSystemManifest(
-                    name: "barPkg",
-                    path: .init("/barPkg"),
-                    products: [
-                        ProductDescription(name: "Logging", type: .library(.automatic), targets: ["Logging"]),
-                    ],
-                    targets: [
-                        TargetDescription(name: "Logging", dependencies: []),
-                    ]),
-                Manifest.createFileSystemManifest(
-                    name: "fooPkg",
-                    path: .init("/fooPkg"),
-                    dependencies: [
-                        .localSourceControl(path: .init("/barPkg"), requirement: .upToNextMajor(from: "1.0.0")),
-                    ],
-                    products: [
-                        ProductDescription(name: "Utils", type: .library(.automatic), targets: ["Utils"]),
-                    ],
-                    targets: [
-                        TargetDescription(name: "Utils",
-                                          dependencies: [.product(name: "Logging",
-                                                                  package: "barPkg"
-                                                                 )]),
-                    ]),
-                Manifest.createRootManifest(
-                    name: "thisPkg",
-                    path: .init("/thisPkg"),
-                    dependencies: [
-                        .localSourceControl(path: .init("/fooPkg"), requirement: .upToNextMajor(from: "1.0.0")),
-                        .localSourceControl(path: .init("/barPkg"), requirement: .upToNextMajor(from: "1.0.0")),
-                    ],
-                    targets: [
-                        TargetDescription(name: "exe",
-                                          dependencies: ["MyLogging",
-                                                         .product(name: "Utils",
-                                                                  package: "fooPkg",
-                                                                  moduleAliases: ["Logging": "FooLogging"]),
-                                                         .product(name: "Logging",
-                                                                  package: "barPkg")
-                                          ]),
-                        TargetDescription(name: "MyLogging", dependencies: []),
-                    ]),
-            ],
-            observabilityScope: observability.topScope
-        )
-        XCTAssertNoDiagnostics(observability.diagnostics)
-        
-        let result = try BuildPlanResult(plan: try BuildPlan(
-            buildParameters: mockBuildParameters(shouldLinkStaticSwiftStdlib: true),
-            graph: graph,
-            fileSystem: fs,
-            observabilityScope: observability.topScope
-        ))
-        
-        result.checkProductsCount(1)
-        result.checkTargetsCount(4)
-        
-        XCTAssertTrue(result.targetMap.values.contains { $0.target.name == "Utils" && $0.target.moduleAliases?["Logging"] == "FooLogging" })
-        XCTAssertTrue(result.targetMap.values.contains { $0.target.name == "FooLogging" && $0.target.moduleAliases?["Logging"] == "FooLogging" })
-        XCTAssertFalse(result.targetMap.values.contains { $0.target.name == "Logging" && $0.target.moduleAliases == nil })
-        XCTAssertTrue(result.targetMap.values.contains { $0.target.name == "MyLogging" && $0.target.moduleAliases == nil })
-    }
-
-    func testModuleAliasingDuplicateTargetNamesFromMultiplePkgs() throws {
-        let fs = InMemoryFileSystem(emptyFiles:
-                                        "/thisPkg/Sources/exe/main.swift",
-                                    "/thisPkg/Sources/MyLogging/file.swift",
-                                    "/fooPkg/Sources/Utils/fileUtils.swift",
-                                    "/barPkg/Sources/Logging/fileLogging.swift",
-                                    "/carPkg/Sources/Logging/fileLogging.swift"
-        )
-        
-        let observability = ObservabilitySystem.makeForTesting()
-        let graph = try loadPackageGraph(
-            fileSystem: fs,
-            manifests: [
-                Manifest.createFileSystemManifest(
-                    name: "carPkg",
-                    path: .init("/carPkg"),
-                    products: [
-                        ProductDescription(name: "CarLog", type: .library(.automatic), targets: ["Logging"]),
-                    ],
-                    targets: [
-                        TargetDescription(name: "Logging", dependencies: []),
-                    ]),
-                Manifest.createFileSystemManifest(
-                    name: "barPkg",
-                    path: .init("/barPkg"),
-                    products: [
-                        ProductDescription(name: "BarLog", type: .library(.automatic), targets: ["Logging"]),
-                    ],
-                    targets: [
-                        TargetDescription(name: "Logging", dependencies: []),
-                    ]),
-                Manifest.createFileSystemManifest(
-                    name: "fooPkg",
-                    path: .init("/fooPkg"),
-                    dependencies: [
-                        .localSourceControl(path: .init("/barPkg"), requirement: .upToNextMajor(from: "1.0.0")),
-                    ],
-                    products: [
-                        ProductDescription(name: "UtilsProd", type: .library(.automatic), targets: ["Utils"]),
-                    ],
-                    targets: [
-                        TargetDescription(name: "Utils",
-                                          dependencies: [.product(name: "BarLog",
-                                                                  package: "barPkg"
-                                                                 )]),
-                    ]),
-                Manifest.createRootManifest(
-                    name: "thisPkg",
-                    path: .init("/thisPkg"),
-                    dependencies: [
-                        .localSourceControl(path: .init("/fooPkg"), requirement: .upToNextMajor(from: "1.0.0")),
-                        .localSourceControl(path: .init("/carPkg"), requirement: .upToNextMajor(from: "1.0.0")),
-                    ],
-                    targets: [
-                        TargetDescription(name: "exe",
-                                          dependencies: ["MyLogging",
-                                                         .product(name: "UtilsProd",
-                                                                  package: "fooPkg",
-                                                                  moduleAliases: ["Logging": "FooLogging"]),
-                                                         .product(name: "CarLog",
-                                                                  package: "carPkg",
-                                                                  moduleAliases: ["Logging": "CarLogging"])
-                                          ]),
-                        TargetDescription(name: "MyLogging", dependencies: []),
-                    ]),
-            ],
-            observabilityScope: observability.topScope
-        )
-        XCTAssertNoDiagnostics(observability.diagnostics)
-        
-        let result = try BuildPlanResult(plan: try BuildPlan(
-            buildParameters: mockBuildParameters(shouldLinkStaticSwiftStdlib: true),
-            graph: graph,
-            fileSystem: fs,
-            observabilityScope: observability.topScope
-        ))
-        
-        result.checkProductsCount(1)
-        result.checkTargetsCount(5)
-
-        XCTAssertTrue(result.targetMap.values.contains { $0.target.name == "FooLogging" && $0.target.moduleAliases?["Logging"] == "FooLogging" })
-        XCTAssertFalse(result.targetMap.values.contains { $0.target.name == "Logging" && $0.target.moduleAliases == nil })
-        XCTAssertTrue(result.targetMap.values.contains { $0.target.name == "CarLogging" && $0.target.moduleAliases?["Logging"] == "CarLogging" })
-        XCTAssertTrue(result.targetMap.values.contains { $0.target.name == "Utils" && $0.target.moduleAliases?["Logging"] == "FooLogging" })
-        XCTAssertTrue(result.targetMap.values.contains { $0.target.name == "MyLogging" && $0.target.moduleAliases == nil })
-    }
-
-    func testSystemPackageBuildPlan() throws {
-        let fs = InMemoryFileSystem(emptyFiles:
-            "/Pkg/module.modulemap"
-        )
-
-        let observability = ObservabilitySystem.makeForTesting()
-        let graph = try loadPackageGraph(
-            fileSystem: fs,
-            manifests: [
-                Manifest.createRootManifest(
-                    name: "Pkg",
-                    path: .init("/Pkg")
-                )
-            ],
-            observabilityScope: observability.topScope
-        )
-        XCTAssertNoDiagnostics(observability.diagnostics)
-
-        XCTAssertThrows(BuildPlan.Error.noBuildableTarget) {
-            _ = try BuildPlan(
-                buildParameters: mockBuildParameters(),
-                graph: graph,
-                fileSystem: fs,
-                observabilityScope: observability.topScope
-            )
-        }
-    }
-
-    func testPkgConfigHintDiagnostic() throws {
-        let fileSystem = InMemoryFileSystem(emptyFiles:
-            "/A/Sources/ATarget/foo.swift",
-            "/A/Sources/BTarget/module.modulemap"
-        )
-
-        let observability = ObservabilitySystem.makeForTesting()
-        let graph = try loadPackageGraph(
-            fileSystem: fileSystem,
-            manifests: [
-                Manifest.createRootManifest(
-                    name: "A",
-                    path: .init("/A"),
-                    targets: [
-                        TargetDescription(name: "ATarget", dependencies: ["BTarget"]),
-                        TargetDescription(
-                            name: "BTarget",
-                            type: .system,
-                            pkgConfig: "BTarget",
-                            providers: [
-                                .brew(["BTarget"]),
-                                .apt(["BTarget"]),
-                                .yum(["BTarget"]),
-                            ]
-                        )
-                    ]),
-            ],
-            observabilityScope: observability.topScope
-        )
-
-        _ = try BuildPlan(
-            buildParameters: mockBuildParameters(),
-            graph: graph,
-            fileSystem: fileSystem,
-            observabilityScope: observability.topScope
-        )
-
-#if !os(Windows)    // FIXME: pkg-config is not generally available on Windows
-        XCTAssertTrue(observability.diagnostics.contains(where: {
-            $0.severity == .warning &&
-            $0.message.hasPrefix("you may be able to install BTarget using your system-packager")
-        }), "expected PkgConfigHint diagnostics")
-#endif
-    }
-
-    func testPkgConfigGenericDiagnostic() throws {
-        let fileSystem = InMemoryFileSystem(emptyFiles:
-            "/A/Sources/ATarget/foo.swift",
-            "/A/Sources/BTarget/module.modulemap"
-        )
-
-        let observability = ObservabilitySystem.makeForTesting()
-        let graph = try loadPackageGraph(
-            fileSystem: fileSystem,
-            manifests: [
-                Manifest.createRootManifest(
-                    name: "A",
-                    path: .init("/A"),
-                    targets: [
-                        TargetDescription(name: "ATarget", dependencies: ["BTarget"]),
-                        TargetDescription(
-                            name: "BTarget",
-                            type: .system,
-                            pkgConfig: "BTarget"
-                        )
-                    ]),
-            ],
-            observabilityScope: observability.topScope
-        )
-
-        _ = try BuildPlan(
-            buildParameters: mockBuildParameters(),
-            graph: graph,
-            fileSystem: fileSystem,
-            observabilityScope: observability.topScope
-        )
-
-        let diagnostic = observability.diagnostics.last!
-
-        XCTAssertEqual(diagnostic.message, "couldn't find pc file for BTarget")
-        XCTAssertEqual(diagnostic.severity, .warning)
-        XCTAssertEqual(diagnostic.metadata?.targetName, "BTarget")
-        XCTAssertEqual(diagnostic.metadata?.pcFile, "BTarget.pc")
-    }
-
-    func testWindowsTarget() throws {
-        let Pkg: AbsolutePath = AbsolutePath("/Pkg")
-        let fs = InMemoryFileSystem(emptyFiles:
-            Pkg.appending(components: "Sources", "exe", "main.swift").pathString,
-            Pkg.appending(components: "Sources", "lib", "lib.c").pathString,
-            Pkg.appending(components: "Sources", "lib", "include", "lib.h").pathString
-        )
-
-        let observability = ObservabilitySystem.makeForTesting()
-        let graph = try loadPackageGraph(
-            fileSystem: fs,
-            manifests: [
-                Manifest.createRootManifest(
-                    name: "Pkg",
-                    path: .init(Pkg.pathString),
-                    targets: [
-                    TargetDescription(name: "exe", dependencies: ["lib"]),
-                    TargetDescription(name: "lib", dependencies: []),
-                ]),
-            ],
-            observabilityScope: observability.topScope
-        )
-        XCTAssertNoDiagnostics(observability.diagnostics)
-
-        let result = try BuildPlanResult(plan: BuildPlan(
-            buildParameters: mockBuildParameters(destinationTriple: .windows),
-            graph: graph,
-            fileSystem: fs,
-            observabilityScope: observability.topScope
-        ))
-        result.checkProductsCount(1)
-        result.checkTargetsCount(2)
-
-        let buildPath: AbsolutePath = result.plan.buildParameters.dataPath.appending(components: "debug")
-
-        let lib = try result.target(for: "lib").clangTarget()
-        let args = [
-            "-target", "x86_64-unknown-windows-msvc", "-g", "-gcodeview", "-O0",
-            "-DSWIFT_PACKAGE=1", "-DDEBUG=1", "-fblocks", "-I", Pkg.appending(components: "Sources", "lib", "include").pathString
-        ]
-        XCTAssertEqual(try lib.basicArguments(isCXX: false), args)
-        XCTAssertEqual(lib.objects, [buildPath.appending(components: "lib.build", "lib.c.o")])
-        XCTAssertEqual(lib.moduleMap, buildPath.appending(components: "lib.build", "module.modulemap"))
-
-        let exe = try result.target(for: "exe").swiftTarget().compileArguments()
-        XCTAssertMatch(exe, ["-swift-version", "4", "-enable-batch-mode", "-Onone", "-enable-testing", "-g", .equal(j), "-DSWIFT_PACKAGE", "-DDEBUG","-Xcc", "-fmodule-map-file=\(buildPath.appending(components: "lib.build", "module.modulemap"))", "-Xcc", "-I", "-Xcc", "\(Pkg.appending(components: "Sources", "lib", "include"))", "-module-cache-path", "\(buildPath.appending(components: "ModuleCache"))", .anySequence])
-
-        XCTAssertEqual(try result.buildProduct(for: "exe").linkArguments(), [
-            result.plan.buildParameters.toolchain.swiftCompilerPath.pathString,
-            "-L", buildPath.pathString,
-            "-o", buildPath.appending(components: "exe.exe").pathString,
-            "-module-name", "exe", "-emit-executable",
-            "@\(buildPath.appending(components: "exe.product", "Objects.LinkFileList"))",
-             "-target", "x86_64-unknown-windows-msvc",
-            ])
-
-        let executablePathExtension = try result.buildProduct(for: "exe").binary.extension
-        XCTAssertMatch(executablePathExtension, "exe")
-    }
-
-    func testWASITarget() throws {
-        let Pkg: AbsolutePath = AbsolutePath("/Pkg")
-
-        let fs = InMemoryFileSystem(emptyFiles:
-            Pkg.appending(components: "Sources", "app", "main.swift").pathString,
-            Pkg.appending(components: "Sources", "lib", "lib.c").pathString,
-            Pkg.appending(components: "Sources", "lib", "include", "lib.h").pathString,
-            Pkg.appending(components: "Tests", "test", "TestCase.swift").pathString
-        )
-
-        let observability = ObservabilitySystem.makeForTesting()
-        let graph = try loadPackageGraph(
-            fileSystem: fs,
-            manifests: [
-                Manifest.createRootManifest(
-                    name: "Pkg",
-                    path: .init(Pkg.pathString),
-                    targets: [
-                        TargetDescription(name: "app", dependencies: ["lib"]),
-                        TargetDescription(name: "lib", dependencies: []),
-                        TargetDescription(name: "test", dependencies: ["lib"], type: .test)
-                    ]
-                ),
-            ],
-            observabilityScope: observability.topScope
-        )
-        XCTAssertNoDiagnostics(observability.diagnostics)
-
-        var parameters = mockBuildParameters(destinationTriple: .wasi)
-        parameters.shouldLinkStaticSwiftStdlib = true
-        let result = try BuildPlanResult(plan: BuildPlan(
-            buildParameters: parameters,
-            graph: graph,
-            fileSystem: fs,
-            observabilityScope: observability.topScope
-        ))
-=======
->>>>>>> c0d5daa8
         result.checkProductsCount(2)
         result.checkTargetsCount(4)
 
