--- conflicted
+++ resolved
@@ -829,7 +829,6 @@
             XCTAssertTrue(result.stderr.contains("Copying best.txt\n"), "build log is missing message about copying resource file")
         }
     }
-<<<<<<< HEAD
 
     func testCompileCXX17CrashWithFModules() throws {
         // We disabled fmodules for macOS, thus, this only crash on Linux.
@@ -849,7 +848,8 @@
         #endif
         try fixture(name: "Miscellaneous/CXX17CompilerCrash/v5_7") { fixturePath in
             XCTAssertBuilds(fixturePath)
-=======
+        }
+    }
     
     func testNoJSONOutputWithFlatPackageStructure() throws {
         try fixture(name: "Miscellaneous/FlatPackage") { package in
@@ -897,7 +897,6 @@
             XCTAssertDirectoryExists(appPath.appending(component: ".build"))
             XCTAssertNoMatch(stdout + stderr, .contains("'Deprecated1' is deprecated"))
             XCTAssertNoMatch(stdout + stderr, .contains("'Deprecated2' is deprecated"))
->>>>>>> d9ce6028
         }
     }
 }