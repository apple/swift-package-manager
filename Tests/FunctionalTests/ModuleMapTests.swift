//===----------------------------------------------------------------------===//
//
// This source file is part of the Swift open source project
//
// Copyright (c) 2014-2024 Apple Inc. and the Swift project authors
// Licensed under Apache License v2.0 with Runtime Library Exception
//
// See http://swift.org/LICENSE.txt for license information
// See http://swift.org/CONTRIBUTORS.txt for the list of Swift project authors
//
//===----------------------------------------------------------------------===//

import Basics
import Commands
import PackageModel
import SPMTestSupport
import Workspace
import XCTest

final class ModuleMapsTestCase: XCTestCase {
<<<<<<< HEAD
    private func fixture(name: String, cModuleName: String, rootpkg: String, body: @escaping (AbsolutePath, [String]) throws -> Void) throws {
        try SPMTestSupport.fixture(name: name) { fixturePath in
=======
    private func fixture(
        name: String,
        cModuleName: String,
        rootpkg: String,
        body: @escaping (AbsolutePath, [String]) async throws -> Void
    ) async throws {
        try await SPMTestSupport.fixture(name: name) { fixturePath in
>>>>>>> 59b66480
            let input = fixturePath.appending(components: cModuleName, "C", "foo.c")
            let triple = try UserToolchain.default.targetTriple
            let outdir = fixturePath.appending(components: rootpkg, ".build", triple.platformBuildPathComponent, "debug")
            try makeDirectories(outdir)
            let output = outdir.appending("libfoo\(triple.dynamicLibraryExtension)")
            try systemQuietly(["clang", "-shared", input.pathString, "-o", output.pathString])

            var Xld = ["-L", outdir.pathString]
        #if os(Linux) || os(Android)
            Xld += ["-rpath", outdir.pathString]
        #endif

            try await body(fixturePath, Xld)
        }
    }

    func testDirectDependency() async throws {
        try await fixture(name: "ModuleMaps/Direct", cModuleName: "CFoo", rootpkg: "App") { fixturePath, Xld in
            await XCTAssertBuilds(fixturePath.appending("App"), Xld: Xld)

            let triple = try UserToolchain.default.targetTriple
            let targetPath = fixturePath.appending(components: "App", ".build", triple.platformBuildPathComponent)
            let debugout = try await AsyncProcess.checkNonZeroExit(
                args: targetPath.appending(components: "debug", "App").pathString
            )
            XCTAssertEqual(debugout, "123\n")
            let releaseout = try await AsyncProcess.checkNonZeroExit(
                args: targetPath.appending(components: "release", "App").pathString
            )
            XCTAssertEqual(releaseout, "123\n")
        }
    }

    func testTransitiveDependency() async throws {
        try await fixture(name: "ModuleMaps/Transitive", cModuleName: "packageD", rootpkg: "packageA") { fixturePath, Xld in
            await XCTAssertBuilds(fixturePath.appending("packageA"), Xld: Xld)
            
            func verify(_ conf: String) async throws {
                let triple = try UserToolchain.default.targetTriple
                let out = try await AsyncProcess.checkNonZeroExit(
                    args: fixturePath.appending(components: "packageA", ".build", triple.platformBuildPathComponent, conf, "packageA").pathString
                )
                XCTAssertEqual(out, """
                    calling Y.bar()
                    Y.bar() called
                    X.foo() called
                    123

                    """)
            }

            try await verify("debug")
            try await verify("release")
        }
    }
}<|MERGE_RESOLUTION|>--- conflicted
+++ resolved
@@ -18,10 +18,6 @@
 import XCTest
 
 final class ModuleMapsTestCase: XCTestCase {
-<<<<<<< HEAD
-    private func fixture(name: String, cModuleName: String, rootpkg: String, body: @escaping (AbsolutePath, [String]) throws -> Void) throws {
-        try SPMTestSupport.fixture(name: name) { fixturePath in
-=======
     private func fixture(
         name: String,
         cModuleName: String,
@@ -29,7 +25,6 @@
         body: @escaping (AbsolutePath, [String]) async throws -> Void
     ) async throws {
         try await SPMTestSupport.fixture(name: name) { fixturePath in
->>>>>>> 59b66480
             let input = fixturePath.appending(components: cModuleName, "C", "foo.c")
             let triple = try UserToolchain.default.targetTriple
             let outdir = fixturePath.appending(components: rootpkg, ".build", triple.platformBuildPathComponent, "debug")
