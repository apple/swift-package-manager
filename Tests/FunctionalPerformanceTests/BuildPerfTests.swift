--- conflicted
+++ resolved
@@ -10,84 +10,6 @@
 //
 //===----------------------------------------------------------------------===//
 
-<<<<<<< HEAD
-import Basics
-import Commands
-import PackageModel
-import _InternalTestSupport
-import Workspace
-import XCTest
-
-import class TSCTestSupport.XCTestCasePerf
-
-class BuildPerfTests: XCTestCasePerf {
-
-    @discardableResult
-    func execute(args: [String] = [], packagePath: AbsolutePath) throws -> (stdout: String, stderr: String) {
-        // FIXME: We should pass the SWIFT_EXEC at lower level.
-        return try SwiftPM.Build.execute(args + [], packagePath: packagePath, env: ["SWIFT_EXEC": UserToolchain.default.swiftCompilerPath.pathString])
-    }
-
-    func clean(packagePath: AbsolutePath) throws {
-        _ = try SwiftPM.Package.execute(["clean"], packagePath: packagePath)
-    }
-
-    func testTrivialPackageFullBuild() throws {
-        #if !os(macOS)
-        try XCTSkipIf(true, "test is only supported on macOS")
-        #endif
-        try runFullBuildTest(for: "DependencyResolution/Internal/Simple", product: "foo")
-    }
-
-    func testTrivialPackageNullBuild() throws {
-        #if !os(macOS)
-        try XCTSkipIf(true, "test is only supported on macOS")
-        #endif
-        try runNullBuildTest(for: "DependencyResolution/Internal/Simple", product: "foo")
-    }
-
-    func testComplexPackageFullBuild() throws {
-        #if !os(macOS)
-        try XCTSkipIf(true, "test is only supported on macOS")
-        #endif
-        try runFullBuildTest(for: "DependencyResolution/External/Complex", app: "app", product: "Dealer")
-    }
-
-    func testComplexPackageNullBuild() throws {
-        #if !os(macOS)
-        try XCTSkipIf(true, "test is only supported on macOS")
-        #endif
-        try runNullBuildTest(for: "DependencyResolution/External/Complex", app: "app", product: "Dealer")
-    }
-
-    func runFullBuildTest(for name: String, app appString: String? = nil, product productString: String) throws {
-        try fixture(name: name) { fixturePath in
-            let app = fixturePath.appending(components: (appString ?? ""))
-            let triple = try UserToolchain.default.targetTriple
-            let product = app.appending(components: ".build", triple.platformBuildPathComponent, "debug", productString)
-            try self.execute(packagePath: app)
-            measure {
-                try! self.clean(packagePath: app)
-                try! self.execute(packagePath: app)
-                XCTAssertFileExists(product)
-            }
-        }
-    }
-
-    func runNullBuildTest(for name: String, app appString: String? = nil, product productString: String) throws {
-        try fixture(name: name) { fixturePath in
-            let app = fixturePath.appending(components: (appString ?? ""))
-            let triple = try UserToolchain.default.targetTriple
-            let product = app.appending(components: ".build", triple.platformBuildPathComponent, "debug", productString)
-            try self.execute(packagePath: app)
-            measure {
-                try! self.execute(packagePath: app)
-                XCTAssertFileExists(product)
-            }
-        }
-    }
-}
-=======
 // FIXME: re-enable when `measure` supports `async` or replace with lower level benchmarks
 //import Basics
 //import Commands
@@ -163,5 +85,4 @@
 //            }
 //        }
 //    }
-//}
->>>>>>> 086cba7e
+//}