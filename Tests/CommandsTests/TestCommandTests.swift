--- conflicted
+++ resolved
@@ -211,15 +211,9 @@
         }
 
         // should emit when LinuxMain is not present
-<<<<<<< HEAD
-        try await fixture(name: "Miscellaneous/TestDiscovery/Simple") { fixturePath in
-            try localFileSystem.writeFileContents(fixturePath.appending(components: "Tests", SwiftTarget.defaultTestEntryPointName), bytes: "fatalError(\"boom\")")
+        try await fixture(name: "Miscellaneous/TestDiscovery/Simple") { fixturePath in
+            try localFileSystem.writeFileContents(fixturePath.appending(components: "Tests", SwiftModule.defaultTestEntryPointName), bytes: "fatalError(\"boom\")")
             let (_, stderr) = try await SwiftPM.Test.execute(["--enable-test-discovery"] + compilerDiagnosticFlags, packagePath: fixturePath)
-=======
-        try fixture(name: "Miscellaneous/TestDiscovery/Simple") { fixturePath in
-            try localFileSystem.writeFileContents(fixturePath.appending(components: "Tests", SwiftModule.defaultTestEntryPointName), bytes: "fatalError(\"boom\")")
-            let (_, stderr) = try SwiftPM.Test.execute(["--enable-test-discovery"] + compilerDiagnosticFlags, packagePath: fixturePath)
->>>>>>> e13a3aa7
             XCTAssertMatch(stderr, .contains("warning: '--enable-test-discovery' option is deprecated"))
         }
         #else
@@ -229,15 +223,9 @@
             XCTAssertMatch(stderr, .contains("warning: '--enable-test-discovery' option is deprecated"))
         }
         // should not emit when LinuxMain is present
-<<<<<<< HEAD
-        try await fixture(name: "Miscellaneous/TestDiscovery/Simple") { fixturePath in
-            try localFileSystem.writeFileContents(fixturePath.appending(components: "Tests", SwiftTarget.defaultTestEntryPointName), bytes: "fatalError(\"boom\")")
+        try await fixture(name: "Miscellaneous/TestDiscovery/Simple") { fixturePath in
+            try localFileSystem.writeFileContents(fixturePath.appending(components: "Tests", SwiftModule.defaultTestEntryPointName), bytes: "fatalError(\"boom\")")
             let (_, stderr) = try await SwiftPM.Test.execute(["--enable-test-discovery"] + compilerDiagnosticFlags, packagePath: fixturePath)
-=======
-        try fixture(name: "Miscellaneous/TestDiscovery/Simple") { fixturePath in
-            try localFileSystem.writeFileContents(fixturePath.appending(components: "Tests", SwiftModule.defaultTestEntryPointName), bytes: "fatalError(\"boom\")")
-            let (_, stderr) = try SwiftPM.Test.execute(["--enable-test-discovery"] + compilerDiagnosticFlags, packagePath: fixturePath)
->>>>>>> e13a3aa7
             XCTAssertNoMatch(stderr, .contains("warning: '--enable-test-discovery' option is deprecated"))
         }
         #endif
