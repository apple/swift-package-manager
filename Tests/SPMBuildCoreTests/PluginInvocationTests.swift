//===----------------------------------------------------------------------===//
//
// This source file is part of the Swift open source project
//
// Copyright (c) 2021-2024 Apple Inc. and the Swift project authors
// Licensed under Apache License v2.0 with Runtime Library Exception
//
// See http://swift.org/LICENSE.txt for license information
// See http://swift.org/CONTRIBUTORS.txt for the list of Swift project authors
//
//===----------------------------------------------------------------------===//

import Basics

@_spi(DontAdoptOutsideOfSwiftPMExposedForBenchmarksAndTestsOnly)
@testable import PackageGraph

import PackageLoading

@_spi(SwiftPMInternal)
import PackageModel

@testable import SPMBuildCore
import _InternalTestSupport
import Workspace
import XCTest

import class TSCBasic.InMemoryFileSystem

import struct TSCUtility.SerializedDiagnostics

final class PluginInvocationTests: XCTestCase {
    func testBasics() async throws {
        // Construct a canned file system and package graph with a single package and a library that uses a build tool plugin that invokes a tool.
        let fileSystem = InMemoryFileSystem(emptyFiles:
            "/Foo/Plugins/FooPlugin/source.swift",
            "/Foo/Sources/FooTool/source.swift",
            "/Foo/Sources/FooToolLib/source.swift",
            "/Foo/Sources/Foo/source.swift",
            "/Foo/Sources/Foo/SomeFile.abc"
        )
        let observability = ObservabilitySystem.makeForTesting()
        let graph = try loadModulesGraph(
            fileSystem: fileSystem,
            manifests: [
                Manifest.createRootManifest(
                    displayName: "Foo",
                    path: "/Foo",
                    products: [
                        ProductDescription(
                            name: "Foo",
                            type: .library(.dynamic),
                            targets: ["Foo"]
                        )
                    ],
                    targets: [
                        TargetDescription(
                            name: "Foo",
                            type: .regular,
                            pluginUsages: [.plugin(name: "FooPlugin", package: nil)]
                        ),
                        TargetDescription(
                            name: "FooPlugin",
                            dependencies: ["FooTool"],
                            type: .plugin,
                            pluginCapability: .buildTool
                        ),
                        TargetDescription(
                            name: "FooTool",
                            dependencies: ["FooToolLib"],
                            type: .executable
                        ),
                        TargetDescription(
                            name: "FooToolLib",
                            dependencies: [],
                            type: .regular
                        ),
                    ]
                )
            ],
            observabilityScope: observability.topScope
        )

        // Check the basic integrity before running plugins.
        XCTAssertNoDiagnostics(observability.diagnostics)
        PackageGraphTester(graph) { graph in
            graph.check(packages: "Foo")
            // "FooTool{Lib}" duplicated as it's present for both build tools and end products triples.
            graph.check(modules: "Foo", "FooPlugin", "FooTool", "FooTool", "FooToolLib", "FooToolLib")
            graph.checkTarget("Foo") { target in
                target.check(dependencies: "FooPlugin")
            }
            graph.checkTarget("FooPlugin", destination: .tools) { target in
                target.check(type: .plugin)
                target.check(dependencies: "FooTool")
            }
            for destination: BuildTriple in [.tools, .destination] {
                graph.checkTarget("FooTool", destination: destination) { target in
                    target.check(type: .executable)
                    target.check(buildTriple: destination)
                    target.checkDependency("FooToolLib") { dependency in
                        dependency.checkTarget {
                            $0.check(buildTriple: destination)
                        }
                    }
                }
            }
        }

        // A fake PluginScriptRunner that just checks the input conditions and returns canned output.
        struct MockPluginScriptRunner: PluginScriptRunner {
            var hostTriple: Triple {
                get throws {
                    return try UserToolchain.default.targetTriple
                }
            }
            
            func compilePluginScript(
                sourceFiles: [AbsolutePath],
                pluginName: String,
                toolsVersion: ToolsVersion,
                observabilityScope: ObservabilityScope,
                callbackQueue: DispatchQueue,
                delegate: PluginScriptCompilerDelegate
            ) async throws -> PluginCompilationResult {
                throw StringError("unimplemented")
            }
            
            func runPluginScript(
                sourceFiles: [AbsolutePath],
                pluginName: String,
                initialMessage: Data,
                toolsVersion: ToolsVersion,
                workingDirectory: AbsolutePath,
                writableDirectories: [AbsolutePath],
                readOnlyDirectories: [AbsolutePath],
                allowNetworkConnections: [SandboxNetworkPermission],
                fileSystem: FileSystem,
                observabilityScope: ObservabilityScope,
                callbackQueue: DispatchQueue,
                delegate: PluginScriptCompilerDelegate & PluginScriptRunnerDelegate
            ) async throws -> Int32 {
                // Check that we were given the right sources.
                XCTAssertEqual(sourceFiles, ["/Foo/Plugins/FooPlugin/source.swift"])

                do {
                    // Pretend the plugin emitted some output.
                    callbackQueue.sync {
                        delegate.handleOutput(data: Data("Hello Plugin!".utf8))
                    }
                    
                    // Pretend it emitted a warning.
                    var message = Data("""
                    {   "emitDiagnostic": {
                            "severity": "warning",
                            "message": "A warning",
                            "file": "/Foo/Sources/Foo/SomeFile.abc",
                            "line": 42
                        }
                    }
                    """.utf8)
                    try await delegate.handleMessage(data: message, responder: { _ in })

                    // Pretend it defined a build command.
                    message = Data("""
                    {   "defineBuildCommand": {
                            "configuration": {
                                "version": 2,
                                "displayName": "Do something",
                                "executable": "/bin/FooTool",
                                "arguments": [
                                    "-c", "/Foo/Sources/Foo/SomeFile.abc"
                                ],
                                "workingDirectory": "/Foo/Sources/Foo",
                                "environment": {
                                    "X": "Y"
                                },
                            },
                            "inputFiles": [
                            ],
                            "outputFiles": [
                            ]
                        }
                    }
                    """.utf8)
                    try await delegate.handleMessage(data: message, responder: { _ in })
                }

                // If we get this far we succeeded, so invoke the completion handler.
                return 0
            }
        }

        // Construct a canned input and run plugins using our MockPluginScriptRunner().
        let outputDir = AbsolutePath("/Foo/.build")
        let pluginRunner = MockPluginScriptRunner()
        let buildParameters = mockBuildParameters(
            destination: .host,
            environment: BuildEnvironment(platform: .macOS, configuration: .debug)
        )
<<<<<<< HEAD
        let results = try await graph.invokeBuildToolPlugins(
            outputDir: outputDir,
=======

        let results = try invokeBuildToolPlugins(
            graph: graph,
>>>>>>> 338edfde
            buildParameters: buildParameters,
            fileSystem: fileSystem,
            outputDir: outputDir,
            pluginScriptRunner: pluginRunner,
            observabilityScope: observability.topScope
        )
        let builtToolsDir = AbsolutePath("/path/to/build/\(buildParameters.triple)/debug")

        // Check the canned output to make sure nothing was lost in transport.
        XCTAssertNoDiagnostics(observability.diagnostics)
        XCTAssertEqual(results.count, 1)
        let (_, (evalTarget, evalResults)) = try XCTUnwrap(results.first)
        XCTAssertEqual(evalTarget.name, "Foo")

        XCTAssertEqual(evalResults.count, 1)
        let evalFirstResult = try XCTUnwrap(evalResults.first)
        XCTAssertEqual(evalFirstResult.prebuildCommands.count, 0)
        XCTAssertEqual(evalFirstResult.buildCommands.count, 1)
        let evalFirstCommand = try XCTUnwrap(evalFirstResult.buildCommands.first)
        XCTAssertEqual(evalFirstCommand.configuration.displayName, "Do something")
        XCTAssertEqual(evalFirstCommand.configuration.executable, AbsolutePath("/bin/FooTool"))
        XCTAssertEqual(evalFirstCommand.configuration.arguments, ["-c", "/Foo/Sources/Foo/SomeFile.abc"])
        XCTAssertEqual(evalFirstCommand.configuration.environment, ["X": "Y"])
        XCTAssertEqual(evalFirstCommand.configuration.workingDirectory, AbsolutePath("/Foo/Sources/Foo"))
        XCTAssertEqual(evalFirstCommand.inputFiles, [builtToolsDir.appending("FooTool")])
        XCTAssertEqual(evalFirstCommand.outputFiles, [])

        XCTAssertEqual(evalFirstResult.diagnostics.count, 1)
        let evalFirstDiagnostic = try XCTUnwrap(evalFirstResult.diagnostics.first)
        XCTAssertEqual(evalFirstDiagnostic.severity, .warning)
        XCTAssertEqual(evalFirstDiagnostic.message, "A warning")
        XCTAssertEqual(evalFirstDiagnostic.metadata?.fileLocation, FileLocation("/Foo/Sources/Foo/SomeFile.abc", line: 42))

        XCTAssertEqual(evalFirstResult.textOutput, "Hello Plugin!")
    }
    
    func testCompilationDiagnostics() async throws {
        try await testWithTemporaryDirectory { tmpPath in
            // Create a sample package with a library target and a plugin.
            let packageDir = tmpPath.appending(components: "MyPackage")
            try localFileSystem.createDirectory(packageDir, recursive: true)
            try localFileSystem.writeFileContents(packageDir.appending("Package.swift"), string: """
                // swift-tools-version: 5.6
                import PackageDescription
                let package = Package(
                    name: "MyPackage",
                    targets: [
                        .target(
                            name: "MyLibrary",
                            plugins: [
                                "MyPlugin",
                            ]
                        ),
                        .plugin(
                            name: "MyPlugin",
                            capability: .buildTool()
                        ),
                    ]
                )
                """)
            
            let myLibraryTargetDir = packageDir.appending(components: "Sources", "MyLibrary")
            try localFileSystem.createDirectory(myLibraryTargetDir, recursive: true)
            try localFileSystem.writeFileContents(myLibraryTargetDir.appending("library.swift"), string: """
                public func Foo() { }
                """)
            
            let myPluginTargetDir = packageDir.appending(components: "Plugins", "MyPlugin")
            try localFileSystem.createDirectory(myPluginTargetDir, recursive: true)
            try localFileSystem.writeFileContents(myPluginTargetDir.appending("plugin.swift"), string: """
                import PackagePlugin
                @main struct MyBuildToolPlugin: BuildToolPlugin {
                    func createBuildCommands(
                        context: PluginContext,
                        target: Target
                    ) throws -> [Command] {
                        // missing return statement
                    }
                }
                """)

            // Load a workspace from the package.
            let observability = ObservabilitySystem.makeForTesting()
            let workspace = try Workspace(
                fileSystem: localFileSystem,
                forRootPackage: packageDir,
                customManifestLoader: ManifestLoader(toolchain: UserToolchain.default),
                delegate: MockWorkspaceDelegate()
            )
            
            // Load the root manifest.
            let rootInput = PackageGraphRootInput(packages: [packageDir], dependencies: [])
            let rootManifests = try await workspace.loadRootManifests(
                packages: rootInput.packages,
                observabilityScope: observability.topScope
            )
            XCTAssert(rootManifests.count == 1, "\(rootManifests)")

            // Load the package graph.
            let packageGraph = try workspace.loadPackageGraph(
                rootInput: rootInput,
                observabilityScope: observability.topScope
            )
            XCTAssertNoDiagnostics(observability.diagnostics)
            XCTAssert(packageGraph.packages.count == 1, "\(packageGraph.packages)")
            
            // Find the build tool plugin.
            let buildToolPlugin = try XCTUnwrap(packageGraph.packages.first?.modules.map(\.underlying).first{ $0.name == "MyPlugin" } as? PluginModule)
            XCTAssertEqual(buildToolPlugin.name, "MyPlugin")
            XCTAssertEqual(buildToolPlugin.capability, .buildTool)

            // Create a plugin script runner for the duration of the test.
            let pluginCacheDir = tmpPath.appending("plugin-cache")
            let pluginScriptRunner = DefaultPluginScriptRunner(
                fileSystem: localFileSystem,
                cacheDir: pluginCacheDir,
                toolchain: try UserToolchain.default
            )
            
            // Define a plugin compilation delegate that just captures the passed information.
            class Delegate: PluginScriptCompilerDelegate {
                var commandLine: [String]? 
                var environment: Environment?
                var compiledResult: PluginCompilationResult?
                var cachedResult: PluginCompilationResult?
                init() {
                }
                func willCompilePlugin(commandLine: [String], environment: [String: String]) {
                    self.commandLine = commandLine
                    self.environment = .init(environment)
                }
                func didCompilePlugin(result: PluginCompilationResult) {
                    self.compiledResult = result
                }
                func skippedCompilingPlugin(cachedResult: PluginCompilationResult) {
                    self.cachedResult = cachedResult
                }
            }

            // Try to compile the broken plugin script.
            do {
                let delegate = Delegate()
                let result = try await pluginScriptRunner.compilePluginScript(
                    sourceFiles: buildToolPlugin.sources.paths,
                    pluginName: buildToolPlugin.name,
                    toolsVersion: buildToolPlugin.apiVersion,
                    observabilityScope: observability.topScope,
                    callbackQueue: DispatchQueue.sharedConcurrent,
                    delegate: delegate
                )

                // This should invoke the compiler but should fail.
                XCTAssert(result.succeeded == false)
                XCTAssert(result.cached == false)
                XCTAssert(result.commandLine.contains(result.executableFile.pathString), "\(result.commandLine)")
                XCTAssert(result.executableFile.components.contains("plugin-cache"), "\(result.executableFile.pathString)")
                XCTAssert(result.compilerOutput.contains("error: missing return"), "\(result.compilerOutput)")
                XCTAssert(result.diagnosticsFile.suffix == ".dia", "\(result.diagnosticsFile.pathString)")

                // Check the delegate callbacks.
                XCTAssertEqual(delegate.commandLine, result.commandLine)
                XCTAssertNotNil(delegate.environment)
                XCTAssertEqual(delegate.compiledResult, result)
                XCTAssertNil(delegate.cachedResult)
                
                // Check the serialized diagnostics. We should have an error.
                let diaFileContents = try localFileSystem.readFileContents(result.diagnosticsFile)
                let diagnosticsSet = try SerializedDiagnostics(bytes: diaFileContents)
                XCTAssertEqual(diagnosticsSet.diagnostics.count, 1)
                let errorDiagnostic = try XCTUnwrap(diagnosticsSet.diagnostics.first)
                XCTAssertTrue(errorDiagnostic.text.hasPrefix("missing return"), "\(errorDiagnostic)")

                // Check that the executable file doesn't exist.
                XCTAssertFalse(localFileSystem.exists(result.executableFile), "\(result.executableFile.pathString)")
            }

            // Now replace the plugin script source with syntactically valid contents that still produces a warning.
            try localFileSystem.writeFileContents(myPluginTargetDir.appending("plugin.swift"), string: """
                import PackagePlugin
                @main struct MyBuildToolPlugin: BuildToolPlugin {
                    func createBuildCommands(
                        context: PluginContext,
                        target: Target
                    ) throws -> [Command] {
                        var unused: Int
                        return []
                    }
                }
                """)
            
            // Try to compile the fixed plugin.
            let firstExecModTime: Date
            do {
                let delegate = Delegate()
                let result = try await pluginScriptRunner.compilePluginScript(
                    sourceFiles: buildToolPlugin.sources.paths,
                    pluginName: buildToolPlugin.name,
                    toolsVersion: buildToolPlugin.apiVersion,
                    observabilityScope: observability.topScope,
                    callbackQueue: DispatchQueue.sharedConcurrent,
                    delegate: delegate
                )

                // This should invoke the compiler and this time should succeed.
                XCTAssert(result.succeeded == true)
                XCTAssert(result.cached == false)
                XCTAssert(result.commandLine.contains(result.executableFile.pathString), "\(result.commandLine)")
                XCTAssert(result.executableFile.components.contains("plugin-cache"), "\(result.executableFile.pathString)")
                XCTAssert(result.compilerOutput.contains("warning: variable 'unused' was never used"), "\(result.compilerOutput)")
                XCTAssert(result.diagnosticsFile.suffix == ".dia", "\(result.diagnosticsFile.pathString)")

                // Check the delegate callbacks.
                XCTAssertEqual(delegate.commandLine, result.commandLine)
                XCTAssertNotNil(delegate.environment)
                XCTAssertEqual(delegate.compiledResult, result)
                XCTAssertNil(delegate.cachedResult)

                if try UserToolchain.default.supportsSerializedDiagnostics() {
                    // Check the serialized diagnostics. We should no longer have an error but now have a warning.
                    let diaFileContents = try localFileSystem.readFileContents(result.diagnosticsFile)
                    let diagnosticsSet = try SerializedDiagnostics(bytes: diaFileContents)
                    let hasExpectedDiagnosticsCount = diagnosticsSet.diagnostics.count == 1
                    let warningDiagnosticText = diagnosticsSet.diagnostics.first?.text ?? ""
                    let hasExpectedWarningText = warningDiagnosticText.hasPrefix("variable \'unused\' was never used")
                    if hasExpectedDiagnosticsCount && hasExpectedWarningText {
                        XCTAssertTrue(hasExpectedDiagnosticsCount, "unexpected diagnostics count in \(diagnosticsSet.diagnostics) from \(result.diagnosticsFile.pathString)")
                        XCTAssertTrue(hasExpectedWarningText, "\(warningDiagnosticText)")
                    } else {
                        print("bytes of serialized diagnostics file `\(result.diagnosticsFile.pathString)`: \(diaFileContents.contents)")
                        try XCTSkipIf(true, "skipping because of unknown serialized diagnostics issue")
                    }
                }

                // Check that the executable file exists.
                XCTAssertTrue(localFileSystem.exists(result.executableFile), "\(result.executableFile.pathString)")

                // Capture the timestamp of the executable so we can compare it later.
                firstExecModTime = try localFileSystem.getFileInfo(result.executableFile).modTime
            }

            // Recompile the command plugin again without changing its source code.
            let secondExecModTime: Date
            do {
                let delegate = Delegate()
                let result = try await pluginScriptRunner.compilePluginScript(
                    sourceFiles: buildToolPlugin.sources.paths,
                    pluginName: buildToolPlugin.name,
                    toolsVersion: buildToolPlugin.apiVersion,
                    observabilityScope: observability.topScope,
                    callbackQueue: DispatchQueue.sharedConcurrent,
                    delegate: delegate
                )

                // This should not invoke the compiler (just reuse the cached executable).
                XCTAssert(result.succeeded == true)
                XCTAssert(result.cached == true)
                XCTAssert(result.commandLine.contains(result.executableFile.pathString), "\(result.commandLine)")
                XCTAssert(result.executableFile.components.contains("plugin-cache"), "\(result.executableFile.pathString)")
                XCTAssert(result.compilerOutput.contains("warning: variable 'unused' was never used"), "\(result.compilerOutput)")
                XCTAssert(result.diagnosticsFile.suffix == ".dia", "\(result.diagnosticsFile.pathString)")

                // Check the delegate callbacks. Note that the nil command line and environment indicates that we didn't get the callback saying that compilation will start; this is expected when the cache is reused. This is a behaviour of our test delegate. The command line is available in the cached result.
                XCTAssertNil(delegate.commandLine)
                XCTAssertNil(delegate.environment)
                XCTAssertNil(delegate.compiledResult)
                XCTAssertEqual(delegate.cachedResult, result)

                if try UserToolchain.default.supportsSerializedDiagnostics() {
                    // Check that the diagnostics still have the same warning as before.
                    let diaFileContents = try localFileSystem.readFileContents(result.diagnosticsFile)
                    let diagnosticsSet = try SerializedDiagnostics(bytes: diaFileContents)
                    XCTAssertEqual(diagnosticsSet.diagnostics.count, 1)
                    let warningDiagnostic = try XCTUnwrap(diagnosticsSet.diagnostics.first)
                    XCTAssertTrue(warningDiagnostic.text.hasPrefix("variable \'unused\' was never used"), "\(warningDiagnostic)")
                }

                // Check that the executable file exists.
                XCTAssertTrue(localFileSystem.exists(result.executableFile), "\(result.executableFile.pathString)")

                // Check that the timestamp hasn't changed (at least a mild indication that it wasn't recompiled).
                secondExecModTime = try localFileSystem.getFileInfo(result.executableFile).modTime
                XCTAssert(secondExecModTime == firstExecModTime, "firstExecModTime: \(firstExecModTime), secondExecModTime: \(secondExecModTime)")
            }

            // Now replace the plugin script source with syntactically valid contents that no longer produces a warning.
            try localFileSystem.writeFileContents(myPluginTargetDir.appending("plugin.swift"), string: """
                import PackagePlugin
                @main struct MyBuildToolPlugin: BuildToolPlugin {
                    func createBuildCommands(
                        context: PluginContext,
                        target: Target
                    ) throws -> [Command] {
                        return []
                    }
                }
                """)

            // NTFS does not have nanosecond granularity (nor is this is a guaranteed file
            // system feature on all file systems). Add a sleep before the execution to ensure that we have sufficient
            // precision to read a difference.
            try await Task.sleep(nanoseconds: UInt64(SendableTimeInterval.seconds(1).nanoseconds()!))

            // Recompile the plugin again.
            let thirdExecModTime: Date
            do {
                let delegate = Delegate()
                let result = try await pluginScriptRunner.compilePluginScript(
                    sourceFiles: buildToolPlugin.sources.paths,
                    pluginName: buildToolPlugin.name,
                    toolsVersion: buildToolPlugin.apiVersion,
                    observabilityScope: observability.topScope,
                    callbackQueue: DispatchQueue.sharedConcurrent,
                    delegate: delegate
                )

                // This should invoke the compiler and not use the cache.
                XCTAssert(result.succeeded == true)
                XCTAssert(result.cached == false)
                XCTAssert(result.commandLine.contains(result.executableFile.pathString), "\(result.commandLine)")
                XCTAssert(result.executableFile.components.contains("plugin-cache"), "\(result.executableFile.pathString)")
                XCTAssert(!result.compilerOutput.contains("warning:"), "\(result.compilerOutput)")
                XCTAssert(result.diagnosticsFile.suffix == ".dia", "\(result.diagnosticsFile.pathString)")

                // Check the delegate callbacks.
                XCTAssertEqual(delegate.commandLine, result.commandLine)
                XCTAssertNotNil(delegate.environment)
                XCTAssertEqual(delegate.compiledResult, result)
                XCTAssertNil(delegate.cachedResult)
                
                // Check that the diagnostics no longer have a warning.
                let diaFileContents = try localFileSystem.readFileContents(result.diagnosticsFile)
                let diagnosticsSet = try SerializedDiagnostics(bytes: diaFileContents)
                XCTAssertEqual(diagnosticsSet.diagnostics.count, 0)

                // Check that the executable file exists.
                XCTAssertTrue(localFileSystem.exists(result.executableFile), "\(result.executableFile.pathString)")

                // Check that the timestamp has changed (at least a mild indication that it was recompiled).
                thirdExecModTime = try localFileSystem.getFileInfo(result.executableFile).modTime
                XCTAssert(thirdExecModTime != firstExecModTime, "thirdExecModTime: \(thirdExecModTime), firstExecModTime: \(firstExecModTime)")
                XCTAssert(thirdExecModTime != secondExecModTime, "thirdExecModTime: \(thirdExecModTime), secondExecModTime: \(secondExecModTime)")
            }

            // Now replace the plugin script source with a broken one again.
            try localFileSystem.writeFileContents(myPluginTargetDir.appending("plugin.swift"), string: """
                import PackagePlugin
                @main struct MyBuildToolPlugin: BuildToolPlugin {
                    func createBuildCommands(
                        context: PluginContext,
                        target: Target
                    ) throws -> [Command] {
                        return nil  // returning the wrong type
                    }
                }
                """)

            // Recompile the plugin again.
            do {
                let delegate = Delegate()
                let result = try await pluginScriptRunner.compilePluginScript(
                    sourceFiles: buildToolPlugin.sources.paths,
                    pluginName: buildToolPlugin.name,
                    toolsVersion: buildToolPlugin.apiVersion,
                    observabilityScope: observability.topScope,
                    callbackQueue: DispatchQueue.sharedConcurrent,
                    delegate: delegate
                )

                // This should again invoke the compiler but should fail.
                XCTAssert(result.succeeded == false)
                XCTAssert(result.cached == false)
                XCTAssert(result.commandLine.contains(result.executableFile.pathString), "\(result.commandLine)")
                XCTAssert(result.executableFile.components.contains("plugin-cache"), "\(result.executableFile.pathString)")
                XCTAssert(result.compilerOutput.contains("error: 'nil' is incompatible with return type"), "\(result.compilerOutput)")
                XCTAssert(result.diagnosticsFile.suffix == ".dia", "\(result.diagnosticsFile.pathString)")

                // Check the delegate callbacks.
                XCTAssertEqual(delegate.commandLine, result.commandLine)
                XCTAssertNotNil(delegate.environment)
                XCTAssertEqual(delegate.compiledResult, result)
                XCTAssertNil(delegate.cachedResult)
                
                // Check the diagnostics. We should have a different error than the original one.
                let diaFileContents = try localFileSystem.readFileContents(result.diagnosticsFile)
                let diagnosticsSet = try SerializedDiagnostics(bytes: diaFileContents)
                XCTAssertEqual(diagnosticsSet.diagnostics.count, 1)
                let errorDiagnostic = try XCTUnwrap(diagnosticsSet.diagnostics.first)
                XCTAssertTrue(errorDiagnostic.text.hasPrefix("'nil' is incompatible with return type"), "\(errorDiagnostic)")

                // Check that the executable file no longer exists.
                XCTAssertFalse(localFileSystem.exists(result.executableFile), "\(result.executableFile.pathString)")
            }
        }
    }

    func testUnsupportedDependencyProduct() async throws {
        // Only run the test if the environment in which we're running actually supports Swift concurrency (which the plugin APIs require).
        try XCTSkipIf(!UserToolchain.default.supportsSwiftConcurrency(), "skipping because test environment doesn't support concurrency")

        try await testWithTemporaryDirectory { tmpPath in
            // Create a sample package with a library product and a plugin.
            let packageDir = tmpPath.appending(components: "MyPackage")
            try localFileSystem.createDirectory(packageDir, recursive: true)
            try localFileSystem.writeFileContents(packageDir.appending("Package.swift"), string: """
            // swift-tools-version: 5.7
            import PackageDescription
            let package = Package(
                name: "MyPackage",
                dependencies: [
                  .package(path: "../FooPackage"),
                ],
                targets: [
                    .plugin(
                        name: "MyPlugin",
                        capability: .buildTool(),
                        dependencies: [
                            .product(name: "FooLib", package: "FooPackage"),
                        ]
                    ),
                ]
            )
            """)

            let myPluginTargetDir = packageDir.appending(components: "Plugins", "MyPlugin")
            try localFileSystem.createDirectory(myPluginTargetDir, recursive: true)
            try localFileSystem.writeFileContents(myPluginTargetDir.appending("plugin.swift"), string: """
                  import PackagePlugin
                  import Foo
                  @main struct MyBuildToolPlugin: BuildToolPlugin {
                      func createBuildCommands(
                          context: PluginContext,
                          target: Target
                      ) throws -> [Command] { }
                  }
                  """)

            let fooPkgDir = tmpPath.appending(components: "FooPackage")
            try localFileSystem.createDirectory(fooPkgDir, recursive: true)
            try localFileSystem.writeFileContents(fooPkgDir.appending("Package.swift"), string: """
                // swift-tools-version: 5.7
                import PackageDescription
                let package = Package(
                    name: "FooPackage",
                    products: [
                        .library(name: "FooLib",
                                 targets: ["Foo"]),
                    ],
                    targets: [
                        .target(
                            name: "Foo",
                            dependencies: []
                        ),
                    ]
                )
                """)
            let fooTargetDir = fooPkgDir.appending(components: "Sources", "Foo")
            try localFileSystem.createDirectory(fooTargetDir, recursive: true)
            try localFileSystem.writeFileContents(fooTargetDir.appending("file.swift"), string: """
                  public func foo() { }
                  """)

            // Load a workspace from the package.
            let observability = ObservabilitySystem.makeForTesting()
            let workspace = try Workspace(
                fileSystem: localFileSystem,
                forRootPackage: packageDir,
                customManifestLoader: ManifestLoader(toolchain: UserToolchain.default),
                delegate: MockWorkspaceDelegate()
            )

            // Load the root manifest.
            let rootInput = PackageGraphRootInput(packages: [packageDir], dependencies: [])
            let rootManifests = try await workspace.loadRootManifests(
                packages: rootInput.packages,
                observabilityScope: observability.topScope
            )
            XCTAssert(rootManifests.count == 1, "\(rootManifests)")

            // Load the package graph.
            XCTAssertThrowsError(try workspace.loadPackageGraph(
                rootInput: rootInput,
                observabilityScope: observability.topScope
            )) { error in
                var diagnosed = false
                if let realError = error as? PackageGraphError,
                   realError.description == "plugin 'MyPlugin' cannot depend on 'FooLib' of type 'library' from package 'foopackage'; this dependency is unsupported" {
                    diagnosed = true
                }
                XCTAssertTrue(diagnosed)
            }
        }
    }

    func testUnsupportedDependencyTarget() async throws {
        // Only run the test if the environment in which we're running actually supports Swift concurrency (which the plugin APIs require).
        try XCTSkipIf(!UserToolchain.default.supportsSwiftConcurrency(), "skipping because test environment doesn't support concurrency")

        try await testWithTemporaryDirectory { tmpPath in
            // Create a sample package with a library target and a plugin.
            let packageDir = tmpPath.appending(components: "MyPackage")
            try localFileSystem.createDirectory(packageDir, recursive: true)
            try localFileSystem.writeFileContents(packageDir.appending("Package.swift"), string: """
                // swift-tools-version: 5.7
                import PackageDescription
                let package = Package(
                    name: "MyPackage",
                    targets: [
                        .target(
                            name: "MyLibrary",
                            dependencies: []
                        ),
                        .plugin(
                            name: "MyPlugin",
                            capability: .buildTool(),
                            dependencies: [
                                "MyLibrary"
                            ]
                        ),
                    ]
                )
                """)

            let myLibraryTargetDir = packageDir.appending(components: "Sources", "MyLibrary")
            try localFileSystem.createDirectory(myLibraryTargetDir, recursive: true)
            try localFileSystem.writeFileContents(myLibraryTargetDir.appending("library.swift"), string: """
                    public func hello() { }
                    """)
            let myPluginTargetDir = packageDir.appending(components: "Plugins", "MyPlugin")
            try localFileSystem.createDirectory(myPluginTargetDir, recursive: true)
            try localFileSystem.writeFileContents(myPluginTargetDir.appending("plugin.swift"), string: """
                  import PackagePlugin
                  import MyLibrary
                  @main struct MyBuildToolPlugin: BuildToolPlugin {
                      func createBuildCommands(
                          context: PluginContext,
                          target: Target
                      ) throws -> [Command] { }
                  }
                  """)

            // Load a workspace from the package.
            let observability = ObservabilitySystem.makeForTesting()
            let workspace = try Workspace(
                fileSystem: localFileSystem,
                forRootPackage: packageDir,
                customManifestLoader: ManifestLoader(toolchain: UserToolchain.default),
                delegate: MockWorkspaceDelegate()
            )

            // Load the root manifest.
            let rootInput = PackageGraphRootInput(packages: [packageDir], dependencies: [])
            let rootManifests = try await workspace.loadRootManifests(
                packages: rootInput.packages,
                observabilityScope: observability.topScope
            )
            XCTAssert(rootManifests.count == 1, "\(rootManifests)")

            // Load the package graph.
            XCTAssertThrowsError(try workspace.loadPackageGraph(
                rootInput: rootInput,
                observabilityScope: observability.topScope)) { error in
                var diagnosed = false
                if let realError = error as? PackageGraphError,
                   realError.description == "plugin 'MyPlugin' cannot depend on 'MyLibrary' of type 'library'; this dependency is unsupported" {
                    diagnosed = true
                }
                XCTAssertTrue(diagnosed)
            }
        }
    }

    func testPrebuildPluginShouldNotUseExecTarget() async throws {
        // Only run the test if the environment in which we're running actually supports Swift concurrency (which the plugin APIs require).
        try XCTSkipIf(!UserToolchain.default.supportsSwiftConcurrency(), "skipping because test environment doesn't support concurrency")

        try await testWithTemporaryDirectory { tmpPath in
            // Create a sample package with a library target and a plugin.
            let packageDir = tmpPath.appending(components: "mypkg")
            try localFileSystem.createDirectory(packageDir, recursive: true)
            try localFileSystem.writeFileContents(packageDir.appending("Package.swift"), string: """
                // swift-tools-version:5.7

                import PackageDescription

                let package = Package(
                    name: "mypkg",
                    products: [
                        .library(
                            name: "MyLib",
                            targets: ["MyLib"])
                    ],
                    targets: [
                        .target(
                            name: "MyLib",
                            plugins: [
                                .plugin(name: "X")
                            ]),
                        .plugin(
                            name: "X",
                            capability: .buildTool(),
                            dependencies: [ "Y" ]
                        ),
                        .executableTarget(
                            name: "Y",
                            dependencies: []),
                    ]
                )
                """)

            let libTargetDir = packageDir.appending(components: "Sources", "MyLib")
            try localFileSystem.createDirectory(libTargetDir, recursive: true)
            try localFileSystem.writeFileContents(libTargetDir.appending("file.swift"), string: """
                public struct MyUtilLib {
                    public let strings: [String]
                    public init(args: [String]) {
                        self.strings = args
                    }
                }
            """)

            let depTargetDir = packageDir.appending(components: "Sources", "Y")
            try localFileSystem.createDirectory(depTargetDir, recursive: true)
            try localFileSystem.writeFileContents(depTargetDir.appending("main.swift"), string: """
                struct Y {
                    func run() {
                        print("You passed us two arguments, argumentOne, and argumentTwo")
                    }
                }
                Y.main()
            """)

            let pluginTargetDir = packageDir.appending(components: "Plugins", "X")
            try localFileSystem.createDirectory(pluginTargetDir, recursive: true)
            try localFileSystem.writeFileContents(pluginTargetDir.appending("plugin.swift"), string: """
                  import PackagePlugin
                  @main struct X: BuildToolPlugin {
                      func createBuildCommands(context: PluginContext, target: Target) async throws -> [Command] {
                          [
                              Command.prebuildCommand(
                                  displayName: "X: Running Y before the build...",
                                  executable: try context.tool(named: "Y").path,
                                  arguments: [ "ARGUMENT_ONE", "ARGUMENT_TWO" ],
                                  outputFilesDirectory: context.pluginWorkDirectory.appending("OUTPUT_FILES_DIRECTORY")
                              )
                          ]
                      }
                  }
                  """)

            // Load a workspace from the package.
            let observability = ObservabilitySystem.makeForTesting()
            let workspace = try Workspace(
                fileSystem: localFileSystem,
                forRootPackage: packageDir,
                customManifestLoader: ManifestLoader(toolchain: UserToolchain.default),
                delegate: MockWorkspaceDelegate()
            )

            // Load the root manifest.
            let rootInput = PackageGraphRootInput(packages: [packageDir], dependencies: [])
            let rootManifests = try await workspace.loadRootManifests(
                packages: rootInput.packages,
                observabilityScope: observability.topScope
            )
            XCTAssert(rootManifests.count == 1, "\(rootManifests)")

            // Load the package graph.
            let packageGraph = try workspace.loadPackageGraph(
                rootInput: rootInput,
                observabilityScope: observability.topScope
            )
            XCTAssertNoDiagnostics(observability.diagnostics)
            XCTAssert(packageGraph.packages.count == 1, "\(packageGraph.packages)")

            // Find the build tool plugin.
            let buildToolPlugin = try XCTUnwrap(packageGraph.packages.first?.modules.map(\.underlying).filter{ $0.name == "X" }.first as? PluginModule)
            XCTAssertEqual(buildToolPlugin.name, "X")
            XCTAssertEqual(buildToolPlugin.capability, .buildTool)

            // Create a plugin script runner for the duration of the test.
            let pluginCacheDir = tmpPath.appending("plugin-cache")
            let pluginScriptRunner = DefaultPluginScriptRunner(
                fileSystem: localFileSystem,
                cacheDir: pluginCacheDir,
                toolchain: try UserToolchain.default
            )

            // Invoke build tool plugin
            do {
                let outputDir = packageDir.appending(".build")
<<<<<<< HEAD
                let result = try await packageGraph.invokeBuildToolPlugins(
=======
                let buildParameters = mockBuildParameters(
                    destination: .host,
                    environment: BuildEnvironment(platform: .macOS, configuration: .debug)
                )

                let result = try invokeBuildToolPlugins(
                    graph: packageGraph,
                    buildParameters: buildParameters,
                    fileSystem: localFileSystem,
>>>>>>> 338edfde
                    outputDir: outputDir,
                    pluginScriptRunner: pluginScriptRunner,
                    observabilityScope: observability.topScope
                )

                let diags = result.flatMap(\.value.results).flatMap(\.diagnostics)
                testDiagnostics(diags) { result in
                    let msg = "a prebuild command cannot use executables built from source, including executable target 'Y'"
                    result.check(diagnostic: .contains(msg), severity: .error)
                }
            }
        }
    }

    func testScanImportsInPluginTargets() async throws {
        // Only run the test if the environment in which we're running actually supports Swift concurrency (which the plugin APIs require).
        try XCTSkipIf(!UserToolchain.default.supportsSwiftConcurrency(), "skipping because test environment doesn't support concurrency")

        try await testWithTemporaryDirectory { tmpPath in
            // Create a sample package with a library target and a plugin.
            let packageDir = tmpPath.appending(components: "MyPackage")
            try localFileSystem.createDirectory(packageDir, recursive: true)
            try localFileSystem.writeFileContents(packageDir.appending("Package.swift"), string: """
                // swift-tools-version: 5.7
                import PackageDescription
                let package = Package(
                    name: "MyPackage",
                    dependencies: [
                      .package(path: "../OtherPackage"),
                    ],
                    targets: [
                        .target(
                            name: "MyLibrary",
                            dependencies: [.product(name: "OtherPlugin", package: "OtherPackage")]
                        ),
                        .plugin(
                            name: "XPlugin",
                            capability: .buildTool()
                        ),
                        .plugin(
                            name: "YPlugin",
                            capability: .command(
                               intent: .custom(verb: "YPlugin", description: "Plugin example"),
                               permissions: []
                            )
                        )
                    ]
                )
                """)

            let myLibraryTargetDir = packageDir.appending(components: "Sources", "MyLibrary")
            try localFileSystem.createDirectory(myLibraryTargetDir, recursive: true)
            try localFileSystem.writeFileContents(myLibraryTargetDir.appending("library.swift"), string: """
                    public func hello() { }
                    """)
            let xPluginTargetDir = packageDir.appending(components: "Plugins", "XPlugin")
            try localFileSystem.createDirectory(xPluginTargetDir, recursive: true)
            try localFileSystem.writeFileContents(xPluginTargetDir.appending("plugin.swift"), string: """
                  import PackagePlugin
                  import XcodeProjectPlugin
                  @main struct XBuildToolPlugin: BuildToolPlugin {
                      func createBuildCommands(
                          context: PluginContext,
                          target: Target
                      ) throws -> [Command] { }
                  }
                  """)
            let yPluginTargetDir = packageDir.appending(components: "Plugins", "YPlugin")
            try localFileSystem.createDirectory(yPluginTargetDir, recursive: true)
            try localFileSystem.writeFileContents(yPluginTargetDir.appending("plugin.swift"), string: """
                     import PackagePlugin
                     import Foundation
                     @main struct YPlugin: BuildToolPlugin {
                         func createBuildCommands(
                             context: PluginContext,
                             target: Target
                         ) throws -> [Command] { }
                     }
                     """)


            //////

            let otherPackageDir = tmpPath.appending(components: "OtherPackage")
            try localFileSystem.createDirectory(otherPackageDir, recursive: true)
            try localFileSystem.writeFileContents(otherPackageDir.appending("Package.swift"), string: """
                // swift-tools-version: 5.7
                import PackageDescription
                let package = Package(
                    name: "OtherPackage",
                    products: [
                        .plugin(
                            name: "OtherPlugin",
                            targets: ["QPlugin"])
                    ],
                    targets: [
                        .plugin(
                            name: "QPlugin",
                            capability: .buildTool()
                        ),
                        .plugin(
                            name: "RPlugin",
                            capability: .command(
                               intent: .custom(verb: "RPlugin", description: "Plugin example"),
                               permissions: []
                            )
                        )
                    ]
                )
                """)

            let qPluginTargetDir = otherPackageDir.appending(components: "Plugins", "QPlugin")
            try localFileSystem.createDirectory(qPluginTargetDir, recursive: true)
            try localFileSystem.writeFileContents(qPluginTargetDir.appending("plugin.swift"), string: """
                  import PackagePlugin
                  import XcodeProjectPlugin
                  #if canImport(ModuleFoundViaExtraSearchPaths)
                  import ModuleFoundViaExtraSearchPaths
                  #endif
                  @main struct QBuildToolPlugin: BuildToolPlugin {
                      func createBuildCommands(
                          context: PluginContext,
                          target: Target
                      ) throws -> [Command] { }
                  }
                  """)
            
            // Create a valid swift interface file that can be detected via `canImport()`.
            let fakeExtraModulesDir = tmpPath.appending("ExtraModules")
            try localFileSystem.createDirectory(fakeExtraModulesDir, recursive: true)
            let fakeExtraModuleFile = fakeExtraModulesDir.appending("ModuleFoundViaExtraSearchPaths.swiftinterface")
            try localFileSystem.writeFileContents(fakeExtraModuleFile, string: """
                  // swift-interface-format-version: 1.0
                  // swift-module-flags: -module-name ModuleFoundViaExtraSearchPaths
                  """)
            
            /////////
            // Load a workspace from the package.
            let observability = ObservabilitySystem.makeForTesting()
            let environment = Environment.current
            let workspace = try Workspace(
                fileSystem: localFileSystem,
                location: try Workspace.Location(forRootPackage: packageDir, fileSystem: localFileSystem),
                customHostToolchain: UserToolchain(
                    swiftSDK: .hostSwiftSDK(
                        environment: environment
                    ),
                    environment: environment,
                    customLibrariesLocation: .init(manifestLibraryPath: fakeExtraModulesDir, pluginLibraryPath: fakeExtraModulesDir)
                ),
                customManifestLoader: ManifestLoader(toolchain: UserToolchain.default),
                delegate: MockWorkspaceDelegate()
            )

            // Load the root manifest.
            let rootInput = PackageGraphRootInput(packages: [packageDir], dependencies: [])
            let rootManifests = try await workspace.loadRootManifests(
                packages: rootInput.packages,
                observabilityScope: observability.topScope
            )
            XCTAssert(rootManifests.count == 1, "\(rootManifests)")

            let graph = try workspace.loadPackageGraph(
                rootInput: rootInput,
                observabilityScope: observability.topScope
            )
            let dict = try await workspace.loadPluginImports(packageGraph: graph)

            var count = 0
            for (pkg, entry) in dict {
                if pkg.description == "mypackage" {
                    XCTAssertNotNil(entry["XPlugin"])
                    let XPluginPossibleImports1 = ["PackagePlugin", "XcodeProjectPlugin"]
                    let XPluginPossibleImports2 = ["PackagePlugin", "XcodeProjectPlugin", "_SwiftConcurrencyShims"]
                    XCTAssertTrue(entry["XPlugin"] == XPluginPossibleImports1 ||
                                  entry["XPlugin"] == XPluginPossibleImports2)

                    let YPluginPossibleImports1 = ["PackagePlugin", "Foundation"]
                    let YPluginPossibleImports2 = ["PackagePlugin", "Foundation", "_SwiftConcurrencyShims"]
                    XCTAssertTrue(entry["YPlugin"] == YPluginPossibleImports1 ||
                                  entry["YPlugin"] == YPluginPossibleImports2)
                    count += 1
                } else if pkg.description == "otherpackage" {
                    XCTAssertNotNil(dict[pkg]?["QPlugin"])

                    let possibleImports1 = ["PackagePlugin", "XcodeProjectPlugin", "ModuleFoundViaExtraSearchPaths"]
                    let possibleImports2 = ["PackagePlugin", "XcodeProjectPlugin", "ModuleFoundViaExtraSearchPaths", "_SwiftConcurrencyShims"]
                    XCTAssertTrue(entry["QPlugin"] == possibleImports1 ||
                                  entry["QPlugin"] == possibleImports2)
                    count += 1
                }
            }

            XCTAssertEqual(count, 2)
        }
    }

    func checkParseArtifactsPlatformCompatibility(
        artifactSupportedTriples: [Triple],
        hostTriple: Triple
    ) async throws -> [ResolvedModule.ID: [BuildToolPluginInvocationResult]]  {
        // Only run the test if the environment in which we're running actually supports Swift concurrency (which the plugin APIs require).
        try XCTSkipIf(!UserToolchain.default.supportsSwiftConcurrency(), "skipping because test environment doesn't support concurrency")

        return try await testWithTemporaryDirectory { tmpPath in
            // Create a sample package with a library target and a plugin.
            let packageDir = tmpPath.appending(components: "MyPackage")
            try localFileSystem.createDirectory(packageDir, recursive: true)
            try localFileSystem.writeFileContents(packageDir.appending("Package.swift"), string: """
                   // swift-tools-version: 5.7
                   import PackageDescription
                   let package = Package(
                       name: "MyPackage",
                       dependencies: [
                       ],
                       targets: [
                           .target(
                               name: "MyLibrary",
                               plugins: [
                                   "Foo",
                               ]
                           ),
                           .plugin(
                               name: "Foo",
                               capability: .buildTool(),
                               dependencies: [
                                   .target(name: "LocalBinaryTool"),
                               ]
                            ),
                           .binaryTarget(
                               name: "LocalBinaryTool",
                               path: "Binaries/LocalBinaryTool.\(artifactBundleExtension)"
                           ),
                        ]
                   )
                   """)

            let libDir = packageDir.appending(components: "Sources", "MyLibrary")
            try localFileSystem.createDirectory(libDir, recursive: true)
            try localFileSystem.writeFileContents(
                libDir.appending(components: "library.swift"),
                string: """
                public func myLib() { }
                """
            )

            let myPluginTargetDir = packageDir.appending(components: "Plugins", "Foo")
            try localFileSystem.createDirectory(myPluginTargetDir, recursive: true)
            let content = """
                 import PackagePlugin
                 @main struct FooPlugin: BuildToolPlugin {
                     func createBuildCommands(
                         context: PluginContext,
                         target: Target
                     ) throws -> [Command] {
                        print("Looking for LocalBinaryTool...")
                        let localBinaryTool = try context.tool(named: "LocalBinaryTool")
                        print("... found it at \\(localBinaryTool.path)")
                        return [.buildCommand(displayName: "", executable: localBinaryTool.path, arguments: [], inputFiles: [], outputFiles: [])]
                    }
                 }
            """
            try localFileSystem.writeFileContents(myPluginTargetDir.appending("plugin.swift"), string: content)
            let artifactVariants = artifactSupportedTriples.map {
                """
                { "path": "LocalBinaryTool\($0.tripleString).sh", "supportedTriples": ["\($0.tripleString)"] }
                """
            }

            let bundleMetadataPath = packageDir.appending(
                components: "Binaries",
                "LocalBinaryTool.artifactbundle",
                "info.json"
            )
            try localFileSystem.createDirectory(bundleMetadataPath.parentDirectory, recursive: true)
            try localFileSystem.writeFileContents(
                bundleMetadataPath,
                string: """
                {   "schemaVersion": "1.0",
                    "artifacts": {
                        "LocalBinaryTool": {
                            "type": "executable",
                            "version": "1.2.3",
                            "variants": [
                                \(artifactVariants.joined(separator: ","))
                            ]
                        }
                    }
                }
                """
            )
            // Load a workspace from the package.
            let observability = ObservabilitySystem.makeForTesting()
            let workspace = try Workspace(
                fileSystem: localFileSystem,
                forRootPackage: packageDir,
                customManifestLoader: ManifestLoader(toolchain: UserToolchain.default),
                delegate: MockWorkspaceDelegate()
            )

            // Load the root manifest.
            let rootInput = PackageGraphRootInput(packages: [packageDir], dependencies: [])
            let rootManifests = try await workspace.loadRootManifests(
                packages: rootInput.packages,
                observabilityScope: observability.topScope
            )
            XCTAssert(rootManifests.count == 1, "\(rootManifests)")

            // Load the package graph.
            let packageGraph = try workspace.loadPackageGraph(
                rootInput: rootInput,
                observabilityScope: observability.topScope
            )
            XCTAssertNoDiagnostics(observability.diagnostics)

            // Find the build tool plugin.
            let buildToolPlugin = try XCTUnwrap(packageGraph.packages.first?.modules
                .map(\.underlying)
                .filter { $0.name == "Foo" }
                .first as? PluginModule)
            XCTAssertEqual(buildToolPlugin.name, "Foo")
            XCTAssertEqual(buildToolPlugin.capability, .buildTool)

            // Construct a toolchain with a made-up host/target triple
            let swiftSDK = try SwiftSDK.default
            let toolchain = try UserToolchain(
                swiftSDK: SwiftSDK(
                    hostTriple: hostTriple,
                    targetTriple: hostTriple,
                    toolset: swiftSDK.toolset,
                    pathsConfiguration: swiftSDK.pathsConfiguration
                ),
                environment: .current
            )

            // Create a plugin script runner for the duration of the test.
            let pluginCacheDir = tmpPath.appending("plugin-cache")
            let pluginScriptRunner = DefaultPluginScriptRunner(
                fileSystem: localFileSystem,
                cacheDir: pluginCacheDir,
                toolchain: toolchain
            )

            // Invoke build tool plugin
            let outputDir = packageDir.appending(".build")
<<<<<<< HEAD
            return try await packageGraph.invokeBuildToolPlugins(
=======
            let buildParameters = mockBuildParameters(
                destination: .host,
                environment: BuildEnvironment(platform: .macOS, configuration: .debug)
            )

            return try invokeBuildToolPlugins(
                graph: packageGraph,
                buildParameters: buildParameters,
                fileSystem: localFileSystem,
>>>>>>> 338edfde
                outputDir: outputDir,
                pluginScriptRunner: pluginScriptRunner,
                observabilityScope: observability.topScope
            ).mapValues(\.results)
        }
    }

    func testParseArtifactNotSupportedOnTargetPlatform() async throws {
        let hostTriple = try UserToolchain.default.targetTriple
        let artifactSupportedTriples = try [Triple("riscv64-apple-windows-android")]

        var checked = false
        let result = try await checkParseArtifactsPlatformCompatibility(artifactSupportedTriples: artifactSupportedTriples, hostTriple: hostTriple)
        if let pluginResult = result.first,
           let diag = pluginResult.value.first?.diagnostics,
           diag.description == "[[error]: Tool ‘LocalBinaryTool’ is not supported on the target platform]" {
            checked = true
        }
        XCTAssertTrue(checked)
    }

    func testParseArtifactsDoesNotCheckPlatformVersion() async throws {
        #if !os(macOS)
        throw XCTSkip("platform versions are only available if the host is macOS")
        #else
        let hostTriple = try UserToolchain.default.targetTriple
        let artifactSupportedTriples = try [Triple("\(hostTriple.withoutVersion().tripleString)20.0")]

        let result = try await checkParseArtifactsPlatformCompatibility(artifactSupportedTriples: artifactSupportedTriples, hostTriple: hostTriple)
        result.forEach {
            $0.value.forEach {
                XCTAssertTrue($0.succeeded, "plugin unexpectedly failed")
                XCTAssertEqual($0.diagnostics.map { $0.message }, [], "plugin produced unexpected diagnostics")
            }
        }
        #endif
    }

    func testParseArtifactsConsidersAllSupportedTriples() async throws {
        let hostTriple = try UserToolchain.default.targetTriple
        let artifactSupportedTriples = [hostTriple, try Triple("riscv64-apple-windows-android")]

        let result = try await checkParseArtifactsPlatformCompatibility(artifactSupportedTriples: artifactSupportedTriples, hostTriple: hostTriple)
        result.forEach {
            $0.value.forEach {
                XCTAssertTrue($0.succeeded, "plugin unexpectedly failed")
                XCTAssertEqual($0.diagnostics.map { $0.message }, [], "plugin produced unexpected diagnostics")
                XCTAssertEqual($0.buildCommands.first?.configuration.executable.basename, "LocalBinaryTool\(hostTriple.tripleString).sh")
            }
        }
    }

    private func invokeBuildToolPlugins(
        graph: ModulesGraph,
        buildParameters: BuildParameters,
        fileSystem: any FileSystem,
        outputDir: AbsolutePath,
        pluginScriptRunner: PluginScriptRunner,
        observabilityScope: ObservabilityScope
    ) throws -> [ResolvedModule.ID: (target: ResolvedModule, results: [BuildToolPluginInvocationResult])] {
        let pluginsPerModule = graph.pluginsPerModule(
            satisfying: buildParameters.buildEnvironment
        )

        let plugins = pluginsPerModule.values.reduce(into: IdentifiableSet<ResolvedModule>()) { result, plugins in
            plugins.forEach { result.insert($0) }
        }

        return try graph.invokeBuildToolPlugins(
            pluginsPerTarget: pluginsPerModule,
            pluginTools: mockPluginTools(
                plugins: plugins,
                fileSystem: fileSystem,
                buildParameters: buildParameters,
                hostTriple: hostTriple
            ),
            outputDir: outputDir,
            buildParameters: buildParameters,
            additionalFileRules: [],
            toolSearchDirectories: [UserToolchain.default.swiftCompilerPath.parentDirectory],
            pkgConfigDirectories: [],
            pluginScriptRunner: pluginScriptRunner,
            observabilityScope: observabilityScope,
            fileSystem: fileSystem
        )
    }
}<|MERGE_RESOLUTION|>--- conflicted
+++ resolved
@@ -198,14 +198,9 @@
             destination: .host,
             environment: BuildEnvironment(platform: .macOS, configuration: .debug)
         )
-<<<<<<< HEAD
-        let results = try await graph.invokeBuildToolPlugins(
-            outputDir: outputDir,
-=======
 
         let results = try invokeBuildToolPlugins(
             graph: graph,
->>>>>>> 338edfde
             buildParameters: buildParameters,
             fileSystem: fileSystem,
             outputDir: outputDir,
@@ -896,9 +891,6 @@
             // Invoke build tool plugin
             do {
                 let outputDir = packageDir.appending(".build")
-<<<<<<< HEAD
-                let result = try await packageGraph.invokeBuildToolPlugins(
-=======
                 let buildParameters = mockBuildParameters(
                     destination: .host,
                     environment: BuildEnvironment(platform: .macOS, configuration: .debug)
@@ -908,7 +900,6 @@
                     graph: packageGraph,
                     buildParameters: buildParameters,
                     fileSystem: localFileSystem,
->>>>>>> 338edfde
                     outputDir: outputDir,
                     pluginScriptRunner: pluginScriptRunner,
                     observabilityScope: observability.topScope
@@ -1254,9 +1245,6 @@
 
             // Invoke build tool plugin
             let outputDir = packageDir.appending(".build")
-<<<<<<< HEAD
-            return try await packageGraph.invokeBuildToolPlugins(
-=======
             let buildParameters = mockBuildParameters(
                 destination: .host,
                 environment: BuildEnvironment(platform: .macOS, configuration: .debug)
@@ -1266,7 +1254,6 @@
                 graph: packageGraph,
                 buildParameters: buildParameters,
                 fileSystem: localFileSystem,
->>>>>>> 338edfde
                 outputDir: outputDir,
                 pluginScriptRunner: pluginScriptRunner,
                 observabilityScope: observability.topScope
